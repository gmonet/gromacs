/*
 * 
 *                This source code is part of
 * 
 *                 G   R   O   M   A   C   S
 * 
 *          GROningen MAchine for Chemical Simulations
 * 
 *                        VERSION 3.2.0
 * Written by David van der Spoel, Erik Lindahl, Berk Hess, and others.
 * Copyright (c) 1991-2000, University of Groningen, The Netherlands.
 * Copyright (c) 2001-2004, The GROMACS development team,
 * check out http://www.gromacs.org for more information.

 * This program is free software; you can redistribute it and/or
 * modify it under the terms of the GNU General Public License
 * as published by the Free Software Foundation; either version 2
 * of the License, or (at your option) any later version.
 * 
 * If you want to redistribute modifications, please consider that
 * scientific software is very special. Version control is crucial -
 * bugs must be traceable. We will be happy to consider code for
 * inclusion in the official distribution, but derived work must not
 * be called official GROMACS. Details are found in the README & COPYING
 * files - if they are missing, get the official version at www.gromacs.org.
 * 
 * To help us fund GROMACS development, we humbly ask that you cite
 * the papers on the package - you can find them in the top README file.
 * 
 * For more info, check our website at http://www.gromacs.org
 * 
 * And Hey:
 * Gromacs Runs On Most of All Computer Systems
 */

#ifndef _mdebin_h
#define _mdebin_h

#ifdef HAVE_CONFIG_H
#include <config.h>
#endif

#include "typedefs.h"
#include "sysstuff.h"
#include "ebin.h"
#include "enxio.h"
#include "types/state.h"

#ifdef __cplusplus
extern "C" {
#endif

typedef struct {
  t_ebin *ebin;
  int    ie,iconrmsd,ib,ivol,idens,ipv,ienthalpy;
  int    isvir,ifvir,ipres,ivir,isurft,ipc,itemp,itc,itcb,iu,imu;
  int    ivcos,ivisc;
  int    nE,nEg,nEc,nTC,nTCP,nU,nNHC;
  int    *igrp;
  char   **grpnms;
<<<<<<< HEAD
  int    mde_n,mdep_n;
=======
  int    mde_n,mdeb_n;
>>>>>>> e4779c72
  real   *tmp_r;
  rvec   *tmp_v;
  bool	 bConstr;
  bool   bConstrVir;
  bool   bTricl;
  bool   bDynBox;
  bool   bNHC_trotter;
  bool   bMTTK;
  int    f_nre;
  int    epc;
  tensor ref_p;
  int	 etc;
  int    nCrmsd;
  bool   bEner[F_NRE];
  bool   bEInd[egNR];
  char   **print_grpnms;
} t_mdebin;

extern t_mdebin
*init_mdebin(ener_file_t fp_ene,
	     const gmx_mtop_t *mtop,
	     const t_inputrec *ir);
/* Initiate MD energy bin and write header to energy file. */

FILE *open_dhdl(const char *filename,t_inputrec *ir,const output_env_t oenv);
/* Open the dhdl file for output */

extern void upd_mdebin(t_mdebin *md,FILE *fp_dhdl,
		       bool bSum,
		       double time,
		       real tmass,
		       gmx_enerdata_t *enerd,
		       t_state *state,
		       matrix  lastbox,
		       tensor svir,
		       tensor fvir,
		       tensor vir,
		       tensor pres,
		       gmx_ekindata_t *ekind,
		       rvec mu_tot,
		       gmx_constr_t constr);

extern void upd_mdebin_step(t_mdebin *md);
/* Updates only the step count in md */
  
extern void print_ebin_header(FILE *log,gmx_large_int_t steps,double time,real lamb);

extern void print_ebin(ener_file_t fp_ene,bool bEne,bool bDR,bool bOR,
		       FILE *log,
		       gmx_large_int_t step,double time,
		       int mode,bool bCompact,
		       t_mdebin *md,t_fcdata *fcd,
		       gmx_groups_t *groups,t_grpopts *opts);

extern void 
init_energyhistory(energyhistory_t * enerhist);

extern void
update_energyhistory(energyhistory_t * enerhist,t_mdebin * mdebin);

extern void
restore_energyhistory_from_state(t_mdebin * mdebin,energyhistory_t * enerhist);

#ifdef __cplusplus
}
#endif

#endif	/* _mdebin_h */
<|MERGE_RESOLUTION|>--- conflicted
+++ resolved
@@ -58,11 +58,7 @@
   int    nE,nEg,nEc,nTC,nTCP,nU,nNHC;
   int    *igrp;
   char   **grpnms;
-<<<<<<< HEAD
-  int    mde_n,mdep_n;
-=======
   int    mde_n,mdeb_n;
->>>>>>> e4779c72
   real   *tmp_r;
   rvec   *tmp_v;
   bool	 bConstr;
@@ -96,6 +92,7 @@
 		       real tmass,
 		       gmx_enerdata_t *enerd,
 		       t_state *state,
+		       t_lambda *fepvals,
 		       matrix  lastbox,
 		       tensor svir,
 		       tensor fvir,
