--- conflicted
+++ resolved
@@ -109,11 +109,7 @@
 
 
 char *wrap_lines(const char *buf,int line_width, int indent,
-<<<<<<< HEAD
-			bool bIndentFirst);
-=======
 			gmx_bool bIndentFirst);
->>>>>>> fd3d76d8
 /* wraps lines at 'linewidth', indenting all following
  * lines by 'indent' spaces. A temp buffer is allocated and returned,
  * which can be disposed of if no longer needed.
