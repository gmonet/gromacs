--- conflicted
+++ resolved
@@ -74,11 +74,7 @@
 # Add SIMD + OpenMP + CUDA asan build
 # Add OpenMP + CUDA + device sharing TSAN build
 # Re-enable Phi build (FIXME: do we still care?)
-<<<<<<< HEAD
-# Test without TNG support
-=======
 # Test without hwloc support
->>>>>>> ddad5326
 # Test with NVML support
 # Test statically linked hwloc support (if/when it can work well)
 # Test 3D DD (2D is partially covered in regressiontests)
