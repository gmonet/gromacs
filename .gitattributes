# Generic rules
*.c     filter=uncrustify gmx-doxygen
*.cpp   filter=uncrustify gmx-doxygen
*.cu    filter=uncrustify
<<<<<<< HEAD
*.h     filter=uncrustify
*.hpp   filter=uncrustify
=======
*.h     filter=uncrustify gmx-doxygen
>>>>>>> 84962cc5
*.cuh   filter=uncrustify
CMakeLists.txt  filter=copyright
*.cmake         filter=copyright
*.cmakein       filter=copyright
*.py            filter=copyright
*.l             filter=includesort
*.y             filter=includesort
*.pre           filter=includesort
*.tex           filter=copyright
*.bm            filter=copyright
# Exceptions: extra files to include
admin/*.sh                              filter=copyright
admin/git-pre-commit                    filter=copyright
# Exceptions: files to exclude
*.pc.cmakein                            !filter
cmake/CheckC*CompilerFlag.cmake         !filter
cmake/FindBLAS.cmake                    !filter
cmake/FindLAPACK.cmake                  !filter
cmake/ThreadMPI.cmake                   !filter
cmake/Platform/BluegeneQ*.cmake         !filter
cmake/*.c                               -filter -gmx-doxygen
cmake/*.cpp                             -filter -gmx-doxygen
cmake/*.c.cmakein                       !filter
docs/doxygen/Doxyfile-*.cmakein         !filter
docs/doxygen/*.cpp                      !filter
docs/doxygen/examples/*.cpp             filter=uncrustify_only
docs/doxygen/examples/*.c               filter=uncrustify_only
docs/manual/UseLATEX.cmake              !filter
scripts/GMXRC.*                         !filter
scripts/make_gromos_rtp.py              !filter
src/contrib/*                           -filter -gmx-doxygen
src/gromacs/gmxlib/nonbonded/preprocessor/gmxpreprocess.py !filter
src/gromacs/linearalgebra/gmx_blas/*    !filter
src/gromacs/linearalgebra/gmx_lapack/*  !filter
<<<<<<< HEAD
src/gromacs/selection/parser.cpp        !filter
src/gromacs/selection/parser.h          !filter
src/gromacs/selection/scanner.cpp       !filter
src/gromacs/selection/scanner_flex.h    !filter
nb_kernel_Elec*                         filter=copyright
src/programs/alexandria/CMakeLists.txt  !filter
=======
src/gromacs/selection/parser.cpp        -filter -gmx-doxygen
src/gromacs/selection/parser.h          -filter -gmx-doxygen
src/gromacs/selection/scanner.cpp       -filter -gmx-doxygen
src/gromacs/selection/scanner_flex.h    -filter
nb_kernel_Elec*                         filter=copyright -gmx-doxygen
nb_kernel*pre                           filter=copyright
*.eps                                   binary
*.jpg                                   binary
*.svg                                   binary
*.png                                   binary
*.pdf                                   binary
*.ogl                                   binary
*.gif                                   binary
*.jpg                                   binary
*.tpr                                   binary
*.trr                                   binary
*.tng                                   binary
*.xtc                                   binary
*.edr                                   binary
*.cpt                                   binary
>>>>>>> 84962cc5
<|MERGE_RESOLUTION|>--- conflicted
+++ resolved
@@ -2,12 +2,7 @@
 *.c     filter=uncrustify gmx-doxygen
 *.cpp   filter=uncrustify gmx-doxygen
 *.cu    filter=uncrustify
-<<<<<<< HEAD
-*.h     filter=uncrustify
-*.hpp   filter=uncrustify
-=======
 *.h     filter=uncrustify gmx-doxygen
->>>>>>> 84962cc5
 *.cuh   filter=uncrustify
 CMakeLists.txt  filter=copyright
 *.cmake         filter=copyright
@@ -42,14 +37,6 @@
 src/gromacs/gmxlib/nonbonded/preprocessor/gmxpreprocess.py !filter
 src/gromacs/linearalgebra/gmx_blas/*    !filter
 src/gromacs/linearalgebra/gmx_lapack/*  !filter
-<<<<<<< HEAD
-src/gromacs/selection/parser.cpp        !filter
-src/gromacs/selection/parser.h          !filter
-src/gromacs/selection/scanner.cpp       !filter
-src/gromacs/selection/scanner_flex.h    !filter
-nb_kernel_Elec*                         filter=copyright
-src/programs/alexandria/CMakeLists.txt  !filter
-=======
 src/gromacs/selection/parser.cpp        -filter -gmx-doxygen
 src/gromacs/selection/parser.h          -filter -gmx-doxygen
 src/gromacs/selection/scanner.cpp       -filter -gmx-doxygen
@@ -69,5 +56,4 @@
 *.tng                                   binary
 *.xtc                                   binary
 *.edr                                   binary
-*.cpt                                   binary
->>>>>>> 84962cc5
+*.cpt                                   binary