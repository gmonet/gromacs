--- conflicted
+++ resolved
@@ -161,11 +161,7 @@
     name='gmxapi',
 
     # TODO: single-source version information (currently repeated in gmxapi/version.py and CMakeLists.txt)
-<<<<<<< HEAD
     version='0.3.0a1',
-=======
-    version='0.2.0',
->>>>>>> 044f85d9
     python_requires='>=3.6',
     install_requires=['networkx>=2.0',
                       'numpy>=1'],
