/*
 * This file is part of the GROMACS molecular simulation package.
 *
<<<<<<< HEAD
 * Copyright (c) 2019,2020, by the GROMACS development team, led by
=======
 * Copyright (c) 2019,2020,2021, by the GROMACS development team, led by
>>>>>>> 62bd9797
 * Mark Abraham, David van der Spoel, Berk Hess, and Erik Lindahl,
 * and including many others, as listed in the AUTHORS file in the
 * top-level source directory and at http://www.gromacs.org.
 *
 * GROMACS is free software; you can redistribute it and/or
 * modify it under the terms of the GNU Lesser General Public License
 * as published by the Free Software Foundation; either version 2.1
 * of the License, or (at your option) any later version.
 *
 * GROMACS is distributed in the hope that it will be useful,
 * but WITHOUT ANY WARRANTY; without even the implied warranty of
 * MERCHANTABILITY or FITNESS FOR A PARTICULAR PURPOSE.  See the GNU
 * Lesser General Public License for more details.
 *
 * You should have received a copy of the GNU Lesser General Public
 * License along with GROMACS; if not, see
 * http://www.gnu.org/licenses, or write to the Free Software Foundation,
 * Inc., 51 Franklin Street, Fifth Floor, Boston, MA  02110-1301  USA.
 *
 * If you want to redistribute modifications to GROMACS, please
 * consider that scientific software is very special. Version
 * control is crucial - bugs must be traceable. We will be happy to
 * consider code for inclusion in the official distribution, but
 * derived work must not be called official GROMACS. Details are found
 * in the README & COPYING files - if they are missing, get the
 * official version at http://www.gromacs.org.
 *
 * To help us fund GROMACS development, we humbly ask that you cite
 * the research papers on the package. Check out http://www.gromacs.org.
 */
/*! \file
 * \brief Bindings for System and session launch.
 *
 * \ingroup module_python
 * \author M. Eric Irrgang <ericirrgang@gmail.com>
 */

#include "module.h"

#include "gmxapi/session.h"
#include "gmxapi/status.h"
#include "gmxapi/system.h"

#include "pycontext.h"
#include "pysystem.h"

// Note that PyCapsule symbols from Python.h should be imported by way of the pybind headers, so
// let's not muddy the waters by explicitly including Python.h here unless we want to get more
// particular about the CMake configuration.

namespace gmxpy
{

namespace detail
{

namespace py = pybind11;


void export_system(py::module& m)
{
    using ::gmxapi::System;

    // The Session is a resource shared by active API operations.
    // We can't completely surrender ownership to Python because other API objects may refer to it.
    // We could use our own holder class instead of shared_ptr, but developers would
    // have to keep in mind that Python may make new references in different scopes
    // and threads, and pass references into other C++ code. Using shared_ptr
    // self-documents intent. Future implementations could refactor Session as a
    // dynamically accessed facet of the Context, which the API client would be
    // required to maintain and to pass to the API.
    py::class_<::gmxapi::Session, std::shared_ptr<::gmxapi::Session>> session(m, "MDSession");
    session.def("run", &::gmxapi::Session::run, "Run the simulation workflow");
    session.def("close",
                &::gmxapi::Session::close,
                "Shut down the execution environment and close the session.");

    // Export system container class
    py::class_<System, std::shared_ptr<System>> system(m, "MDSystem");
    system.def("launch",
               [](System* system, std::shared_ptr<PyContext> context) {
                   auto work       = gmxapi::getWork(*system->get());
                   auto newSession = context->launch(*work);
                   return newSession;
               },
               "Launch the configured workflow in the provided context.");

    // Module-level function
    m.def("from_tpr",
          &gmxpy::from_tpr,
          "Return a system container initialized from the given input record.");
}

} // namespace detail

} // end namespace gmxpy<|MERGE_RESOLUTION|>--- conflicted
+++ resolved
@@ -1,11 +1,7 @@
 /*
  * This file is part of the GROMACS molecular simulation package.
  *
-<<<<<<< HEAD
- * Copyright (c) 2019,2020, by the GROMACS development team, led by
-=======
  * Copyright (c) 2019,2020,2021, by the GROMACS development team, led by
->>>>>>> 62bd9797
  * Mark Abraham, David van der Spoel, Berk Hess, and Erik Lindahl,
  * and including many others, as listed in the AUTHORS file in the
  * top-level source directory and at http://www.gromacs.org.
@@ -85,13 +81,14 @@
 
     // Export system container class
     py::class_<System, std::shared_ptr<System>> system(m, "MDSystem");
-    system.def("launch",
-               [](System* system, std::shared_ptr<PyContext> context) {
-                   auto work       = gmxapi::getWork(*system->get());
-                   auto newSession = context->launch(*work);
-                   return newSession;
-               },
-               "Launch the configured workflow in the provided context.");
+    system.def(
+            "launch",
+            [](System* system, std::shared_ptr<PyContext> context) {
+                auto work       = gmxapi::getWork(*system->get());
+                auto newSession = context->launch(*work);
+                return newSession;
+            },
+            "Launch the configured workflow in the provided context.");
 
     // Module-level function
     m.def("from_tpr",
