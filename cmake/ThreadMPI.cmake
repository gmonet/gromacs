--- conflicted
+++ resolved
@@ -23,7 +23,6 @@
 
 MACRO(TMPI_MAKE_CXX_LIB)
     set(TMPI_CXX_LIB 1)
-<<<<<<< HEAD
 ENDMACRO(TMPI_MAKE_CXX_LIB)
 
 MACRO(TMPI_GET_SOURCE_LIST SRC_VARIABLE)
@@ -59,63 +58,22 @@
              thread_mpi/group.c         thread_mpi/tmpi_init.c
              thread_mpi/topology.c      thread_mpi/list.c
              thread_mpi/type.c          thread_mpi/lock.c
-             thread_mpi/numa_malloc.c   thread_mpi/once.c )
-    endif ()
+             thread_mpi/numa_malloc.c   thread_mpi/once.c
+             thread_mpi/scan.c)
+    endif()
 ENDMACRO(TMPI_GET_SOURCE_LIST)
-=======
-    # the C++ library
-    set(THREAD_MPI_CXX_SRC
-        thread_mpi/system_error.cpp )
-ENDMACRO(TMPI_MAKE_CXX_LIB)
->>>>>>> aeb52f6e
 
 include(FindThreads)
 if (CMAKE_USE_PTHREADS_INIT)
     check_include_files(pthread.h    HAVE_PTHREAD_H)
     set(THREAD_PTHREADS 1)
     #add_definitions(-DTHREAD_PTHREADS)
-<<<<<<< HEAD
-=======
-    set(THREAD_MPI_SRC 
-        thread_mpi/alltoall.c      thread_mpi/p2p_protocol.c
-        thread_mpi/barrier.c       thread_mpi/p2p_send_recv.c
-        thread_mpi/bcast.c         thread_mpi/p2p_wait.c
-        thread_mpi/collective.c    thread_mpi/profile.c
-        thread_mpi/comm.c          thread_mpi/pthreads.c
-        thread_mpi/errhandler.c    thread_mpi/reduce.c
-        thread_mpi/event.c         thread_mpi/reduce_fast.c
-        thread_mpi/gather.c        thread_mpi/scatter.c
-        thread_mpi/group.c         thread_mpi/tmpi_init.c
-        thread_mpi/topology.c      thread_mpi/list.c          
-        thread_mpi/type.c          thread_mpi/lock.c
-        thread_mpi/numa_malloc.c   thread_mpi/once.c 
-        thread_mpi/scan.c          thread_mpi/tmpi_malloc.c)
->>>>>>> aeb52f6e
     set(THREAD_LIB ${CMAKE_THREAD_LIBS_INIT})
 else (CMAKE_USE_PTHREADS_INIT)
     if (CMAKE_USE_WIN32_THREADS_INIT)
         set(THREAD_WINDOWS 1)
         #add_definitions(-DTHREAD_WINDOWS)
-<<<<<<< HEAD
         set(THREAD_LIB)
-=======
-        set(THREAD_MPI_SRC 
-            thread_mpi/alltoall.c      thread_mpi/p2p_protocol.c
-            thread_mpi/barrier.c       thread_mpi/p2p_send_recv.c
-            thread_mpi/bcast.c         thread_mpi/p2p_wait.c
-            thread_mpi/collective.c    thread_mpi/profile.c
-            thread_mpi/comm.c          
-            thread_mpi/errhandler.c    thread_mpi/reduce.c
-            thread_mpi/event.c         thread_mpi/reduce_fast.c
-            thread_mpi/gather.c        thread_mpi/scatter.c
-            thread_mpi/group.c         thread_mpi/tmpi_init.c
-            thread_mpi/topology.c      thread_mpi/list.c
-            thread_mpi/type.c          thread_mpi/lock.c
-            thread_mpi/winthreads.c    thread_mpi/once.c
-            thread_mpi/numa_malloc.c
-            thread_mpi/scan.c          thread_mpi/tmpi_malloc.c)
-        set(THREAD_LIBRARY )
->>>>>>> aeb52f6e
     endif (CMAKE_USE_WIN32_THREADS_INIT)
 endif (CMAKE_USE_PTHREADS_INIT)
 
@@ -151,21 +109,6 @@
 
 include(CheckCSourceCompiles)
 
-<<<<<<< HEAD
-## Windows NUMA allocator
-#if (THREAD_WINDOWS)
-#	check_c_source_compiles(
-#	"#include <windows.h>
-#	int main(void) { PROCESSOR_NUMBER a; return 0; }"
-#	HAVE_PROCESSOR_NUMBER)
-#	if(HAVE_PROCESSOR_NUMBER)
-#            #add_definitions(-DTMPI_WINDOWS_NUMA_API)
-#            set(TMPI_WINDOWS_NUMA_API 1)
-#	endif(HAVE_PROCESSOR_NUMBER)
-#endif(THREAD_WINDOWS)
-
-=======
->>>>>>> aeb52f6e
 # option to set affinity 
 option(THREAD_MPI_SET_AFFINITY "Set thread affinity to a core if number of threads equal to number of hardware threads." ON)
 mark_as_advanced(THREAD_MPI_SET_AFFINITY)
