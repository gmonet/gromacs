#
# This file is part of the GROMACS molecular simulation package.
#
# Copyright (c) 2014,2015, by the GROMACS development team, led by
# Mark Abraham, David van der Spoel, Berk Hess, and Erik Lindahl,
# and including many others, as listed in the AUTHORS file in the
# top-level source directory and at http://www.gromacs.org.
#
# GROMACS is free software; you can redistribute it and/or
# modify it under the terms of the GNU Lesser General Public License
# as published by the Free Software Foundation; either version 2.1
# of the License, or (at your option) any later version.
#
# GROMACS is distributed in the hope that it will be useful,
# but WITHOUT ANY WARRANTY; without even the implied warranty of
# MERCHANTABILITY or FITNESS FOR A PARTICULAR PURPOSE.  See the GNU
# Lesser General Public License for more details.
#
# You should have received a copy of the GNU Lesser General Public
# License along with GROMACS; if not, see
# http://www.gnu.org/licenses, or write to the Free Software Foundation,
# Inc., 51 Franklin Street, Fifth Floor, Boston, MA  02110-1301  USA.
#
# If you want to redistribute modifications to GROMACS, please
# consider that scientific software is very special. Version
# control is crucial - bugs must be traceable. We will be happy to
# consider code for inclusion in the official distribution, but
# derived work must not be called official GROMACS. Details are found
# in the README & COPYING files - if they are missing, get the
# official version at http://www.gromacs.org.
#
# To help us fund GROMACS development, we humbly ask that you cite
# the research papers on the package. Check out http://www.gromacs.org.

# Sets version information variables and provides CMake functions for
# generating files based on them
#
# This script provides the following basic version variables that need to be
# maintained manually:
#   GMX_VERSION_MAJOR      Major version number.
#   GMX_VERSION_MINOR      Minor version number.
#   GMX_VERSION_PATCH      Patch version number.
#       Should always be defined: zero for, e.g., 5.0.
#   GMX_VERSION_SUFFIX     String suffix to add to numeric version string.
#       "-dev" is automatically added when not building from a source package,
#       and does not need to be kept here. This mechanism is not quite enough
#       for building a tarball, but setting the CMake cache variable
#       GMX_BUILD_TARBALL=on will suppress the addition of "-dev" to the
#       version string.
#   LIBRARY_SOVERSION_MAJOR so major version for the built libraries.
#       Should be increased for each binary incompatible release. In GROMACS,
#       the typical policy is to increase it at the start of the development
#       cycle for each major/minor version change, but not for patch releases,
#       even if the latter may not always be fully binary compatible.
#   LIBRARY_SOVERSION_MINOR so minor version for the built libraries.
#       Should be increased for each release that changes only the implementation.
#       In GROMACS, the typical policy is to increase it for each patch version
#       change, even if they may not always be fully binary compatible.
#       If it is somehow clear that the ABI implementation has not changed
#       in a patch release, this variable should not increase. Release candidate
#       and beta versions will not increase this number, since nobody should
#       write code against such versions.
#   LIBRARY_VERSION        Full library version.
#   REGRESSIONTEST_BRANCH  For builds not from source packages, name of the
#       regressiontests branch at gerrit.gromacs.org whose HEAD can test this
#       code, *if* this code is recent enough (i.e., contains all changes from
#       the corresponding code branch that affects the regression test
#       results). Even after a release branch is forked for the source
#       repository, the correct regressiontests branch can still be master,
#       because we do not fork it until behaviour needs to change.
#   REGRESSIONTEST_MD5SUM
#       The MD5 checksum of the regressiontest tarball. Only used when building
#       from a source package.
# They are collected into a single section below.
# The following variables are set based on these:
#   GMX_VERSION            String composed from GMX_VERSION_* numeric variables
#       above. Example: 4.6.1, 5.0
#   GMX_VERSION_STRING     String with GMX_VERSION suffixed with the given
#       suffix and possibly "-dev" for builds not from a source package.
#   GMX_VERSION_NUMERIC    Numeric version number (e.g., 40601 for 4.6.1).
#   GMX_API_VERSION        Numeric API version.
#       This is currently set automatically to GMX_VERSION_NUMERIC, but may
#       become manually maintained in the future if there will be releases
#       where the API does not change, but programs/libraries do.
#       In such a case, this should be the first version where the current API
#       appeared.
#   REGRESSIONTEST_VERSION For source packages, version number of the
#       matching regressiontests tarball.  Not used for builds not from source
#       packages.
# The latter two are used to generate gromacs/version.h to allow software
# written against the GROMACS API to provide some #ifdef'ed code to support
# multiple GROMACS versions.
#
# The following variables are defined without manual intervention:
#   SOURCE_IS_SOURCE_DISTRIBUTION  The source tree is from a source tarball.
#   SOURCE_IS_GIT_REPOSITORY       The source tree is a git repository.
# Note that both can be false if the tree has been extracted, e.g., as a
# tarball directly from git.
# Additionally, the following variable is defined:
#   BUILD_IS_INSOURCE              The build is happening in-source.
#
# This script also declares machinery to generate and obtain version
# information from a git repository.  This is enabled by default if the source
# tree is a git, but can be disabled with
#   GMX_GIT_VERSION_INFO           Advanced CMake variable to disable git
#                                  version info generation.
# The main interface to this machinery is the gmx_configure_version_file()
# CMake function.  The signature is
#   gmx_configure_version_file(<input> <output>
#                              [REMOTE_HASH] [SOURCE_FILE]
#                              [TARGET <target>]
#                              [COMMENT <comment>])
#   <input>      Specify the input and output files as for configure_file().
#   <output>     The configuration is done with configure_file(... @ONLY) with
#                the following variables defined (as well as all the
#                GMX_VERSION* variables from above):
#                  GMX_VERSION_STRING_FULL
#                  GMX_VERSION_FULL_HASH
#                  GMX_VERSION_CENTRAL_BASE_HASH
#                The output file is created during build time, so any dependent
#                targets should specify it as a dependency.
#   REMOTE_HASH  Currently, this has no effect, but it signifies that the
#                <input> file is using the CENTRAL_BASE_HASH variable.
#                This variable is much more expensive to initialize than the
#                others, so this allows local changes in this file to only
#                compute that value when required if that becomes necessary.
#   SOURCE_FILE  Signals that <output> will be used as a source file.
#                The function will set properties for the source file
#                appropriately to signify that it is generated.
#   TARGET       By default, this function uses add_custom_command() to
#                generate the output file.  If TARGET is specified, then
#                add_custom_target() is used to create a target with the given
#                name <target> that runs this custom command.  Use this if
#                the same file will be used for multiple downstream targets,
#                or if the explicit target for the file is otherwise
#                necessary.
#   COMMENT      Set a custom comment to be shown when building the rule
#                (see add_custom_command(... COMMENT <comment>)).
# As an alternative to using this script, also the following variables are
# provided (can be useful when generating more complex CMake scripts that do
# build-time tasks):
#   VERSION_INFO_CMAKE_SCRIPT
#       Absolute path to a CMake script that can be included using include()
#       to declare the GMX_VERSION_* variables documented for
#       gmx_configure_version_file().
#   VERSION_INFO_DEPS
#       If a custom command depends on VERSION_INFO_CMAKE_SCRIPT, then it
#       should add ${VERSION_INFO_DEPS} to its DEPENDS list to get the
#       appropriate dependencies.
# TODO: If someone wants to add a custom target that depends on
# VERSION_INFO_CMAKE_SCRIPT, a separate variable may be needed for those
# dependencies.
#
# The version string printed by 'gmx -version' (and also printed in the startup
# header) can provide useful information for, e.g., diagnosing bug reports and
# identifying what exact version the user was using.  The following formats are
# possible (with examples given for a particular version):
#   4.6.1       Plain version number without any suffix signifies a build from
#               a released source tarball.
#   4.6.1-dev   '-dev' suffix signifies all other builds. If there is no other
#               information, either the user built the code outside any git
#               repository, or disabled the version info generation.
#   4.6.1-dev-YYYYMMDD-1234abc
#               The YYYYMMDD part shows the commit date (not author date) of
#               the HEAD commit from which the code was built.  The abbreviated
#               hash is the hash of that commit (the full hash is available in
#               'gmx -version' output).
#               If the HEAD hash is not identified as coming from branches in
#               "authoritative" GROMACS repositories, 'gmx -version' will show
#               the nearest ancestor commit that is identified as such (but see
#               the '-local' and '-unknown' suffixes below).
#   4.6.1-dev-YYYYMMDD-1234abc-dirty
#               As above, but there were local modifications in the source tree
#               when the code was built.
#   4.6.1-dev-YYYYMMDD-1234abc-unknown
#               As above, but there were no remotes in the repository that
#               could be identified as "authoritative" GROMACS repositories.
#               This happens if the code is not cloned from git.gromacs.org
#               or gerrit.gromacs.org.
#   4.6.1-dev-YYYYMMDD-1234abc-local
#               As above, but there were no commits in the recent history of
#               the branch that could be identified as coming from
#               "authoritative" GROMACS repositories.  This should be
#               relatively rare.
#
# Other variables set here are not intended for use outside this file.
# The scripts gmxGenerateVersionInfo.cmake and gmxConfigureVersionInfo.cmake
# are used internally by this machinery, as well as VersionInfo.cmake.cmakein.

#####################################################################
# Basic nature of the source tree

set(SOURCE_IS_GIT_REPOSITORY OFF)
set(SOURCE_IS_SOURCE_DISTRIBUTION OFF)
if (EXISTS "${PROJECT_SOURCE_DIR}/.git")
    set(SOURCE_IS_GIT_REPOSITORY ON)
endif()
# This file is excluded from CPack source packages, but part of the repository,
# so it should get included everywhere else.
if (NOT EXISTS "${PROJECT_SOURCE_DIR}/admin/.isreposource")
    set(SOURCE_IS_SOURCE_DISTRIBUTION ON)
endif()
set(BUILD_IS_INSOURCE OFF)
if ("${PROJECT_SOURCE_DIR}" STREQUAL "${PROJECT_BINARY_DIR}")
    set(BUILD_IS_INSOURCE ON)
endif()

#####################################################################
# Manually maintained version info

# The GROMACS convention is that these are the version number of the next
# release that is going to be made from this branch.
set(GMX_VERSION_MAJOR 5)
<<<<<<< HEAD
set(GMX_VERSION_MINOR 2)
set(GMX_VERSION_PATCH 0)
=======
set(GMX_VERSION_MINOR 1)
set(GMX_VERSION_PATCH 1)
>>>>>>> 5880df1d
# The suffix, on the other hand, is used mainly for betas and release
# candidates, where it signifies the most recent such release from
# this branch; it will be empty before the first such release, as well
# as after the final release is out.
set(GMX_VERSION_SUFFIX "")

# Conventionally with libtool, any ABI change must change the major
# version number, the minor version number should change if it's just
# the implementation that has been altered, and the third number
# counts the number of old major versions that will still run if
# linked to this library (i.e. it is not a patch number). See the
# above descriptions of LIBRARY_SOVERSION_* for policy for changes
# here. The important thing is to minimize the chance of third-party
# code being able to dynamically link with a version of libgromacs
# that might not work.
set(LIBRARY_SOVERSION_MAJOR 2)
set(LIBRARY_SOVERSION_MINOR 0)
set(LIBRARY_VERSION ${LIBRARY_SOVERSION_MAJOR}.${LIBRARY_SOVERSION_MINOR}.0)

#####################################################################
# General version management based on manually set numbers

if (GMX_VERSION_PATCH)
    set(GMX_VERSION "${GMX_VERSION_MAJOR}.${GMX_VERSION_MINOR}.${GMX_VERSION_PATCH}")
else()
    set(GMX_VERSION "${GMX_VERSION_MAJOR}.${GMX_VERSION_MINOR}")
endif()
set(GMX_VERSION_STRING "${GMX_VERSION}${GMX_VERSION_SUFFIX}")
option(GMX_BUILD_TARBALL "Build tarball without -dev version suffix" OFF)
mark_as_advanced(GMX_BUILD_TARBALL)
if (NOT SOURCE_IS_SOURCE_DISTRIBUTION AND NOT GMX_BUILD_TARBALL)
    set(GMX_VERSION_STRING "${GMX_VERSION_STRING}-dev")
endif()

set(REGRESSIONTEST_VERSION "${GMX_VERSION_STRING}")
set(REGRESSIONTEST_BRANCH "refs/heads/master")
# TODO Find some way of ensuring that this is bumped appropriately for
# each release. It's hard to test because it is only used for
# REGRESSIONTEST_DOWNLOAD, which doesn't work until that tarball has
# been placed on the server.
set(REGRESSIONTEST_MD5SUM "298db2fa20a6f4b02e758687ebf48ee8" CACHE INTERNAL "MD5 sum of the regressiontests tarball")

math(EXPR GMX_VERSION_NUMERIC
     "${GMX_VERSION_MAJOR}*10000 + ${GMX_VERSION_MINOR}*100 + ${GMX_VERSION_PATCH}")
set(GMX_API_VERSION ${GMX_VERSION_NUMERIC})

#####################################################################
# git version info management

# There can be clusters where git and CMake can run on nodes where the other is
# not available, accessing the same source tree.
# Should be unlikely, but doesn't hurt to check.
set(_git_info_default OFF)
if (SOURCE_IS_GIT_REPOSITORY)
    find_package(Git)
    if (GIT_FOUND)
        set(_git_info_default ON)
    endif()
endif()
option(GMX_GIT_VERSION_INFO "Generate git version information" ${_git_info_default})
mark_as_advanced(GMX_GIT_VERSION_INFO)
# Detect preconditions for version info generation if it is requested.
if (GMX_GIT_VERSION_INFO)
    if (NOT SOURCE_IS_GIT_REPOSITORY)
        message(FATAL_ERROR
            "Cannot generate git version information from source tree not under git. "
            "Set GMX_GIT_VERSION_INFO=OFF to proceed.")
    endif()
    # We need at least git v1.5.3 be able to parse git's date output.
    if (NOT GIT_FOUND OR GIT_VERSION_STRING VERSION_LESS "1.5.3")
        message(FATAL_ERROR
            "No compatible git version found (>= 1.5.3 required). "
            "Won't be able to generate development version information. "
            "Set GMX_GIT_VERSION_INFO=OFF to proceed.")
    endif()
endif()

include(gmxCustomCommandUtilities)

# The first two are also for use outside this file, encapsulating the details
# of how to use the generated VersionInfo.cmake.
set(VERSION_INFO_CMAKE_FILE   ${PROJECT_BINARY_DIR}/VersionInfo.cmake)
set(VERSION_INFO_DEPS         ${VERSION_INFO_CMAKE_FILE})
# Capture the location of the necessary files in internal variables for use in
# the function below.
set(VERSION_INFO_CMAKEIN_FILE     ${CMAKE_CURRENT_LIST_DIR}/VersionInfo.cmake.cmakein)
set(VERSION_INFO_CONFIGURE_SCRIPT ${CMAKE_CURRENT_LIST_DIR}/gmxConfigureVersionInfo.cmake)

# Rules to create the VersionInfo.cmake file.
# For git info, the sequence is:
#   1. (configure time) VersionInfo.cmake.cmakein -> VersionInfo-partial.cmake.cmakein
#        - Set all variables that are known at configure time.
#   2. (build time)     VersionInfo-partial.cmake.cmakein -> VersionInfo.cmake
#        - Set variables that may change as result of repository state changes
#          (i.e., everything that requires running git).
#        - Runs every time as a git-version-info target, but the output file
#          timestamp only changes if its contents actually change.
#        - Depending on the native build system, this may run once per build
#          or once per each time it is required for step 3.
#   3. (build time)     VersionInfo.cmake -> other files
#        - Set variables in files specified with gmx_configure_version_file()
#          using the values generated in step 2.
#        - Each file runs as a custom command that depends on the previous
#          steps, and runs only if the VersionInfo.cmake file is newer than the
#          output file.
# Without git info, the sequence is:
#  1. (configure time) VersionInfo.cmake.cmakein -> VersionInfo.cmake
#        - Everything is known at configure time, so the output is generated
#          immediately with all variables set (git info will be empty).
#  2. (build time)     VersionInfo.cmake -> other files
#        - As with git info, processes files from gmx_configure_version_file().
#        - These are again custom commands that depend on the output from
#          step 1, so they get regenerated only when the static version info
#          changes.
if (GMX_GIT_VERSION_INFO)
    # Configure information known at this time into a partially filled
    # version info file.
    set(VERSION_INFO_CMAKEIN_FILE_PARTIAL
        ${PROJECT_BINARY_DIR}/VersionInfo-partial.cmake.cmakein)
    # Leave these to be substituted by the custom target below.
    set(GMX_VERSION_STRING_FULL       "\@GMX_VERSION_STRING_FULL\@")
    set(GMX_VERSION_FULL_HASH         "\@GMX_VERSION_FULL_HASH\@")
    set(GMX_VERSION_CENTRAL_BASE_HASH "\@GMX_VERSION_CENTRAL_BASE_HASH\@")
    configure_file(${VERSION_INFO_CMAKEIN_FILE}
                   ${VERSION_INFO_CMAKEIN_FILE_PARTIAL}
                   @ONLY)
    # If generating the version info, create a target that runs on every build
    # and does the actual git calls, storing the results into a CMake script.
    # This needs to be run at build time to update the version information
    # properly when the git hash changes, but the build system does not.
    # All targets added by gmx_configure_version_file() use the information
    # from this script to get their variables from, removing the need to run
    # git multiple times and simplifying reuse for other purposes.
    gmx_add_custom_output_target(git-version-info RUN_ALWAYS
        OUTPUT ${VERSION_INFO_CMAKE_FILE}
        COMMAND ${CMAKE_COMMAND}
            -D GIT_EXECUTABLE=${GIT_EXECUTABLE}
            -D PROJECT_VERSION=${GMX_VERSION_STRING}
            -D PROJECT_SOURCE_DIR=${PROJECT_SOURCE_DIR}
            -D VERSION_CMAKEIN=${VERSION_INFO_CMAKEIN_FILE_PARTIAL}
            -D VERSION_OUT=${VERSION_INFO_CMAKE_FILE}
            -P ${CMAKE_CURRENT_LIST_DIR}/gmxGenerateVersionInfo.cmake
        WORKING_DIRECTORY ${PROJECT_SOURCE_DIR}
        COMMENT "Generating git version information")
    list(APPEND VERSION_INFO_DEPS git-version-info)
else()
    # If the version info is static, just generate the CMake script with the
    # version variables during the CMake run.
    set(GMX_VERSION_STRING_FULL       ${GMX_VERSION_STRING})
    set(GMX_VERSION_FULL_HASH         "")
    set(GMX_VERSION_CENTRAL_BASE_HASH "")
    configure_file(${VERSION_INFO_CMAKEIN_FILE} ${VERSION_INFO_CMAKE_FILE})
endif()
unset(GMX_VERSION_STRING_FULL)
unset(GMX_VERSION_FULL_HASH)
unset(GMX_VERSION_CENTRAL_BASE_HASH)

# The main user-visible interface to the machinery.
# See documentation at the top of the script.
function (gmx_configure_version_file INFILE OUTFILE)
    include(CMakeParseArguments)
    set(_options REMOTE_HASH SOURCE_FILE)
    set(_one_value_args COMMENT TARGET)
    set(_multi_value_args EXTRA_VARS)
    cmake_parse_arguments(
        ARG "${_options}" "${_one_value_args}" "${_multi_value_args}" ${ARGN})
    if (ARG_UNPARSED_ARGUMENTS)
        message(FATAL_ERROR "Unknown arguments: ${ARG_UNPARSED_ARGUMENTS}")
    endif()
    # Some callers may pass partial paths that do not really make sense,
    # so create a default comment that only contains the actual file name.
    get_filename_component(_basename ${OUTFILE} NAME)
    set(_comment "Generating ${_basename}")
    if (ARG_COMMENT)
        set(_comment ${ARG_COMMENT})
    endif()
    # Mimic configure_file()
    if (NOT IS_ABSOLUTE ${INFILE})
        set(INFILE ${CMAKE_CURRENT_SOURCE_DIR}/${INFILE})
    endif()
    # Create command-line definitions for the requested variables
    set(_extra_var_defines)
    foreach(_var ${ARG_EXTRA_VARS})
        list(APPEND _extra_var_defines -D "${_var}=${${_var}}")
    endforeach()
    # The touch command is necessary to ensure that after the target is run,
    # the timestamp is newer than in the input files.
    add_custom_command(OUTPUT ${OUTFILE}
        COMMAND ${CMAKE_COMMAND}
            -D VERSION_VARIABLES=${VERSION_INFO_CMAKE_FILE}
            -D VERSION_CMAKEIN=${INFILE}
            -D VERSION_OUT=${OUTFILE}
            ${_extra_var_defines}
            -P ${VERSION_INFO_CONFIGURE_SCRIPT}
        COMMAND ${CMAKE_COMMAND} -E touch ${OUTFILE}
        WORKING_DIRECTORY ${CMAKE_CURRENT_BINARY_DIR}
        DEPENDS ${INFILE} ${VERSION_INFO_DEPS} ${VERSION_INFO_CONFIGURE_SCRIPT}
        COMMENT "${_comment}"
        VERBATIM)
    if (ARG_TARGET)
        add_custom_target(${ARG_TARGET} DEPENDS ${OUTFILE} VERBATIM)
        gmx_set_custom_target_output(${ARG_TARGET} ${OUTFILE})
    endif()
    if (ARG_SOURCE_FILE)
        set_source_files_properties(${OUTFILE} PROPERTIES GENERATED true)
    endif()
endfunction()<|MERGE_RESOLUTION|>--- conflicted
+++ resolved
@@ -211,13 +211,8 @@
 # The GROMACS convention is that these are the version number of the next
 # release that is going to be made from this branch.
 set(GMX_VERSION_MAJOR 5)
-<<<<<<< HEAD
 set(GMX_VERSION_MINOR 2)
 set(GMX_VERSION_PATCH 0)
-=======
-set(GMX_VERSION_MINOR 1)
-set(GMX_VERSION_PATCH 1)
->>>>>>> 5880df1d
 # The suffix, on the other hand, is used mainly for betas and release
 # candidates, where it signifies the most recent such release from
 # this branch; it will be empty before the first such release, as well
