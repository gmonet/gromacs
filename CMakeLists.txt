--- conflicted
+++ resolved
@@ -105,27 +105,9 @@
 endif()
 
 ########################################################################
-<<<<<<< HEAD
 option(GMX_COOL_QUOTES "Enable Gromacs cool quotes" ON)
 mark_as_advanced(GMX_COOL_QUOTES)
 
-=======
-# User input options - enable C++ - before any CXX flags are changed   #
-########################################################################
-
-# decide on GPU settings based on user-settings and GPU/CUDA detection
-include(gmxManageGPU)
-
-option(GMX_FORCE_CXX "Enable C++ compilation even if not necessary" OFF)
-mark_as_advanced(GMX_FORCE_CXX)
-
-option(GMX_COOL_QUOTES "Enable Gromacs cool quotes" ON)
-mark_as_advanced(GMX_COOL_QUOTES)
-
-if(GMX_GPU OR GMX_FORCE_CXX)
-    enable_language(CXX)
-endif()
->>>>>>> 19bbbf6d
 set(CMAKE_PREFIX_PATH "" CACHE STRING "Extra locations to search for external libraries and tools (give directory without lib, bin, or include)")
 # User input options                                                   #
 ########################################################################
@@ -713,8 +695,7 @@
         endif()
     endif(NOT GNU_SSE4_CFLAG AND NOT MSVC_SSE4_CFLAG)
 
-<<<<<<< HEAD
-    GMX_TEST_CXXFLAG(GNU_SSE4_CXXFLAG "-msse4.1" GROMACS_CXX_FLAG)
+    GMX_TEST_CXXFLAG(GNU_SSE4_CXXFLAG "-msse4.1" ACCELERATION_CXX_FLAGS)
     if (NOT GNU_SSE4_CXXFLAG AND GMX_NATIVE_WINDOWS)
         GMX_TEST_CXXFLAG(MSVC_SSE4_CXXFLAG "/arch:SSE4.1" ACCELERATION_CXX_FLAGS)
     endif(NOT GNU_SSE4_CXXFLAG AND GMX_NATIVE_WINDOWS)
@@ -726,22 +707,6 @@
             GMX_TEST_CXXFLAG(MSVC_SSE2_CXXFLAG "/arch:SSE2" ACCELERATION_CXX_FLAGS)
         endif()
     endif(NOT GNU_SSE4_CXXFLAG AND NOT MSVC_SSE4_CXXFLAG)
-=======
-    if (CMAKE_CXX_COMPILER_LOADED)
-        GMX_TEST_CXXFLAG(GNU_SSE4_CXXFLAG "-msse4.1" ACCELERATION_CXX_FLAGS)
-        if (NOT GNU_SSE4_CXXFLAG AND GMX_NATIVE_WINDOWS)
-            GMX_TEST_CXXFLAG(MSVC_SSE4_CXXFLAG "/arch:SSE4.1" ACCELERATION_CXX_FLAGS)
-        endif(NOT GNU_SSE4_CXXFLAG AND GMX_NATIVE_WINDOWS)
-        if (NOT GNU_SSE4_CXXFLAG AND NOT MSVC_SSE4_CXXFLAG) 
-            message(WARNING "No C++ SSE4.1 flag found. Consider a newer compiler, or use SSE2 for slightly lower performance.")
-            # Not surprising if we end up here! MSVC current does not support the SSE4.1 flag. However, it appears to accept SSE4.1
-            # intrinsics when SSE2 support is enabled, so we try that instead.
-            if (GMX_NATIVE_WINDOWS)
-                GMX_TEST_CXXFLAG(MSVC_SSE2_CXXFLAG "/arch:SSE2" ACCELERATION_CXX_FLAGS)
-            endif()
-        endif(NOT GNU_SSE4_CXXFLAG AND NOT MSVC_SSE4_CXXFLAG)
-    endif()
->>>>>>> 19bbbf6d
 
     # This must come after we have added the -msse4.1 flag on some platforms.
     check_include_file(smmintrin.h  HAVE_SMMINTRIN_H ${ACCELERATION_C_FLAGS})
@@ -1153,12 +1118,10 @@
 include(CTest)
 mark_as_advanced(BUILD_TESTING)
 #gmxtests target builds all binaries required for running gmxtest
-add_custom_target(gmxtests DEPENDS grompp mdrun pdb2gmx gmxcheck editconf)
+add_custom_target(gmxtests DEPENDS grompp mdrun pdb2gmx gmxcheck gmx)
 IF(BUILD_TESTING)
     enable_testing()
     add_subdirectory(tests)
-<<<<<<< HEAD
-=======
     if(REGRESSIONTEST_PATH)
         #check target builds all to run tests and the runs tests
         add_custom_target(check COMMAND ${CMAKE_CTEST_COMMAND} --output-on-failure)
@@ -1166,5 +1129,4 @@
     else()
         add_custom_target(check COMMAND ${CMAKE_COMMAND} -E echo "WARNING: No tests are run. Running the tests requires either of the cmake variables REGRESSIONTEST_PATH or REGRESSIONTEST_DOWNLOAD to be set.")
     endif()
->>>>>>> 19bbbf6d
 ENDIF()
