--- conflicted
+++ resolved
@@ -275,214 +275,6 @@
     return crn;
 }
 
-<<<<<<< HEAD
-
-static int get_tmpi_omp_thread_division(const gmx_hw_info_t *hwinfo,
-                                        const gmx_hw_opt_t  *hw_opt,
-                                        int                  nthreads_tot,
-                                        int                  ngpu)
-{
-    int nthreads_tmpi;
-
-    /* There are no separate PME nodes here, as we ensured in
-     * check_and_update_hw_opt that nthreads_tmpi>0 with PME nodes
-     * and a conditional ensures we would not have ended up here.
-     * Note that separate PME nodes might be switched on later.
-     */
-    if (ngpu > 0)
-    {
-        nthreads_tmpi = ngpu;
-        if (nthreads_tot > 0 && nthreads_tot < nthreads_tmpi)
-        {
-            nthreads_tmpi = nthreads_tot;
-        }
-    }
-    else if (hw_opt->nthreads_omp > 0)
-    {
-        /* Here we could oversubscribe, when we do, we issue a warning later */
-        nthreads_tmpi = std::max(1, nthreads_tot/hw_opt->nthreads_omp);
-    }
-    else
-    {
-        /* TODO choose nthreads_omp based on hardware topology
-           when we have a hardware topology detection library */
-        /* In general, when running up to 4 threads, OpenMP should be faster.
-         * Note: on AMD Bulldozer we should avoid running OpenMP over two dies.
-         * On Intel>=Nehalem running OpenMP on a single CPU is always faster,
-         * even on two CPUs it's usually faster (but with many OpenMP threads
-         * it could be faster not to use HT, currently we always use HT).
-         * On Nehalem/Westmere we want to avoid running 16 threads over
-         * two CPUs with HT, so we need a limit<16; thus we use 12.
-         * A reasonable limit for Intel Sandy and Ivy bridge,
-         * not knowing the topology, is 16 threads.
-         */
-        const int nthreads_omp_always_faster             =  4;
-        const int nthreads_omp_always_faster_Nehalem     = 12;
-        const int nthreads_omp_always_faster_SandyBridge = 16;
-        gmx_bool  bIntel_Family6;
-
-        bIntel_Family6 =
-            (gmx_cpuid_vendor(hwinfo->cpuid_info) == GMX_CPUID_VENDOR_INTEL &&
-             gmx_cpuid_family(hwinfo->cpuid_info) == 6);
-
-        if (nthreads_tot <= nthreads_omp_always_faster ||
-            (bIntel_Family6 &&
-             ((gmx_cpuid_model(hwinfo->cpuid_info) >= nthreads_omp_always_faster_Nehalem && nthreads_tot <= nthreads_omp_always_faster_Nehalem) ||
-              (gmx_cpuid_model(hwinfo->cpuid_info) >= nthreads_omp_always_faster_SandyBridge && nthreads_tot <= nthreads_omp_always_faster_SandyBridge))))
-        {
-            /* Use pure OpenMP parallelization */
-            nthreads_tmpi = 1;
-        }
-        else
-        {
-            /* Don't use OpenMP parallelization */
-            nthreads_tmpi = nthreads_tot;
-        }
-    }
-
-    return nthreads_tmpi;
-}
-
-
-/* Get the number of threads to use for thread-MPI based on how many
- * were requested, which algorithms we're using,
- * and how many particles there are.
- * At the point we have already called check_and_update_hw_opt.
- * Thus all options should be internally consistent and consistent
- * with the hardware, except that ntmpi could be larger than #GPU.
- */
-static int get_nthreads_mpi(const gmx_hw_info_t *hwinfo,
-                            gmx_hw_opt_t *hw_opt,
-                            t_inputrec *inputrec, gmx_mtop_t *mtop,
-                            const t_commrec *cr,
-                            FILE *fplog)
-{
-    /* TODO: remove */
-    if (debug)
-    {
-        fprintf(debug, "Entering get_nthreads_mpi...\n");
-    }
-
-    int      nthreads_hw, nthreads_tot_max, nthreads_tmpi, nthreads_new, ngpu;
-    int      min_atoms_per_mpi_thread;
-    gmx_bool bCanUseGPU;
-
-    if (hw_opt->nthreads_tmpi > 0)
-    {
-        /* Trivial, return right away */
-        return hw_opt->nthreads_tmpi;
-    }
-
-    nthreads_hw = hwinfo->nthreads_hw_avail;
-
-    /* How many total (#tMPI*#OpenMP) threads can we start? */
-    if (hw_opt->nthreads_tot > 0)
-    {
-        nthreads_tot_max = hw_opt->nthreads_tot;
-    }
-    else
-    {
-        nthreads_tot_max = nthreads_hw;
-    }
-
-    bCanUseGPU = (inputrec->cutoff_scheme == ecutsVERLET &&
-                  hwinfo->gpu_info.ncuda_dev_compatible > 0);
-    if (bCanUseGPU)
-    {
-        ngpu = hwinfo->gpu_info.ncuda_dev_compatible;
-    }
-    else
-    {
-        ngpu = 0;
-    }
-
-    if (inputrec->cutoff_scheme == ecutsGROUP)
-    {
-        /* We checked this before, but it doesn't hurt to do it once more */
-        assert(hw_opt->nthreads_omp == 1);
-    }
-
-    nthreads_tmpi =
-        get_tmpi_omp_thread_division(hwinfo, hw_opt, nthreads_tot_max, ngpu);
-
-    if (inputrec->eI == eiNM || EI_TPI(inputrec->eI))
-    {
-        /* Dims/steps are divided over the nodes iso splitting the atoms */
-        min_atoms_per_mpi_thread = 0;
-    }
-    else
-    {
-        if (bCanUseGPU)
-        {
-            min_atoms_per_mpi_thread = MIN_ATOMS_PER_GPU;
-        }
-        else
-        {
-            min_atoms_per_mpi_thread = MIN_ATOMS_PER_MPI_THREAD;
-        }
-    }
-
-    /* Check if an algorithm does not support parallel simulation.  */
-    if (nthreads_tmpi != 1 &&
-        ( inputrec->eI == eiLBFGS ||
-          inputrec->coulombtype == eelEWALD ) )
-    {
-        nthreads_tmpi = 1;
-
-        md_print_warn(cr, fplog, "The integration or electrostatics algorithm doesn't support parallel runs. Using a single thread-MPI thread.\n");
-        if (hw_opt->nthreads_tmpi > nthreads_tmpi)
-        {
-            gmx_fatal(FARGS, "You asked for more than 1 thread-MPI thread, but an algorithm doesn't support that");
-        }
-    }
-    else if (mtop->natoms/nthreads_tmpi < min_atoms_per_mpi_thread)
-    {
-        /* the thread number was chosen automatically, but there are too many
-           threads (too few atoms per thread) */
-        nthreads_new = std::max(1, mtop->natoms/min_atoms_per_mpi_thread);
-
-        /* Avoid partial use of Hyper-Threading */
-        if (gmx_cpuid_x86_smt(hwinfo->cpuid_info) == GMX_CPUID_X86_SMT_ENABLED &&
-            nthreads_new > nthreads_hw/2 && nthreads_new < nthreads_hw)
-        {
-            nthreads_new = nthreads_hw/2;
-        }
-
-        /* Avoid large prime numbers in the thread count */
-        if (nthreads_new >= 6)
-        {
-            /* Use only 6,8,10 with additional factors of 2 */
-            int fac;
-
-            fac = 2;
-            while (3*fac*2 <= nthreads_new)
-            {
-                fac *= 2;
-            }
-
-            nthreads_new = (nthreads_new/fac)*fac;
-        }
-        else
-        {
-            /* Avoid 5 */
-            if (nthreads_new == 5)
-            {
-                nthreads_new = 4;
-            }
-        }
-
-        nthreads_tmpi = nthreads_new;
-
-        fprintf(stderr, "\n");
-        fprintf(stderr, "NOTE: Parallelization is limited by the small number of atoms,\n");
-        fprintf(stderr, "      only starting %d thread-MPI threads.\n", nthreads_tmpi);
-        fprintf(stderr, "      You can use the -nt and/or -ntmpi option to optimize the number of threads.\n\n");
-    }
-
-    return nthreads_tmpi;
-}
-=======
->>>>>>> 21289a12
 #endif /* GMX_THREAD_MPI */
 
 
@@ -767,176 +559,6 @@
     }
 }
 
-<<<<<<< HEAD
-static void print_hw_opt(FILE *fp, const gmx_hw_opt_t *hw_opt)
-{
-    fprintf(fp, "hw_opt: nt %d ntmpi %d ntomp %d ntomp_pme %d gpu_id '%s'\n",
-            hw_opt->nthreads_tot,
-            hw_opt->nthreads_tmpi,
-            hw_opt->nthreads_omp,
-            hw_opt->nthreads_omp_pme,
-            hw_opt->gpu_opt.gpu_id != NULL ? hw_opt->gpu_opt.gpu_id : "");
-}
-
-/* Checks we can do when we don't (yet) know the cut-off scheme */
-static void check_and_update_hw_opt_1(gmx_hw_opt_t *hw_opt,
-                                      gmx_bool      bIsSimMaster)
-{
-    /* TODO: remove */
-    if (debug)
-    {
-        fprintf(debug, "Entering check and update #1...\n");
-    }
-
-    gmx_omp_nthreads_read_env(&hw_opt->nthreads_omp, bIsSimMaster);
-
-#ifndef GMX_THREAD_MPI
-    if (hw_opt->nthreads_tot > 0)
-    {
-        gmx_fatal(FARGS, "Setting the total number of threads is only supported with thread-MPI and Gromacs was compiled without thread-MPI");
-    }
-    if (hw_opt->nthreads_tmpi > 0)
-    {
-        gmx_fatal(FARGS, "Setting the number of thread-MPI threads is only supported with thread-MPI and Gromacs was compiled without thread-MPI");
-    }
-#endif
-
-#ifndef GMX_OPENMP
-    if (hw_opt->nthreads_omp > 1)
-    {
-        gmx_fatal(FARGS, "More than 1 OpenMP thread requested, but Gromacs was compiled without OpenMP support");
-    }
-    hw_opt->nthreads_omp = 1;
-#endif
-
-    if (hw_opt->nthreads_tot > 0 && hw_opt->nthreads_omp_pme <= 0)
-    {
-        /* We have the same number of OpenMP threads for PP and PME processes,
-         * thus we can perform several consistency checks.
-         */
-        if (hw_opt->nthreads_tmpi > 0 &&
-            hw_opt->nthreads_omp > 0 &&
-            hw_opt->nthreads_tot != hw_opt->nthreads_tmpi*hw_opt->nthreads_omp)
-        {
-            gmx_fatal(FARGS, "The total number of threads requested (%d) does not match the thread-MPI threads (%d) times the OpenMP threads (%d) requested",
-                      hw_opt->nthreads_tot, hw_opt->nthreads_tmpi, hw_opt->nthreads_omp);
-        }
-
-        if (hw_opt->nthreads_tmpi > 0 &&
-            hw_opt->nthreads_tot % hw_opt->nthreads_tmpi != 0)
-        {
-            gmx_fatal(FARGS, "The total number of threads requested (%d) is not divisible by the number of thread-MPI threads requested (%d)",
-                      hw_opt->nthreads_tot, hw_opt->nthreads_tmpi);
-        }
-
-        if (hw_opt->nthreads_omp > 0 &&
-            hw_opt->nthreads_tot % hw_opt->nthreads_omp != 0)
-        {
-            gmx_fatal(FARGS, "The total number of threads requested (%d) is not divisible by the number of OpenMP threads requested (%d)",
-                      hw_opt->nthreads_tot, hw_opt->nthreads_omp);
-        }
-
-        if (hw_opt->nthreads_tmpi > 0 &&
-            hw_opt->nthreads_omp <= 0)
-        {
-            hw_opt->nthreads_omp = hw_opt->nthreads_tot/hw_opt->nthreads_tmpi;
-        }
-    }
-
-#ifndef GMX_OPENMP
-    if (hw_opt->nthreads_omp > 1)
-    {
-        gmx_fatal(FARGS, "OpenMP threads are requested, but Gromacs was compiled without OpenMP support");
-    }
-#endif
-
-    if (hw_opt->nthreads_omp_pme > 0 && hw_opt->nthreads_omp <= 0)
-    {
-        gmx_fatal(FARGS, "You need to specify -ntomp in addition to -ntomp_pme");
-    }
-
-    if (hw_opt->nthreads_tot == 1)
-    {
-        hw_opt->nthreads_tmpi = 1;
-
-        if (hw_opt->nthreads_omp > 1)
-        {
-            gmx_fatal(FARGS, "You requested %d OpenMP threads with %d total threads",
-                      hw_opt->nthreads_tmpi, hw_opt->nthreads_tot);
-        }
-        hw_opt->nthreads_omp = 1;
-    }
-
-    if (hw_opt->nthreads_omp_pme <= 0 && hw_opt->nthreads_omp > 0)
-    {
-        hw_opt->nthreads_omp_pme = hw_opt->nthreads_omp;
-    }
-
-    /* Parse GPU IDs, if provided.
-     * We check consistency with the tMPI thread count later.
-     */
-    gmx_parse_gpu_ids(&hw_opt->gpu_opt);
-
-#ifdef GMX_THREAD_MPI
-    if (hw_opt->gpu_opt.ncuda_dev_use > 0 && hw_opt->nthreads_tmpi == 0)
-    {
-        /* Set the number of MPI threads equal to the number of GPUs */
-        hw_opt->nthreads_tmpi = hw_opt->gpu_opt.ncuda_dev_use;
-
-        if (hw_opt->nthreads_tot > 0 &&
-            hw_opt->nthreads_tmpi > hw_opt->nthreads_tot)
-        {
-            /* We have more GPUs than total threads requested.
-             * We choose to (later) generate a mismatch error,
-             * instead of launching more threads than requested.
-             */
-            hw_opt->nthreads_tmpi = hw_opt->nthreads_tot;
-        }
-    }
-#endif
-
-    if (debug)
-    {
-        print_hw_opt(debug, hw_opt);
-    }
-}
-
-/* Checks we can do when we know the cut-off scheme */
-static void check_and_update_hw_opt_2(gmx_hw_opt_t *hw_opt,
-                                      int           cutoff_scheme)
-{
-    /* TODO: remove */
-    if (debug)
-    {
-        fprintf(debug, "Entering check and update #2...\n");
-    }
-
-    if (cutoff_scheme == ecutsGROUP)
-    {
-        /* We only have OpenMP support for PME only nodes */
-        if (hw_opt->nthreads_omp > 1)
-        {
-            gmx_fatal(FARGS, "OpenMP threads have been requested with cut-off scheme %s, but these are only supported with cut-off scheme %s",
-                      ecutscheme_names[cutoff_scheme],
-                      ecutscheme_names[ecutsVERLET]);
-        }
-        hw_opt->nthreads_omp = 1;
-    }
-
-    if (hw_opt->nthreads_omp_pme <= 0 && hw_opt->nthreads_omp > 0)
-    {
-        hw_opt->nthreads_omp_pme = hw_opt->nthreads_omp;
-    }
-
-    if (debug)
-    {
-        print_hw_opt(debug, hw_opt);
-    }
-}
-
-
-=======
->>>>>>> 21289a12
 /* Override the value in inputrec with value passed on the command line (if any) */
 static void override_nsteps_cmdline(FILE            *fplog,
                                     gmx_int64_t      nsteps_cmdline,
