/* -*- mode: c; tab-width: 4; indent-tabs-mode: nil; c-basic-offset: 4; c-file-style: "stroustrup"; -*-
 *
 * 
 *                This source code is part of
 * 
 *                 G   R   O   M   A   C   S
 * 
 *          GROningen MAchine for Chemical Simulations
 * 
 *                        VERSION 3.2.0
 * Written by David van der Spoel, Erik Lindahl, Berk Hess, and others.
 * Copyright (c) 1991-2000, University of Groningen, The Netherlands.
 * Copyright (c) 2001-2004, The GROMACS development team,
 * check out http://www.gromacs.org for more information.

 * This program is free software; you can redistribute it and/or
 * modify it under the terms of the GNU General Public License
 * as published by the Free Software Foundation; either version 2
 * of the License, or (at your option) any later version.
 * 
 * If you want to redistribute modifications, please consider that
 * scientific software is very special. Version control is crucial -
 * bugs must be traceable. We will be happy to consider code for
 * inclusion in the official distribution, but derived work must not
 * be called official GROMACS. Details are found in the README & COPYING
 * files - if they are missing, get the official version at www.gromacs.org.
 * 
 * To help us fund GROMACS development, we humbly ask that you cite
 * the papers on the package - you can find them in the top README file.
 * 
 * For more info, check our website at http://www.gromacs.org
 * 
 * And Hey:
 * GROningen Mixture of Alchemy and Childrens' Stories
 */
#ifdef HAVE_CONFIG_H
#include <config.h>
#endif

#include <math.h>
#include "physics.h"
#include "vec.h"
#include "maths.h"
#include "txtdump.h"
#include "bondf.h"
#include "smalloc.h"
#include "pbc.h"
#include "ns.h"
#include "macros.h"
#include "names.h"
#include "gmx_fatal.h"
#include "mshift.h"
#include "main.h"
#include "disre.h"
#include "orires.h"
#include "force.h"
#include "nonbonded.h"
#include "mdrun.h"

/* Find a better place for this? */
const int cmap_coeff_matrix[] = {
1, 0, -3,  2, 0, 0,  0,  0, -3,  0,  9, -6,  2,  0, -6,  4 ,
0, 0,  0,  0, 0, 0,  0,  0,  3,  0, -9,  6, -2,  0,  6, -4,
0, 0,  0,  0, 0, 0,  0,  0,  0,  0,  9, -6,  0,  0, -6,  4 ,
0, 0,  3, -2, 0, 0,  0,  0,  0,  0, -9,  6,  0,  0,  6, -4,
0, 0,  0,  0, 1, 0, -3,  2, -2,  0,  6, -4,  1,  0, -3,  2 ,
0, 0,  0,  0, 0, 0,  0,  0, -1,  0,  3, -2,  1,  0, -3,  2 ,
0, 0,  0,  0, 0, 0,  0,  0,  0,  0, -3,  2,  0,  0,  3, -2,
0, 0,  0,  0, 0, 0,  3, -2,  0,  0, -6,  4,  0,  0,  3, -2,
0, 1, -2,  1, 0, 0,  0,  0,  0, -3,  6, -3,  0,  2, -4,  2 ,
0, 0,  0,  0, 0, 0,  0,  0,  0,  3, -6,  3,  0, -2,  4, -2,
0, 0,  0,  0, 0, 0,  0,  0,  0,  0, -3,  3,  0,  0,  2, -2,
0, 0, -1,  1, 0, 0,  0,  0,  0,  0,  3, -3,  0,  0, -2,  2 ,
0, 0,  0,  0, 0, 1, -2,  1,  0, -2,  4, -2,  0,  1, -2,  1,
0, 0,  0,  0, 0, 0,  0,  0,  0, -1,  2, -1,  0,  1, -2,  1,
0, 0,  0,  0, 0, 0,  0,  0,  0,  0,  1, -1,  0,  0, -1,  1,
0, 0,  0,  0, 0, 0, -1,  1,  0,  0,  2, -2,  0,  0, -1,  1
};



int glatnr(int *global_atom_index,int i)
{
    int atnr;

    if (global_atom_index == NULL) {
        atnr = i + 1;
    } else {
        atnr = global_atom_index[i] + 1;
    }

    return atnr;
}

static int pbc_rvec_sub(const t_pbc *pbc,const rvec xi,const rvec xj,rvec dx)
{
  if (pbc) {
    return pbc_dx_aiuc(pbc,xi,xj,dx);
  }
  else {
    rvec_sub(xi,xj,dx);
    return CENTRAL;
  }
}

/*
 * Morse potential bond by Frank Everdij
 *
 * Three parameters needed:
 *
 * b0 = equilibrium distance in nm
 * be = beta in nm^-1 (actually, it's nu_e*Sqrt(2*pi*pi*mu/D_e))
 * cb = well depth in kJ/mol
 *
 * Note: the potential is referenced to be +cb at infinite separation
 *       and zero at the equilibrium distance!
 */

real morse_bonds(int nbonds,
		 const t_iatom forceatoms[],const t_iparams forceparams[],
		 const rvec x[],rvec f[],rvec fshift[],
		 const t_pbc *pbc,const t_graph *g,
		 real lambda,real *dvdl,
		 const t_mdatoms *md,t_fcdata *fcd,
		 int *global_atom_index)
{
  const real one=1.0;
  const real two=2.0;
  real  dr,dr2,temp,omtemp,cbomtemp,fbond,vbond,fij,b0,be,cb,vtot;
  rvec  dx;
  int   i,m,ki,type,ai,aj;
  ivec  dt;

  vtot = 0.0;
  for(i=0; (i<nbonds); ) {
    type = forceatoms[i++];
    ai   = forceatoms[i++];
    aj   = forceatoms[i++];
    
    b0   = forceparams[type].morse.b0;
    be   = forceparams[type].morse.beta;
    cb   = forceparams[type].morse.cb;

    ki   = pbc_rvec_sub(pbc,x[ai],x[aj],dx);            /*   3          */
    dr2  = iprod(dx,dx);                            /*   5          */
    dr   = dr2*gmx_invsqrt(dr2);                        /*  10          */
    temp = exp(-be*(dr-b0));                        /*  12          */
    
    if (temp == one)
      continue;

    omtemp   = one-temp;                               /*   1          */
    cbomtemp = cb*omtemp;                              /*   1          */
    vbond    = cbomtemp*omtemp;                        /*   1          */
    fbond    = -two*be*temp*cbomtemp*gmx_invsqrt(dr2);      /*   9          */
    vtot    += vbond;       /* 1 */
    
    if (g) {
      ivec_sub(SHIFT_IVEC(g,ai),SHIFT_IVEC(g,aj),dt);
      ki = IVEC2IS(dt);
    }

    for (m=0; (m<DIM); m++) {                          /*  15          */
      fij=fbond*dx[m];
      f[ai][m]+=fij;
      f[aj][m]-=fij;
      fshift[ki][m]+=fij;
      fshift[CENTRAL][m]-=fij;
    }
  }                                           /*  58 TOTAL    */
  return vtot;
}

real cubic_bonds(int nbonds,
		 const t_iatom forceatoms[],const t_iparams forceparams[],
		 const rvec x[],rvec f[],rvec fshift[],
		 const t_pbc *pbc,const t_graph *g,
		 real lambda,real *dvdl,
		 const t_mdatoms *md,t_fcdata *fcd,
		 int *global_atom_index)
{
  const real three = 3.0;
  const real two   = 2.0;
  real  kb,b0,kcub;
  real  dr,dr2,dist,kdist,kdist2,fbond,vbond,fij,vtot;
  rvec  dx;
  int   i,m,ki,type,ai,aj;
  ivec  dt;

  vtot = 0.0;
  for(i=0; (i<nbonds); ) {
    type = forceatoms[i++];
    ai   = forceatoms[i++];
    aj   = forceatoms[i++];
    
    b0   = forceparams[type].cubic.b0;
    kb   = forceparams[type].cubic.kb;
    kcub = forceparams[type].cubic.kcub;

    ki   = pbc_rvec_sub(pbc,x[ai],x[aj],dx);                /*   3          */
    dr2  = iprod(dx,dx);                                /*   5          */
    
    if (dr2 == 0.0)
      continue;
      
    dr         = dr2*gmx_invsqrt(dr2);                      /*  10          */
    dist       = dr-b0;
    kdist      = kb*dist;
    kdist2     = kdist*dist;
    
    vbond      = kdist2 + kcub*kdist2*dist;
    fbond      = -(two*kdist + three*kdist2*kcub)/dr;

    vtot      += vbond;       /* 21 */
    
    if (g) {
      ivec_sub(SHIFT_IVEC(g,ai),SHIFT_IVEC(g,aj),dt);
      ki=IVEC2IS(dt);
    }
    for (m=0; (m<DIM); m++) {                          /*  15          */
      fij=fbond*dx[m];
      f[ai][m]+=fij;
      f[aj][m]-=fij;
      fshift[ki][m]+=fij;
      fshift[CENTRAL][m]-=fij;
    }
  }                                           /*  54 TOTAL    */
  return vtot;
}

real FENE_bonds(int nbonds,
		const t_iatom forceatoms[],const t_iparams forceparams[],
		const rvec x[],rvec f[],rvec fshift[],
		const t_pbc *pbc,const t_graph *g,
		real lambda,real *dvdl,
		const t_mdatoms *md,t_fcdata *fcd,
		int *global_atom_index)
{
  const real half=0.5;
  const real one=1.0;
  real  bm,kb;
  real  dr,dr2,bm2,omdr2obm2,fbond,vbond,fij,vtot;
  rvec  dx;
  int   i,m,ki,type,ai,aj;
  ivec  dt;

  vtot = 0.0;
  for(i=0; (i<nbonds); ) {
    type = forceatoms[i++];
    ai   = forceatoms[i++];
    aj   = forceatoms[i++];
    
    bm   = forceparams[type].fene.bm;
    kb   = forceparams[type].fene.kb;

    ki   = pbc_rvec_sub(pbc,x[ai],x[aj],dx);            /*   3          */
    dr2  = iprod(dx,dx);                                /*   5          */
    
    if (dr2 == 0.0)
      continue;

    bm2 = bm*bm;

    if (dr2 >= bm2)
      gmx_fatal(FARGS,
		"r^2 (%f) >= bm^2 (%f) in FENE bond between atoms %d and %d",
		dr2,bm2,
		glatnr(global_atom_index,ai),
		glatnr(global_atom_index,aj));
      
    omdr2obm2  = one - dr2/bm2;
    
    vbond      = -half*kb*bm2*log(omdr2obm2);
    fbond      = -kb/omdr2obm2;

    vtot      += vbond;       /* 35 */
    
    if (g) {
      ivec_sub(SHIFT_IVEC(g,ai),SHIFT_IVEC(g,aj),dt);
      ki=IVEC2IS(dt);
    }
    for (m=0; (m<DIM); m++) {                          /*  15          */
      fij=fbond*dx[m];
      f[ai][m]+=fij;
      f[aj][m]-=fij;
      fshift[ki][m]+=fij;
      fshift[CENTRAL][m]-=fij;
    }
  }                                           /*  58 TOTAL    */
  return vtot;
}

real harmonic(real kA,real kB,real xA,real xB,real x,real lambda,
	      real *V,real *F)
{
    const real half=0.5;
    real  L1,kk,x0,dx,dx2;
    real  v,f,dvdl;
    
    L1    = 1.0-lambda;
    kk    = L1*kA+lambda*kB;
    x0    = L1*xA+lambda*xB;
    
    dx    = x-x0;
    dx2   = dx*dx;
    
    f     = -kk*dx;
    v     = half*kk*dx2;
    dvdl  = half*(kB-kA)*dx2 + (xA-xB)*kk*dx;
    
    *F    = f;
    *V    = v;
    
    return dvdl;
    
    /* That was 19 flops */
}


real bonds(int nbonds,
	   const t_iatom forceatoms[],const t_iparams forceparams[],
	   const rvec x[],rvec f[],rvec fshift[],
	   const t_pbc *pbc,const t_graph *g,
	   real lambda,real *dvdl,
	   const t_mdatoms *md,t_fcdata *fcd,
	   int *global_atom_index)
{
  int  i,m,ki,ai,aj,type;
  real dr,dr2,fbond,vbond,fij,vtot;
  rvec dx;
  ivec dt;

  vtot = 0.0;
  for(i=0; (i<nbonds); ) {
    type = forceatoms[i++];
    ai   = forceatoms[i++];
    aj   = forceatoms[i++];
  
    ki   = pbc_rvec_sub(pbc,x[ai],x[aj],dx);	/*   3 		*/
    dr2  = iprod(dx,dx);			/*   5		*/
    dr   = dr2*gmx_invsqrt(dr2);		        /*  10		*/

    *dvdl += harmonic(forceparams[type].harmonic.krA,
                      forceparams[type].harmonic.krB,
                      forceparams[type].harmonic.rA,
                      forceparams[type].harmonic.rB,
                      dr,lambda,&vbond,&fbond);  /*  19  */

    if (dr2 == 0.0)
      continue;

    
    vtot  += vbond;/* 1*/
    fbond *= gmx_invsqrt(dr2);			/*   6		*/
#ifdef DEBUG
    if (debug)
      fprintf(debug,"BONDS: dr = %10g  vbond = %10g  fbond = %10g\n",
	      dr,vbond,fbond);
#endif
    if (g) {
      ivec_sub(SHIFT_IVEC(g,ai),SHIFT_IVEC(g,aj),dt);
      ki=IVEC2IS(dt);
    }
    for (m=0; (m<DIM); m++) {			/*  15		*/
      fij=fbond*dx[m];
      f[ai][m]+=fij;
      f[aj][m]-=fij;
      fshift[ki][m]+=fij;
      fshift[CENTRAL][m]-=fij;
    }
  }					/* 59 TOTAL	*/
  return vtot;
}

real restraint_bonds(int nbonds,
                     const t_iatom forceatoms[],const t_iparams forceparams[],
                     const rvec x[],rvec f[],rvec fshift[],
                     const t_pbc *pbc,const t_graph *g,
                     real lambda,real *dvdl,
                     const t_mdatoms *md,t_fcdata *fcd,
                     int *global_atom_index)
{
    int  i,m,ki,ai,aj,type;
    real dr,dr2,fbond,vbond,fij,vtot;
    real L1;
    real low,dlow,up1,dup1,up2,dup2,k,dk;
    real drh,drh2;
    rvec dx;
    ivec dt;

    L1   = 1.0 - lambda;

    vtot = 0.0;
    for(i=0; (i<nbonds); )
    {
        type = forceatoms[i++];
        ai   = forceatoms[i++];
        aj   = forceatoms[i++];
        
        ki   = pbc_rvec_sub(pbc,x[ai],x[aj],dx);	/*   3 		*/
        dr2  = iprod(dx,dx);		             	/*   5		*/
        dr   = dr2*gmx_invsqrt(dr2);		        /*  10		*/

        low  = L1*forceparams[type].restraint.lowA + lambda*forceparams[type].restraint.lowB;
        dlow =   -forceparams[type].restraint.lowA +        forceparams[type].restraint.lowB;
        up1  = L1*forceparams[type].restraint.up1A + lambda*forceparams[type].restraint.up1B;
        dup1 =   -forceparams[type].restraint.up1A +        forceparams[type].restraint.up1B;
        up2  = L1*forceparams[type].restraint.up2A + lambda*forceparams[type].restraint.up2B;
        dup2 =   -forceparams[type].restraint.up2A +        forceparams[type].restraint.up2B;
        k    = L1*forceparams[type].restraint.kA   + lambda*forceparams[type].restraint.kB;
        dk   =   -forceparams[type].restraint.kA   +        forceparams[type].restraint.kB;
        /* 24 */

        if (dr < low)
        {
            drh   = dr - low;
            drh2  = drh*drh;
            vbond = 0.5*k*drh2;
            fbond = -k*drh;
            *dvdl += 0.5*dk*drh2 - k*dlow*drh;
        } /* 11 */
        else if (dr <= up1)
        {
            vbond = 0;
            fbond = 0;
        }
        else if (dr <= up2)
        {
            drh   = dr - up1;
            drh2  = drh*drh;
            vbond = 0.5*k*drh2;
            fbond = -k*drh;
            *dvdl += 0.5*dk*drh2 - k*dup1*drh;
        } /* 11	*/
        else
        {
            drh   = dr - up2;
            vbond = k*(up2 - up1)*(0.5*(up2 - up1) + drh);
            fbond = -k*(up2 - up1);
            *dvdl += dk*(up2 - up1)*(0.5*(up2 - up1) + drh)
                + k*(dup2 - dup1)*(up2 - up1 + drh)
                - k*(up2 - up1)*dup2;
        }
   
        if (dr2 == 0.0)
            continue;
        
        vtot  += vbond;/* 1*/
        fbond *= gmx_invsqrt(dr2);			/*   6		*/
#ifdef DEBUG
        if (debug)
            fprintf(debug,"BONDS: dr = %10g  vbond = %10g  fbond = %10g\n",
                    dr,vbond,fbond);
#endif
        if (g) {
            ivec_sub(SHIFT_IVEC(g,ai),SHIFT_IVEC(g,aj),dt);
            ki=IVEC2IS(dt);
        }
        for (m=0; (m<DIM); m++) {			/*  15		*/
            fij=fbond*dx[m];
            f[ai][m]+=fij;
            f[aj][m]-=fij;
            fshift[ki][m]+=fij;
            fshift[CENTRAL][m]-=fij;
        }
    }					/* 59 TOTAL	*/

    return vtot;
}

real polarize(int nbonds,
	      const t_iatom forceatoms[],const t_iparams forceparams[],
	      const rvec x[],rvec f[],rvec fshift[],
	      const t_pbc *pbc,const t_graph *g,
	      real lambda,real *dvdl,
	      const t_mdatoms *md,t_fcdata *fcd,
	      int *global_atom_index)
{
  int  i,m,ki,ai,aj,type;
  real dr,dr2,fbond,vbond,fij,vtot,ksh;
  rvec dx;
  ivec dt;

  vtot = 0.0;
  for(i=0; (i<nbonds); ) {
    type = forceatoms[i++];
    ai   = forceatoms[i++];
    aj   = forceatoms[i++];
    ksh  = sqr(md->chargeA[aj])*ONE_4PI_EPS0/forceparams[type].polarize.alpha;
    if (debug)
      fprintf(debug,"POL: local ai = %d aj = %d ksh = %.3f\n",ai,aj,ksh);
  
    ki   = pbc_rvec_sub(pbc,x[ai],x[aj],dx);	/*   3 		*/
    dr2  = iprod(dx,dx);			/*   5		*/
    dr   = dr2*gmx_invsqrt(dr2);		        /*  10		*/

    *dvdl += harmonic(ksh,ksh,0,0,dr,lambda,&vbond,&fbond);  /*  19  */

    if (dr2 == 0.0)
      continue;
    
    vtot  += vbond;/* 1*/
    fbond *= gmx_invsqrt(dr2);			/*   6		*/

    if (g) {
      ivec_sub(SHIFT_IVEC(g,ai),SHIFT_IVEC(g,aj),dt);
      ki=IVEC2IS(dt);
    }
    for (m=0; (m<DIM); m++) {			/*  15		*/
      fij=fbond*dx[m];
      f[ai][m]+=fij;
      f[aj][m]-=fij;
      fshift[ki][m]+=fij;
      fshift[CENTRAL][m]-=fij;
    }
  }					/* 59 TOTAL	*/
  return vtot;
}

real water_pol(int nbonds,
	       const t_iatom forceatoms[],const t_iparams forceparams[],
	       const rvec x[],rvec f[],rvec fshift[],
	       const t_pbc *pbc,const t_graph *g,
	       real lambda,real *dvdl,
	       const t_mdatoms *md,t_fcdata *fcd,
	       int *global_atom_index)
{
  /* This routine implements anisotropic polarizibility for water, through
   * a shell connected to a dummy with spring constant that differ in the
   * three spatial dimensions in the molecular frame.
   */
  int  i,m,aO,aH1,aH2,aD,aS,type,type0;
  rvec dOH1,dOH2,dHH,dOD,dDS,nW,kk,dx,kdx,proj;
#ifdef DEBUG
  rvec df;
#endif
  real vtot,fij,r_HH,r_OD,r_nW,tx,ty,tz,qS;

  vtot = 0.0;
  if (nbonds > 0) {
    type0  = forceatoms[0];
    aS     = forceatoms[5];
    qS     = md->chargeA[aS];
    kk[XX] = sqr(qS)*ONE_4PI_EPS0/forceparams[type0].wpol.al_x;
    kk[YY] = sqr(qS)*ONE_4PI_EPS0/forceparams[type0].wpol.al_y;
    kk[ZZ] = sqr(qS)*ONE_4PI_EPS0/forceparams[type0].wpol.al_z;
    r_HH   = 1.0/forceparams[type0].wpol.rHH;
    r_OD   = 1.0/forceparams[type0].wpol.rOD;
    if (debug) {
      fprintf(debug,"WPOL: qS  = %10.5f aS = %5d\n",qS,aS);
      fprintf(debug,"WPOL: kk  = %10.3f        %10.3f        %10.3f\n",
	      kk[XX],kk[YY],kk[ZZ]);
      fprintf(debug,"WPOL: rOH = %10.3f  rHH = %10.3f  rOD = %10.3f\n",
	      forceparams[type0].wpol.rOH,
	      forceparams[type0].wpol.rHH,
	      forceparams[type0].wpol.rOD);
    }
    for(i=0; (i<nbonds); i+=6) {
      type = forceatoms[i];
      if (type != type0)
	gmx_fatal(FARGS,"Sorry, type = %d, type0 = %d, file = %s, line = %d",
		    type,type0,__FILE__,__LINE__);
      aO   = forceatoms[i+1];
      aH1  = forceatoms[i+2];
      aH2  = forceatoms[i+3];
      aD   = forceatoms[i+4];
      aS   = forceatoms[i+5];
      
      /* Compute vectors describing the water frame */
      rvec_sub(x[aH1],x[aO], dOH1);
      rvec_sub(x[aH2],x[aO], dOH2);
      rvec_sub(x[aH2],x[aH1],dHH);
      rvec_sub(x[aD], x[aO], dOD);
      rvec_sub(x[aS], x[aD], dDS);
      cprod(dOH1,dOH2,nW);
      
      /* Compute inverse length of normal vector 
       * (this one could be precomputed, but I'm too lazy now)
       */
      r_nW = gmx_invsqrt(iprod(nW,nW));
      /* This is for precision, but does not make a big difference,
       * it can go later.
       */
      r_OD = gmx_invsqrt(iprod(dOD,dOD)); 
      
      /* Normalize the vectors in the water frame */
      svmul(r_nW,nW,nW);
      svmul(r_HH,dHH,dHH);
      svmul(r_OD,dOD,dOD);
      
      /* Compute displacement of shell along components of the vector */
      dx[ZZ] = iprod(dDS,dOD);
      /* Compute projection on the XY plane: dDS - dx[ZZ]*dOD */
      for(m=0; (m<DIM); m++)
	proj[m] = dDS[m]-dx[ZZ]*dOD[m];
      
      /*dx[XX] = iprod(dDS,nW);
	dx[YY] = iprod(dDS,dHH);*/
      dx[XX] = iprod(proj,nW);
      for(m=0; (m<DIM); m++)
	proj[m] -= dx[XX]*nW[m];
      dx[YY] = iprod(proj,dHH);
      /*#define DEBUG*/
#ifdef DEBUG
      if (debug) {
	fprintf(debug,"WPOL: dx2=%10g  dy2=%10g  dz2=%10g  sum=%10g  dDS^2=%10g\n",
		sqr(dx[XX]),sqr(dx[YY]),sqr(dx[ZZ]),iprod(dx,dx),iprod(dDS,dDS));
	fprintf(debug,"WPOL: dHH=(%10g,%10g,%10g)\n",dHH[XX],dHH[YY],dHH[ZZ]);
	fprintf(debug,"WPOL: dOD=(%10g,%10g,%10g), 1/r_OD = %10g\n",
		dOD[XX],dOD[YY],dOD[ZZ],1/r_OD);
	fprintf(debug,"WPOL: nW =(%10g,%10g,%10g), 1/r_nW = %10g\n",
		nW[XX],nW[YY],nW[ZZ],1/r_nW);
	fprintf(debug,"WPOL: dx  =%10g, dy  =%10g, dz  =%10g\n",
		dx[XX],dx[YY],dx[ZZ]);
 	fprintf(debug,"WPOL: dDSx=%10g, dDSy=%10g, dDSz=%10g\n",
		dDS[XX],dDS[YY],dDS[ZZ]);
      }
#endif
      /* Now compute the forces and energy */
      kdx[XX] = kk[XX]*dx[XX];
      kdx[YY] = kk[YY]*dx[YY];
      kdx[ZZ] = kk[ZZ]*dx[ZZ];
      vtot   += iprod(dx,kdx);
      for(m=0; (m<DIM); m++) {
	/* This is a tensor operation but written out for speed */
	tx        =  nW[m]*kdx[XX];
	ty        = dHH[m]*kdx[YY];
	tz        = dOD[m]*kdx[ZZ];
	fij       = -tx-ty-tz;
#ifdef DEBUG
	df[m] = fij;
#endif
	f[aS][m] += fij;
	f[aD][m] -= fij;
      }
#ifdef DEBUG
      if (debug) {
	fprintf(debug,"WPOL: vwpol=%g\n",0.5*iprod(dx,kdx));
	fprintf(debug,"WPOL: df = (%10g, %10g, %10g)\n",df[XX],df[YY],df[ZZ]);
      }
#endif
    }	
  }
  return 0.5*vtot;
}

static real do_1_thole(const rvec xi,const rvec xj,rvec fi,rvec fj,
		       const t_pbc *pbc,real qq,
		       rvec fshift[],real afac)
{
  rvec r12;
  real r12sq,r12_1,r12n,r12bar,v0,v1,fscal,ebar,fff;
  int  m,t;
    
  t      = pbc_rvec_sub(pbc,xi,xj,r12); /*  3 */
  
  r12sq  = iprod(r12,r12);              /*  5 */
  r12_1  = gmx_invsqrt(r12sq);              /*  5 */
  r12bar = afac/r12_1;                  /*  5 */
  v0     = qq*ONE_4PI_EPS0*r12_1;       /*  2 */
  ebar   = exp(-r12bar);                /*  5 */
  v1     = (1-(1+0.5*r12bar)*ebar);     /*  4 */
  fscal  = ((v0*r12_1)*v1 - v0*0.5*afac*ebar*(r12bar+1))*r12_1; /* 9 */
  if (debug)
    fprintf(debug,"THOLE: v0 = %.3f v1 = %.3f r12= % .3f r12bar = %.3f fscal = %.3f  ebar = %.3f\n",v0,v1,1/r12_1,r12bar,fscal,ebar);
  
  for(m=0; (m<DIM); m++) {
    fff    = fscal*r12[m];
    fi[m] += fff;
    fj[m] -= fff;             
    fshift[t][m]       += fff;
    fshift[CENTRAL][m] -= fff;
  } /* 15 */
  
  return v0*v1; /* 1 */
  /* 54 */
}

real thole_pol(int nbonds,
	       const t_iatom forceatoms[],const t_iparams forceparams[],
	       const rvec x[],rvec f[],rvec fshift[],
	       const t_pbc *pbc,const t_graph *g,
	       real lambda,real *dvdl,
	       const t_mdatoms *md,t_fcdata *fcd,
	       int *global_atom_index)
{
  /* Interaction between two pairs of particles with opposite charge */
  int i,type,a1,da1,a2,da2;
  real q1,q2,qq,a,al1,al2,afac;
  real V=0;
  
  for(i=0; (i<nbonds); ) {
    type  = forceatoms[i++];
    a1    = forceatoms[i++];
    da1   = forceatoms[i++];
    a2    = forceatoms[i++];
    da2   = forceatoms[i++];
    q1    = md->chargeA[da1];
    q2    = md->chargeA[da2];
    a     = forceparams[type].thole.a;
    al1   = forceparams[type].thole.alpha1;
    al2   = forceparams[type].thole.alpha2;
    qq    = q1*q2;
    afac  = a*pow(al1*al2,-1.0/6.0);
    V += do_1_thole(x[a1], x[a2], f[a1], f[a2], pbc, qq,fshift,afac);
    V += do_1_thole(x[da1],x[a2], f[da1],f[a2], pbc,-qq,fshift,afac);
    V += do_1_thole(x[a1], x[da2],f[a1], f[da2],pbc,-qq,fshift,afac);
    V += do_1_thole(x[da1],x[da2],f[da1],f[da2],pbc, qq,fshift,afac);
  }
  /* 290 flops */
  return V;
}

real bond_angle(const rvec xi,const rvec xj,const rvec xk,const t_pbc *pbc,
		rvec r_ij,rvec r_kj,real *costh,
		int *t1,int *t2)
/* Return value is the angle between the bonds i-j and j-k */
{
  /* 41 FLOPS */
  real th;
  
  *t1 = pbc_rvec_sub(pbc,xi,xj,r_ij);			/*  3		*/
  *t2 = pbc_rvec_sub(pbc,xk,xj,r_kj);			/*  3		*/

  *costh=cos_angle(r_ij,r_kj);		/* 25		*/
  th=acos(*costh);			/* 10		*/
					/* 41 TOTAL	*/
  return th;
}

real angles(int nbonds,
	    const t_iatom forceatoms[],const t_iparams forceparams[],
	    const rvec x[],rvec f[],rvec fshift[],
	    const t_pbc *pbc,const t_graph *g,
	    real lambda,real *dvdl,
	    const t_mdatoms *md,t_fcdata *fcd,
	    int *global_atom_index)
{
  int  i,ai,aj,ak,t1,t2,type;
  rvec r_ij,r_kj;
  real cos_theta,cos_theta2,theta,dVdt,va,vtot;
  ivec jt,dt_ij,dt_kj;
  
  vtot = 0.0;
  for(i=0; (i<nbonds); ) {
    type = forceatoms[i++];
    ai   = forceatoms[i++];
    aj   = forceatoms[i++];
    ak   = forceatoms[i++];
    
    theta  = bond_angle(x[ai],x[aj],x[ak],pbc,
			r_ij,r_kj,&cos_theta,&t1,&t2);	/*  41		*/
  
    *dvdl += harmonic(forceparams[type].harmonic.krA,
			   forceparams[type].harmonic.krB,
			   forceparams[type].harmonic.rA*DEG2RAD,
			   forceparams[type].harmonic.rB*DEG2RAD,
			   theta,lambda,&va,&dVdt);  /*  21  */
    vtot += va;
    
    cos_theta2 = sqr(cos_theta);
    if (cos_theta2 < 1) {
      int  m;
      real st,sth;
      real cik,cii,ckk;
      real nrkj2,nrij2;
      rvec f_i,f_j,f_k;
      
      st  = dVdt*gmx_invsqrt(1 - cos_theta2);	/*  12		*/
      sth = st*cos_theta;			/*   1		*/
#ifdef DEBUG
      if (debug)
	fprintf(debug,"ANGLES: theta = %10g  vth = %10g  dV/dtheta = %10g\n",
		theta*RAD2DEG,va,dVdt);
#endif
      nrkj2=iprod(r_kj,r_kj);			/*   5		*/
      nrij2=iprod(r_ij,r_ij);
      
      cik=st*gmx_invsqrt(nrkj2*nrij2);		/*  12		*/ 
      cii=sth/nrij2;				/*  10		*/
      ckk=sth/nrkj2;				/*  10		*/
      
      for (m=0; (m<DIM); m++) {			/*  39		*/
	f_i[m]=-(cik*r_kj[m]-cii*r_ij[m]);
	f_k[m]=-(cik*r_ij[m]-ckk*r_kj[m]);
	f_j[m]=-f_i[m]-f_k[m];
	f[ai][m]+=f_i[m];
	f[aj][m]+=f_j[m];
	f[ak][m]+=f_k[m];
      }
      if (g) {
	copy_ivec(SHIFT_IVEC(g,aj),jt);
      
	ivec_sub(SHIFT_IVEC(g,ai),jt,dt_ij);
	ivec_sub(SHIFT_IVEC(g,ak),jt,dt_kj);
	t1=IVEC2IS(dt_ij);
	t2=IVEC2IS(dt_kj);
      }
      rvec_inc(fshift[t1],f_i);
      rvec_inc(fshift[CENTRAL],f_j);
      rvec_inc(fshift[t2],f_k);
    }                                           /* 161 TOTAL	*/
  }
  return vtot;
}

real urey_bradley(int nbonds,
		  const t_iatom forceatoms[],const t_iparams forceparams[],
		  const rvec x[],rvec f[],rvec fshift[],
		  const t_pbc *pbc,const t_graph *g,
		  real lambda,real *dvdl,
		  const t_mdatoms *md,t_fcdata *fcd,
		  int *global_atom_index)
{
  int  i,m,ai,aj,ak,t1,t2,type,ki;
  rvec r_ij,r_kj,r_ik;
  real cos_theta,cos_theta2,theta;
  real dVdt,va,vtot,kth,th0,kUB,r13,dr,dr2,vbond,fbond,fik;
  ivec jt,dt_ij,dt_kj,dt_ik;
  
  vtot = 0.0;
  for(i=0; (i<nbonds); ) {
    type = forceatoms[i++];
    ai   = forceatoms[i++];
    aj   = forceatoms[i++];
    ak   = forceatoms[i++];
    th0  = forceparams[type].u_b.theta*DEG2RAD;
    kth  = forceparams[type].u_b.ktheta;
    r13  = forceparams[type].u_b.r13;
    kUB  = forceparams[type].u_b.kUB;
    
    theta  = bond_angle(x[ai],x[aj],x[ak],pbc,
			r_ij,r_kj,&cos_theta,&t1,&t2);	/*  41		*/
  
    *dvdl += harmonic(kth,kth,th0,th0,theta,lambda,&va,&dVdt);  /*  21  */
    vtot += va;
    
    ki   = pbc_rvec_sub(pbc,x[ai],x[ak],r_ik);	/*   3 		*/
    dr2  = iprod(r_ik,r_ik);			/*   5		*/
    dr   = dr2*gmx_invsqrt(dr2);		        /*  10		*/

    *dvdl += harmonic(kUB,kUB,r13,r13,dr,lambda,&vbond,&fbond); /*  19  */

    cos_theta2 = sqr(cos_theta);                /*   1		*/
    if (cos_theta2 < 1) {
      real st,sth;
      real cik,cii,ckk;
      real nrkj2,nrij2;
      rvec f_i,f_j,f_k;
      
      st  = dVdt*gmx_invsqrt(1 - cos_theta2);	/*  12		*/
      sth = st*cos_theta;			/*   1		*/
#ifdef DEBUG
      if (debug)
	fprintf(debug,"ANGLES: theta = %10g  vth = %10g  dV/dtheta = %10g\n",
		theta*RAD2DEG,va,dVdt);
#endif
      nrkj2=iprod(r_kj,r_kj);			/*   5		*/
      nrij2=iprod(r_ij,r_ij);
      
      cik=st*gmx_invsqrt(nrkj2*nrij2);		/*  12		*/ 
      cii=sth/nrij2;				/*  10		*/
      ckk=sth/nrkj2;				/*  10		*/
      
      for (m=0; (m<DIM); m++) {			/*  39		*/
	f_i[m]=-(cik*r_kj[m]-cii*r_ij[m]);
	f_k[m]=-(cik*r_ij[m]-ckk*r_kj[m]);
	f_j[m]=-f_i[m]-f_k[m];
	f[ai][m]+=f_i[m];
	f[aj][m]+=f_j[m];
	f[ak][m]+=f_k[m];
      }
      if (g) {
	copy_ivec(SHIFT_IVEC(g,aj),jt);
      
	ivec_sub(SHIFT_IVEC(g,ai),jt,dt_ij);
	ivec_sub(SHIFT_IVEC(g,ak),jt,dt_kj);
	t1=IVEC2IS(dt_ij);
	t2=IVEC2IS(dt_kj);
      }
      rvec_inc(fshift[t1],f_i);
      rvec_inc(fshift[CENTRAL],f_j);
      rvec_inc(fshift[t2],f_k);
    }                                           /* 161 TOTAL	*/
    /* Time for the bond calculations */
    if (dr2 == 0.0)
      continue;

    vtot  += vbond;  /* 1*/
    fbond *= gmx_invsqrt(dr2);			/*   6		*/
    
    if (g) {
      ivec_sub(SHIFT_IVEC(g,ai),SHIFT_IVEC(g,ak),dt_ik);
      ki=IVEC2IS(dt_ik);
    }
    for (m=0; (m<DIM); m++) {			/*  15		*/
      fik=fbond*r_ik[m];
      f[ai][m]+=fik;
      f[ak][m]-=fik;
      fshift[ki][m]+=fik;
      fshift[CENTRAL][m]-=fik;
    }
  }
  return vtot;
}

real quartic_angles(int nbonds,
		    const t_iatom forceatoms[],const t_iparams forceparams[],
		    const rvec x[],rvec f[],rvec fshift[],
		    const t_pbc *pbc,const t_graph *g,
		    real lambda,real *dvdl,
		    const t_mdatoms *md,t_fcdata *fcd,
		    int *global_atom_index)
{
  int  i,j,ai,aj,ak,t1,t2,type;
  rvec r_ij,r_kj;
  real cos_theta,cos_theta2,theta,dt,dVdt,va,dtp,c,vtot;
  ivec jt,dt_ij,dt_kj;
  
  vtot = 0.0;
  for(i=0; (i<nbonds); ) {
    type = forceatoms[i++];
    ai   = forceatoms[i++];
    aj   = forceatoms[i++];
    ak   = forceatoms[i++];

    theta  = bond_angle(x[ai],x[aj],x[ak],pbc,
			r_ij,r_kj,&cos_theta,&t1,&t2);	/*  41		*/

    dt = theta - forceparams[type].qangle.theta*DEG2RAD; /* 2          */

    dVdt = 0;
    va = forceparams[type].qangle.c[0];
    dtp = 1.0;
    for(j=1; j<=4; j++) {
      c = forceparams[type].qangle.c[j];
      dVdt -= j*c*dtp;
      dtp *= dt;
      va += c*dtp;
    }
    /* 20 */

    vtot += va;
    
    cos_theta2 = sqr(cos_theta);                /*   1		*/
    if (cos_theta2 < 1) {
      int  m;
      real st,sth;
      real cik,cii,ckk;
      real nrkj2,nrij2;
      rvec f_i,f_j,f_k;
      
      st  = dVdt*gmx_invsqrt(1 - cos_theta2);    	/*  12		*/
      sth = st*cos_theta;			/*   1		*/
#ifdef DEBUG
      if (debug)
	fprintf(debug,"ANGLES: theta = %10g  vth = %10g  dV/dtheta = %10g\n",
		theta*RAD2DEG,va,dVdt);
#endif
      nrkj2=iprod(r_kj,r_kj);			/*   5		*/
      nrij2=iprod(r_ij,r_ij);
      
      cik=st*gmx_invsqrt(nrkj2*nrij2);		/*  12		*/ 
      cii=sth/nrij2;				/*  10		*/
      ckk=sth/nrkj2;				/*  10		*/
      
      for (m=0; (m<DIM); m++) {			/*  39		*/
	f_i[m]=-(cik*r_kj[m]-cii*r_ij[m]);
	f_k[m]=-(cik*r_ij[m]-ckk*r_kj[m]);
	f_j[m]=-f_i[m]-f_k[m];
	f[ai][m]+=f_i[m];
	f[aj][m]+=f_j[m];
	f[ak][m]+=f_k[m];
      }
      if (g) {
	copy_ivec(SHIFT_IVEC(g,aj),jt);
      
	ivec_sub(SHIFT_IVEC(g,ai),jt,dt_ij);
	ivec_sub(SHIFT_IVEC(g,ak),jt,dt_kj);
	t1=IVEC2IS(dt_ij);
	t2=IVEC2IS(dt_kj);
      }
      rvec_inc(fshift[t1],f_i);
      rvec_inc(fshift[CENTRAL],f_j);
      rvec_inc(fshift[t2],f_k);
    }                                           /* 153 TOTAL	*/
  }
  return vtot;
}

real dih_angle(const rvec xi,const rvec xj,const rvec xk,const rvec xl,
               const t_pbc *pbc,
               rvec r_ij,rvec r_kj,rvec r_kl,rvec m,rvec n,
               real *sign,int *t1,int *t2,int *t3)
{
  real ipr,phi;

  *t1 = pbc_rvec_sub(pbc,xi,xj,r_ij);       		/*  3 		*/
  *t2 = pbc_rvec_sub(pbc,xk,xj,r_kj);			/*  3		*/
  *t3 = pbc_rvec_sub(pbc,xk,xl,r_kl);			/*  3		*/

  cprod(r_ij,r_kj,m); 			/*  9 		*/
  cprod(r_kj,r_kl,n);			/*  9		*/
  phi=gmx_angle(m,n); 			/* 49 (assuming 25 for atan2) */
  ipr=iprod(r_ij,n); 			/*  5 		*/
  (*sign)=(ipr<0.0)?-1.0:1.0;
  phi=(*sign)*phi; 			/*  1		*/
					/* 82 TOTAL	*/
  return phi;
}



void do_dih_fup(int i,int j,int k,int l,real ddphi,
		rvec r_ij,rvec r_kj,rvec r_kl,
		rvec m,rvec n,rvec f[],rvec fshift[],
		const t_pbc *pbc,const t_graph *g,
		const rvec x[],int t1,int t2,int t3)
{
  /* 143 FLOPS */
  rvec f_i,f_j,f_k,f_l;
  rvec uvec,vvec,svec,dx_jl;
  real iprm,iprn,nrkj,nrkj2;
  real a,p,q,toler;
  ivec jt,dt_ij,dt_kj,dt_lj;  
  
  iprm  = iprod(m,m);		/*  5 	*/
  iprn  = iprod(n,n);		/*  5	*/
  nrkj2 = iprod(r_kj,r_kj);	/*  5	*/
  toler = nrkj2*GMX_REAL_EPS;
  if ((iprm > toler) && (iprn > toler)) {
    nrkj  = nrkj2*gmx_invsqrt(nrkj2);	/* 10	*/
    a     = -ddphi*nrkj/iprm;	/* 11	*/
    svmul(a,m,f_i);		/*  3	*/
    a     = ddphi*nrkj/iprn;	/* 11	*/
    svmul(a,n,f_l);		/*  3 	*/
    p     = iprod(r_ij,r_kj);	/*  5	*/
    p    /= nrkj2;		/* 10	*/
    q     = iprod(r_kl,r_kj);	/*  5	*/
    q    /= nrkj2;		/* 10	*/
    svmul(p,f_i,uvec);		/*  3	*/
    svmul(q,f_l,vvec);		/*  3	*/
    rvec_sub(uvec,vvec,svec);	/*  3	*/
    rvec_sub(f_i,svec,f_j);	/*  3	*/
    rvec_add(f_l,svec,f_k);	/*  3	*/
    rvec_inc(f[i],f_i);   	/*  3	*/
    rvec_dec(f[j],f_j);   	/*  3	*/
    rvec_dec(f[k],f_k);   	/*  3	*/
    rvec_inc(f[l],f_l);   	/*  3	*/
    
    if (g) {
      copy_ivec(SHIFT_IVEC(g,j),jt);
      ivec_sub(SHIFT_IVEC(g,i),jt,dt_ij);
      ivec_sub(SHIFT_IVEC(g,k),jt,dt_kj);
      ivec_sub(SHIFT_IVEC(g,l),jt,dt_lj);
      t1=IVEC2IS(dt_ij);
      t2=IVEC2IS(dt_kj);
      t3=IVEC2IS(dt_lj);
    } else if (pbc) {
      t3 = pbc_rvec_sub(pbc,x[l],x[j],dx_jl);
    } else {
      t3 = CENTRAL;
    }
    
    rvec_inc(fshift[t1],f_i);
    rvec_dec(fshift[CENTRAL],f_j);
    rvec_dec(fshift[t2],f_k);
    rvec_inc(fshift[t3],f_l);
  }
  /* 112 TOTAL 	*/
}


real dopdihs(real cpA,real cpB,real phiA,real phiB,int mult,
	     real phi,real lambda,real *V,real *F)
{
  real v,dvdl,mdphi,v1,sdphi,ddphi;
  real L1   = 1.0 - lambda;
  real ph0  = (L1*phiA + lambda*phiB)*DEG2RAD;
  real dph0 = (phiB - phiA)*DEG2RAD;
  real cp   = L1*cpA + lambda*cpB;
  
  mdphi =  mult*phi - ph0;
  sdphi = sin(mdphi);
  ddphi = -cp*mult*sdphi;
  v1    = 1.0 + cos(mdphi);
  v     = cp*v1;
  
  dvdl  = (cpB - cpA)*v1 + cp*dph0*sdphi;
  
  *V = v;
  *F = ddphi;
  
  return dvdl;
  
  /* That was 40 flops */
}

static real dopdihs_min(real cpA,real cpB,real phiA,real phiB,int mult,
			real phi,real lambda,real *V,real *F)
     /* similar to dopdihs, except for a minus sign  *
      * and a different treatment of mult/phi0       */
{
  real v,dvdl,mdphi,v1,sdphi,ddphi;
  real L1   = 1.0 - lambda;
  real ph0  = (L1*phiA + lambda*phiB)*DEG2RAD;
  real dph0 = (phiB - phiA)*DEG2RAD;
  real cp   = L1*cpA + lambda*cpB;
  
  mdphi = mult*(phi-ph0);
  sdphi = sin(mdphi);
  ddphi = cp*mult*sdphi;
  v1    = 1.0-cos(mdphi);
  v     = cp*v1;
  
  dvdl  = (cpB-cpA)*v1 + cp*dph0*sdphi;
  
  *V = v;
  *F = ddphi;
  
  return dvdl;
  
  /* That was 40 flops */
}

real pdihs(int nbonds,
	   const t_iatom forceatoms[],const t_iparams forceparams[],
	   const rvec x[],rvec f[],rvec fshift[],
	   const t_pbc *pbc,const t_graph *g,
	   real lambda,real *dvdl,
	   const t_mdatoms *md,t_fcdata *fcd,
	   int *global_atom_index)
{
  int  i,type,ai,aj,ak,al;
  int  t1,t2,t3;
  rvec r_ij,r_kj,r_kl,m,n;
  real phi,sign,ddphi,vpd,vtot;

  vtot = 0.0;

  for(i=0; (i<nbonds); ) {
    type = forceatoms[i++];
    ai   = forceatoms[i++];
    aj   = forceatoms[i++];
    ak   = forceatoms[i++];
    al   = forceatoms[i++];
    
    phi=dih_angle(x[ai],x[aj],x[ak],x[al],pbc,r_ij,r_kj,r_kl,m,n,
                  &sign,&t1,&t2,&t3);			/*  84 		*/
    *dvdl += dopdihs(forceparams[type].pdihs.cpA,
                     forceparams[type].pdihs.cpB,
                     forceparams[type].pdihs.phiA,
                     forceparams[type].pdihs.phiB,
                     forceparams[type].pdihs.mult,
                     phi,lambda,&vpd,&ddphi);

    vtot += vpd;
    do_dih_fup(ai,aj,ak,al,ddphi,r_ij,r_kj,r_kl,m,n,
	       f,fshift,pbc,g,x,t1,t2,t3);			/* 112		*/

#ifdef DEBUG
    fprintf(debug,"pdih: (%d,%d,%d,%d) phi=%g\n",
	    ai,aj,ak,al,phi);
#endif
  } /* 223 TOTAL 	*/

  return vtot;
}

void make_dp_periodic(real *dp) 
{
    /* dp cannot be outside (-pi,pi) */
    if (*dp >= M_PI)
    {
        *dp -= 2*M_PI;
    }
    else if (*dp < -M_PI) 
    {
        *dp += 2*M_PI;
    }
    return;
}


real idihs(int nbonds,
	   const t_iatom forceatoms[],const t_iparams forceparams[],
	   const rvec x[],rvec f[],rvec fshift[],
	   const t_pbc *pbc,const t_graph *g,
	   real lambda,real *dvdl,
	   const t_mdatoms *md,t_fcdata *fcd,
	   int *global_atom_index)
{
  int  i,type,ai,aj,ak,al;
  int  t1,t2,t3;
  real phi,phi0,dphi0,ddphi,sign,vtot;
  rvec r_ij,r_kj,r_kl,m,n;
  real L1,kk,dp,dp2,kA,kB,pA,pB,dvdl_term;

  L1 = 1.0-lambda;
  dvdl_term = 0;
  vtot = 0.0;
  for(i=0; (i<nbonds); ) {
    type = forceatoms[i++];
    ai   = forceatoms[i++];
    aj   = forceatoms[i++];
    ak   = forceatoms[i++];
    al   = forceatoms[i++];
    
    phi=dih_angle(x[ai],x[aj],x[ak],x[al],pbc,r_ij,r_kj,r_kl,m,n,
                  &sign,&t1,&t2,&t3);			/*  84		*/
    
    /* phi can jump if phi0 is close to Pi/-Pi, which will cause huge
     * force changes if we just apply a normal harmonic.
     * Instead, we first calculate phi-phi0 and take it modulo (-Pi,Pi).
     * This means we will never have the periodicity problem, unless
     * the dihedral is Pi away from phiO, which is very unlikely due to
     * the potential.
     */
    kA = forceparams[type].harmonic.krA;
    kB = forceparams[type].harmonic.krB;
    pA = forceparams[type].harmonic.rA;
    pB = forceparams[type].harmonic.rB;

    kk    = L1*kA + lambda*kB;
    phi0  = (L1*pA + lambda*pB)*DEG2RAD;
    dphi0 = (pB - pA)*DEG2RAD;

    dp = phi-phi0;  

    make_dp_periodic(&dp);
    
    dp2 = dp*dp;

    vtot += 0.5*kk*dp2;
    ddphi = -kk*dp;
    
    dvdl_term += 0.5*(kB - kA)*dp2 - kk*dphi0*dp;

    do_dih_fup(ai,aj,ak,al,(real)(-ddphi),r_ij,r_kj,r_kl,m,n,
	       f,fshift,pbc,g,x,t1,t2,t3);			/* 112		*/
    /* 217 TOTAL	*/
#ifdef DEBUG
    if (debug)
      fprintf(debug,"idih: (%d,%d,%d,%d) phi=%g\n",
	      ai,aj,ak,al,phi);
#endif
  }
  
  *dvdl += dvdl_term;
  return vtot;
}


real posres(int nbonds,
<<<<<<< HEAD
	    const t_iatom forceatoms[],const t_iparams forceparams[],
	    const rvec x[],rvec f[],rvec vir_diag,
	    t_pbc *pbc,
	    real lambda,real *dvdl,
	    int refcoord_scaling,int ePBC,rvec comA,rvec comB)
=======
            const t_iatom forceatoms[],const t_iparams forceparams[],
            const rvec x[],rvec f[],rvec vir_diag,
            t_pbc *pbc,
            real lambda,real *dvdlambda,
            int refcoord_scaling,int ePBC,rvec comA,rvec comB)
>>>>>>> 8d886773
{
    int  i,ai,m,d,type,ki,npbcdim=0;
    const t_iparams *pr;
    real L1;
    real vtot,kk,fm;
    real posA,posB,ref=0;
    rvec comA_sc,comB_sc,rdist,dpdl,pos,dx;

    npbcdim = ePBC2npbcdim(ePBC);

    if (refcoord_scaling == erscCOM)
    {
        clear_rvec(comA_sc);
        clear_rvec(comB_sc);
        for(m=0; m<npbcdim; m++)
        {
            for(d=m; d<npbcdim; d++)
            {
                comA_sc[m] += comA[d]*pbc->box[d][m];
                comB_sc[m] += comB[d]*pbc->box[d][m];
            }
        }
    }

    L1 = 1.0 - lambda;

<<<<<<< HEAD
    v=0;
    for (m=0; (m<DIM); m++) {
      *dvdl += harmonic(pr->posres.fcA[m],pr->posres.fcB[m],
			     0,dpdl[m],dx[m],lambda,&v,&fm);
      vtot += v;
      f[ai][m] += fm;
=======
    vtot = 0.0;
    for(i=0; (i<nbonds); )
    {
        type = forceatoms[i++];
        ai   = forceatoms[i++];
        pr   = &forceparams[type];
        
        for(m=0; m<DIM; m++)
        {
            posA = forceparams[type].posres.pos0A[m];
            posB = forceparams[type].posres.pos0B[m];
            if (m < npbcdim)
            {
                switch (refcoord_scaling)
                {
                case erscNO:
                    ref      = 0;
                    rdist[m] = L1*posA + lambda*posB;
                    dpdl[m]  = posB - posA;
                    break;
                case erscALL:
                    /* Box relative coordinates are stored for dimensions with pbc */
                    posA *= pbc->box[m][m];
                    posB *= pbc->box[m][m];
                    for(d=m+1; d<npbcdim; d++)
                    {
                        posA += forceparams[type].posres.pos0A[d]*pbc->box[d][m];
                        posB += forceparams[type].posres.pos0B[d]*pbc->box[d][m];
                    }
                    ref      = L1*posA + lambda*posB;
                    rdist[m] = 0;
                    dpdl[m]  = posB - posA;
                    break;
                case erscCOM:
                    ref      = L1*comA_sc[m] + lambda*comB_sc[m];
                    rdist[m] = L1*posA       + lambda*posB;
                    dpdl[m]  = comB_sc[m] - comA_sc[m] + posB - posA;
                    break;
                }
            }
            else
            {
                ref      = L1*posA + lambda*posB;
                rdist[m] = 0;
                dpdl[m]  = posB - posA;
            }

            /* We do pbc_dx with ref+rdist,
             * since with only ref we can be up to half a box vector wrong.
             */
            pos[m] = ref + rdist[m];
        }
>>>>>>> 8d886773

        if (pbc)
        {
            pbc_dx(pbc,x[ai],pos,dx);
        }
        else
        {
            rvec_sub(x[ai],pos,dx);
        }

        for (m=0; (m<DIM); m++)
        {
            kk          = L1*pr->posres.fcA[m] + lambda*pr->posres.fcB[m];
            fm          = -kk*dx[m];
            f[ai][m]   += fm;
            vtot       += 0.5*kk*dx[m]*dx[m];
            *dvdlambda +=
                0.5*(pr->posres.fcB[m] - pr->posres.fcA[m])*dx[m]*dx[m]
                -fm*dpdl[m];

            /* Here we correct for the pbc_dx which included rdist */
            vir_diag[m] -= 0.5*(dx[m] + rdist[m])*fm;
        }
    }

    return vtot;
}

static real low_angres(int nbonds,
		       const t_iatom forceatoms[],const t_iparams forceparams[],
		       const rvec x[],rvec f[],rvec fshift[],
		       const t_pbc *pbc,const t_graph *g,
		       real lambda,real *dvdl,
		       gmx_bool bZAxis)
{
  int  i,m,type,ai,aj,ak,al;
  int  t1,t2;
  real phi,cos_phi,cos_phi2,vid,vtot,dVdphi;
  rvec r_ij,r_kl,f_i,f_k={0,0,0};
  real st,sth,nrij2,nrkl2,c,cij,ckl;

  ivec dt;  
  t2 = 0; /* avoid warning with gcc-3.3. It is never used uninitialized */

  vtot = 0.0;
  ak=al=0; /* to avoid warnings */
  for(i=0; i<nbonds; ) {
    type = forceatoms[i++];
    ai   = forceatoms[i++];
    aj   = forceatoms[i++];
    t1   = pbc_rvec_sub(pbc,x[aj],x[ai],r_ij);            	/*  3		*/
    if (!bZAxis) {      
      ak   = forceatoms[i++];
      al   = forceatoms[i++];
      t2   = pbc_rvec_sub(pbc,x[al],x[ak],r_kl);           /*  3		*/
    } else {
      r_kl[XX] = 0;
      r_kl[YY] = 0;
      r_kl[ZZ] = 1;
    }

    cos_phi = cos_angle(r_ij,r_kl);		/* 25		*/
    phi     = acos(cos_phi);                    /* 10           */

    *dvdl += dopdihs_min(forceparams[type].pdihs.cpA,
			      forceparams[type].pdihs.cpB,
			      forceparams[type].pdihs.phiA,
			      forceparams[type].pdihs.phiB,
			      forceparams[type].pdihs.mult,
			      phi,lambda,&vid,&dVdphi); /*  40  */
    
    vtot += vid;

    cos_phi2 = sqr(cos_phi);                    /*   1		*/
    if (cos_phi2 < 1) {
      st  = -dVdphi*gmx_invsqrt(1 - cos_phi2);      /*  12		*/
      sth = st*cos_phi;				/*   1		*/
      nrij2 = iprod(r_ij,r_ij);			/*   5		*/
      nrkl2 = iprod(r_kl,r_kl);                 /*   5          */
      
      c   = st*gmx_invsqrt(nrij2*nrkl2);		/*  11		*/ 
      cij = sth/nrij2;				/*  10		*/
      ckl = sth/nrkl2;				/*  10		*/
      
      for (m=0; m<DIM; m++) {			/*  18+18       */
	f_i[m] = (c*r_kl[m]-cij*r_ij[m]);
	f[ai][m] += f_i[m];
	f[aj][m] -= f_i[m];
	if (!bZAxis) {
	  f_k[m] = (c*r_ij[m]-ckl*r_kl[m]);
	  f[ak][m] += f_k[m];
	  f[al][m] -= f_k[m];
	}
      }
      
      if (g) {
	ivec_sub(SHIFT_IVEC(g,ai),SHIFT_IVEC(g,aj),dt);
	t1=IVEC2IS(dt);
      }
      rvec_inc(fshift[t1],f_i);
      rvec_dec(fshift[CENTRAL],f_i);
      if (!bZAxis) {
	if (g) {
	  ivec_sub(SHIFT_IVEC(g,ak),SHIFT_IVEC(g,al),dt);
	  t2=IVEC2IS(dt);
	}
	rvec_inc(fshift[t2],f_k);
	rvec_dec(fshift[CENTRAL],f_k);
      }
    }
  }

  return vtot;  /*  184 / 157 (bZAxis)  total  */
}

real angres(int nbonds,
	    const t_iatom forceatoms[],const t_iparams forceparams[],
	    const rvec x[],rvec f[],rvec fshift[],
	    const t_pbc *pbc,const t_graph *g,
	    real lambda,real *dvdl,
	    const t_mdatoms *md,t_fcdata *fcd,
	    int *global_atom_index)
{
  return low_angres(nbonds,forceatoms,forceparams,x,f,fshift,pbc,g,
		    lambda,dvdl,FALSE);
}

real angresz(int nbonds,
	     const t_iatom forceatoms[],const t_iparams forceparams[],
	     const rvec x[],rvec f[],rvec fshift[],
	     const t_pbc *pbc,const t_graph *g,
	     real lambda,real *dvdl,
	     const t_mdatoms *md,t_fcdata *fcd,
	     int *global_atom_index)
{
  return low_angres(nbonds,forceatoms,forceparams,x,f,fshift,pbc,g,
		    lambda,dvdl,TRUE);
}


real unimplemented(int nbonds,
		   const t_iatom forceatoms[],const t_iparams forceparams[],
		   const rvec x[],rvec f[],rvec fshift[],
		   const t_pbc *pbc,const t_graph *g,
		   real lambda,real *dvdl,
		   const t_mdatoms *md,t_fcdata *fcd,
		   int *global_atom_index)
{
  gmx_impl("*** you are using a not implemented function");

  return 0.0; /* To make the compiler happy */
}

real rbdihs(int nbonds,
	    const t_iatom forceatoms[],const t_iparams forceparams[],
	    const rvec x[],rvec f[],rvec fshift[],
	    const t_pbc *pbc,const t_graph *g,
	    real lambda,real *dvdl,
	    const t_mdatoms *md,t_fcdata *fcd,
	    int *global_atom_index)
{
  const real c0=0.0,c1=1.0,c2=2.0,c3=3.0,c4=4.0,c5=5.0;
  int  type,ai,aj,ak,al,i,j;
  int  t1,t2,t3;
  rvec r_ij,r_kj,r_kl,m,n;
  real parmA[NR_RBDIHS];
  real parmB[NR_RBDIHS];
  real parm[NR_RBDIHS];
  real cos_phi,phi,rbp,rbpBA;
  real v,sign,ddphi,sin_phi;
  real cosfac,vtot;
  real L1   = 1.0-lambda;
  real dvdl_term=0;

  vtot = 0.0;
  for(i=0; (i<nbonds); ) {
    type = forceatoms[i++];
    ai   = forceatoms[i++];
    aj   = forceatoms[i++];
    ak   = forceatoms[i++];
    al   = forceatoms[i++];

      phi=dih_angle(x[ai],x[aj],x[ak],x[al],pbc,r_ij,r_kj,r_kl,m,n,
                    &sign,&t1,&t2,&t3);			/*  84		*/

    /* Change to polymer convention */
    if (phi < c0)
      phi += M_PI;
    else
      phi -= M_PI;			/*   1		*/
      
    cos_phi = cos(phi);		
    /* Beware of accuracy loss, cannot use 1-sqrt(cos^2) ! */
    sin_phi = sin(phi);

    for(j=0; (j<NR_RBDIHS); j++) {
      parmA[j] = forceparams[type].rbdihs.rbcA[j];
      parmB[j] = forceparams[type].rbdihs.rbcB[j];
      parm[j]  = L1*parmA[j]+lambda*parmB[j];
    }
    /* Calculate cosine powers */
    /* Calculate the energy */
    /* Calculate the derivative */

    v       = parm[0];
    dvdl_term   += (parmB[0]-parmA[0]);
    ddphi   = c0;
    cosfac  = c1;
    
    rbp     = parm[1];
    rbpBA   = parmB[1]-parmA[1];
    ddphi  += rbp*cosfac;
    cosfac *= cos_phi;
    v      += cosfac*rbp;
    dvdl_term   += cosfac*rbpBA;
    rbp     = parm[2];
    rbpBA   = parmB[2]-parmA[2];    
    ddphi  += c2*rbp*cosfac;
    cosfac *= cos_phi;
    v      += cosfac*rbp;
    dvdl_term   += cosfac*rbpBA;
    rbp     = parm[3];
    rbpBA   = parmB[3]-parmA[3];
    ddphi  += c3*rbp*cosfac;
    cosfac *= cos_phi;
    v      += cosfac*rbp;
    dvdl_term   += cosfac*rbpBA;
    rbp     = parm[4];
    rbpBA   = parmB[4]-parmA[4];
    ddphi  += c4*rbp*cosfac;
    cosfac *= cos_phi;
    v      += cosfac*rbp;
    dvdl_term   += cosfac*rbpBA;
    rbp     = parm[5];
    rbpBA   = parmB[5]-parmA[5];
    ddphi  += c5*rbp*cosfac;
    cosfac *= cos_phi;
    v      += cosfac*rbp;
    dvdl_term   += cosfac*rbpBA;
   
    ddphi = -ddphi*sin_phi;				/*  11		*/
    
    do_dih_fup(ai,aj,ak,al,ddphi,r_ij,r_kj,r_kl,m,n,
	       f,fshift,pbc,g,x,t1,t2,t3);		/* 112		*/
    vtot += v;
  }  
  *dvdl += dvdl_term;

  return vtot;
}

int cmap_setup_grid_index(int ip, int grid_spacing, int *ipm1, int *ipp1, int *ipp2)
{
	int im1, ip1, ip2;
	
	if(ip<0)
	{
		ip = ip + grid_spacing - 1;
	}
	else if(ip > grid_spacing)
	{
		ip = ip - grid_spacing - 1;
	}
	
	im1 = ip - 1;
	ip1 = ip + 1;
	ip2 = ip + 2;
	
	if(ip == 0)
	{
		im1 = grid_spacing - 1;
	}
	else if(ip == grid_spacing-2)
	{
		ip2 = 0;
	}
	else if(ip == grid_spacing-1)
	{
		ip1 = 0;
		ip2 = 1;
	}
	
	*ipm1 = im1;
	*ipp1 = ip1;
	*ipp2 = ip2;
	
	return ip;
	
}

real cmap_dihs(int nbonds,
			   const t_iatom forceatoms[],const t_iparams forceparams[],
               const gmx_cmap_t *cmap_grid,
			   const rvec x[],rvec f[],rvec fshift[],
			   const t_pbc *pbc,const t_graph *g,
			   real lambda,real *dvdl,
			   const t_mdatoms *md,t_fcdata *fcd,
			   int *global_atom_index)
{
	int i,j,k,n,idx;
	int ai,aj,ak,al,am;
	int a1i,a1j,a1k,a1l,a2i,a2j,a2k,a2l;
	int type,cmapA;
	int t11,t21,t31,t12,t22,t32;
	int iphi1,ip1m1,ip1p1,ip1p2;
	int iphi2,ip2m1,ip2p1,ip2p2;
	int l1,l2,l3,l4;
	int pos1,pos2,pos3,pos4,tmp;
	
	real ty[4],ty1[4],ty2[4],ty12[4],tc[16],tx[16];
	real phi1,psi1,cos_phi1,sin_phi1,sign1,xphi1;
	real phi2,psi2,cos_phi2,sin_phi2,sign2,xphi2;
	real dx,xx,tt,tu,e,df1,df2,ddf1,ddf2,ddf12,vtot;
	real ra21,rb21,rg21,rg1,rgr1,ra2r1,rb2r1,rabr1;
	real ra22,rb22,rg22,rg2,rgr2,ra2r2,rb2r2,rabr2;
	real fg1,hg1,fga1,hgb1,gaa1,gbb1;
	real fg2,hg2,fga2,hgb2,gaa2,gbb2;
	real fac;
	
	rvec r1_ij, r1_kj, r1_kl,m1,n1;
	rvec r2_ij, r2_kj, r2_kl,m2,n2;
	rvec f1_i,f1_j,f1_k,f1_l;
	rvec f2_i,f2_j,f2_k,f2_l;
	rvec a1,b1,a2,b2;
	rvec f1,g1,h1,f2,g2,h2;
	rvec dtf1,dtg1,dth1,dtf2,dtg2,dth2;
	ivec jt1,dt1_ij,dt1_kj,dt1_lj;
	ivec jt2,dt2_ij,dt2_kj,dt2_lj;

    const real *cmapd;

	int loop_index[4][4] = {
		{0,4,8,12},
		{1,5,9,13},
		{2,6,10,14},
		{3,7,11,15}
	};
	
	/* Total CMAP energy */
	vtot = 0;
	
	for(n=0;n<nbonds; )
	{
		/* Five atoms are involved in the two torsions */
		type   = forceatoms[n++];
		ai     = forceatoms[n++];
		aj     = forceatoms[n++];
		ak     = forceatoms[n++];
		al     = forceatoms[n++];
		am     = forceatoms[n++];
		
		/* Which CMAP type is this */
		cmapA = forceparams[type].cmap.cmapA;
        cmapd = cmap_grid->cmapdata[cmapA].cmap;

		/* First torsion */
		a1i   = ai;
		a1j   = aj;
		a1k   = ak;
		a1l   = al;
		
		phi1  = dih_angle(x[a1i], x[a1j], x[a1k], x[a1l], pbc, r1_ij, r1_kj, r1_kl, m1, n1,
						   &sign1, &t11, &t21, &t31); /* 84 */
		
        cos_phi1 = cos(phi1);
        
		a1[0] = r1_ij[1]*r1_kj[2]-r1_ij[2]*r1_kj[1];
		a1[1] = r1_ij[2]*r1_kj[0]-r1_ij[0]*r1_kj[2];
		a1[2] = r1_ij[0]*r1_kj[1]-r1_ij[1]*r1_kj[0]; /* 9 */
		
		b1[0] = r1_kl[1]*r1_kj[2]-r1_kl[2]*r1_kj[1];
		b1[1] = r1_kl[2]*r1_kj[0]-r1_kl[0]*r1_kj[2];
		b1[2] = r1_kl[0]*r1_kj[1]-r1_kl[1]*r1_kj[0]; /* 9 */
		
		tmp = pbc_rvec_sub(pbc,x[a1l],x[a1k],h1);
		
		ra21  = iprod(a1,a1);       /* 5 */
		rb21  = iprod(b1,b1);       /* 5 */
		rg21  = iprod(r1_kj,r1_kj); /* 5 */
		rg1   = sqrt(rg21);
		
		rgr1  = 1.0/rg1;
		ra2r1 = 1.0/ra21;
		rb2r1 = 1.0/rb21;
		rabr1 = sqrt(ra2r1*rb2r1);
		
		sin_phi1 = rg1 * rabr1 * iprod(a1,h1) * (-1);
		
		if(cos_phi1 < -0.5 || cos_phi1 > 0.5)
		{
			phi1 = asin(sin_phi1);
			
			if(cos_phi1 < 0)
			{
				if(phi1 > 0)
				{
					phi1 = M_PI - phi1;
				}
				else
				{
					phi1 = -M_PI - phi1;
				}
			}
		}
		else
		{
			phi1 = acos(cos_phi1);
			
			if(sin_phi1 < 0)
			{
				phi1 = -phi1;
			}
		}
		
		xphi1 = phi1 + M_PI; /* 1 */
		
		/* Second torsion */
		a2i   = aj;
		a2j   = ak;
		a2k   = al;
		a2l   = am;
		
		phi2  = dih_angle(x[a2i], x[a2j], x[a2k], x[a2l], pbc, r2_ij, r2_kj, r2_kl, m2, n2,
						  &sign2, &t12, &t22, &t32); /* 84 */
		
        cos_phi2 = cos(phi2);

		a2[0] = r2_ij[1]*r2_kj[2]-r2_ij[2]*r2_kj[1];
		a2[1] = r2_ij[2]*r2_kj[0]-r2_ij[0]*r2_kj[2];
		a2[2] = r2_ij[0]*r2_kj[1]-r2_ij[1]*r2_kj[0]; /* 9 */
		
		b2[0] = r2_kl[1]*r2_kj[2]-r2_kl[2]*r2_kj[1];
		b2[1] = r2_kl[2]*r2_kj[0]-r2_kl[0]*r2_kj[2];
		b2[2] = r2_kl[0]*r2_kj[1]-r2_kl[1]*r2_kj[0]; /* 9 */
		
		tmp = pbc_rvec_sub(pbc,x[a2l],x[a2k],h2);
		
		ra22  = iprod(a2,a2);         /* 5 */
		rb22  = iprod(b2,b2);         /* 5 */
		rg22  = iprod(r2_kj,r2_kj);   /* 5 */
		rg2   = sqrt(rg22);
		
		rgr2  = 1.0/rg2;
		ra2r2 = 1.0/ra22;
		rb2r2 = 1.0/rb22;
		rabr2 = sqrt(ra2r2*rb2r2);
		
		sin_phi2 = rg2 * rabr2 * iprod(a2,h2) * (-1);
		
		if(cos_phi2 < -0.5 || cos_phi2 > 0.5)
		{
			phi2 = asin(sin_phi2);
			
			if(cos_phi2 < 0)
			{
				if(phi2 > 0)
				{
					phi2 = M_PI - phi2;
				}
				else
				{
					phi2 = -M_PI - phi2;
				}
			}
		}
		else
		{
			phi2 = acos(cos_phi2);
			
			if(sin_phi2 < 0)
			{
				phi2 = -phi2;
			}
		}
		
		xphi2 = phi2 + M_PI; /* 1 */
		
		/* Range mangling */
		if(xphi1<0)
		{
			xphi1 = xphi1 + 2*M_PI;
		}
		else if(xphi1>=2*M_PI)
		{
			xphi1 = xphi1 - 2*M_PI;
		}
		
		if(xphi2<0)
		{
			xphi2 = xphi2 + 2*M_PI;
		}
		else if(xphi2>=2*M_PI)
		{
			xphi2 = xphi2 - 2*M_PI;
		}
		
		/* Number of grid points */
		dx = 2*M_PI / cmap_grid->grid_spacing;
		
		/* Where on the grid are we */
		iphi1 = (int)(xphi1/dx);
		iphi2 = (int)(xphi2/dx);
		
		iphi1 = cmap_setup_grid_index(iphi1, cmap_grid->grid_spacing, &ip1m1,&ip1p1,&ip1p2);
		iphi2 = cmap_setup_grid_index(iphi2, cmap_grid->grid_spacing, &ip2m1,&ip2p1,&ip2p2);
		
		pos1    = iphi1*cmap_grid->grid_spacing+iphi2;
		pos2    = ip1p1*cmap_grid->grid_spacing+iphi2;
		pos3    = ip1p1*cmap_grid->grid_spacing+ip2p1;
		pos4    = iphi1*cmap_grid->grid_spacing+ip2p1;

		ty[0]   = cmapd[pos1*4];
		ty[1]   = cmapd[pos2*4];
		ty[2]   = cmapd[pos3*4];
		ty[3]   = cmapd[pos4*4];		
		
		ty1[0]   = cmapd[pos1*4+1];
		ty1[1]   = cmapd[pos2*4+1];
		ty1[2]   = cmapd[pos3*4+1];
		ty1[3]   = cmapd[pos4*4+1];
		
		ty2[0]   = cmapd[pos1*4+2];
		ty2[1]   = cmapd[pos2*4+2];
		ty2[2]   = cmapd[pos3*4+2];
		ty2[3]   = cmapd[pos4*4+2];
		
		ty12[0]   = cmapd[pos1*4+3];
		ty12[1]   = cmapd[pos2*4+3];
		ty12[2]   = cmapd[pos3*4+3];
		ty12[3]   = cmapd[pos4*4+3];
		
		/* Switch to degrees */
		dx = 360.0 / cmap_grid->grid_spacing;
		xphi1 = xphi1 * RAD2DEG;
		xphi2 = xphi2 * RAD2DEG; 
		
		for(i=0;i<4;i++) /* 16 */
		{
			tx[i] = ty[i];
			tx[i+4] = ty1[i]*dx;
			tx[i+8] = ty2[i]*dx;
			tx[i+12] = ty12[i]*dx*dx;
		}
		
		idx=0;
		for(i=0;i<4;i++) /* 1056 */
		{
			for(j=0;j<4;j++)
			{
				xx = 0;
				for(k=0;k<16;k++)
				{
					xx = xx + cmap_coeff_matrix[k*16+idx]*tx[k];
				}
				
				idx++;
				tc[i*4+j]=xx;
			}
		}
		
		tt    = (xphi1-iphi1*dx)/dx;
		tu    = (xphi2-iphi2*dx)/dx;
		
		e     = 0;
		df1   = 0;
		df2   = 0;
		ddf1  = 0;
		ddf2  = 0;
		ddf12 = 0;
		
		for(i=3;i>=0;i--)
		{
			l1 = loop_index[i][3];
			l2 = loop_index[i][2];
			l3 = loop_index[i][1];
			
			e     = tt * e    + ((tc[i*4+3]*tu+tc[i*4+2])*tu + tc[i*4+1])*tu+tc[i*4];
			df1   = tu * df1  + (3.0*tc[l1]*tt+2.0*tc[l2])*tt+tc[l3];
			df2   = tt * df2  + (3.0*tc[i*4+3]*tu+2.0*tc[i*4+2])*tu+tc[i*4+1];
			ddf1  = tu * ddf1 + 2.0*3.0*tc[l1]*tt+2.0*tc[l2];
			ddf2  = tt * ddf2 + 2.0*3.0*tc[4*i+3]*tu+2.0*tc[4*i+2];
		}
		
		ddf12 = tc[5] + 2.0*tc[9]*tt + 3.0*tc[13]*tt*tt + 2.0*tu*(tc[6]+2.0*tc[10]*tt+3.0*tc[14]*tt*tt) +
		3.0*tu*tu*(tc[7]+2.0*tc[11]*tt+3.0*tc[15]*tt*tt);
		
		fac     = RAD2DEG/dx;
		df1     = df1   * fac;
		df2     = df2   * fac;
		ddf1    = ddf1  * fac * fac;
		ddf2    = ddf2  * fac * fac;
		ddf12   = ddf12 * fac * fac;
		
		/* CMAP energy */
		vtot += e;
		
		/* Do forces - first torsion */
		fg1       = iprod(r1_ij,r1_kj);
		hg1       = iprod(r1_kl,r1_kj);
		fga1      = fg1*ra2r1*rgr1;
		hgb1      = hg1*rb2r1*rgr1;
		gaa1      = -ra2r1*rg1;
		gbb1      = rb2r1*rg1;
		
		for(i=0;i<DIM;i++)
		{
			dtf1[i]   = gaa1 * a1[i];
			dtg1[i]   = fga1 * a1[i] - hgb1 * b1[i];
			dth1[i]   = gbb1 * b1[i];
			
			f1[i]     = df1  * dtf1[i];
			g1[i]     = df1  * dtg1[i];
			h1[i]     = df1  * dth1[i];
			
			f1_i[i]   =  f1[i];
			f1_j[i]   = -f1[i] - g1[i];
			f1_k[i]   =  h1[i] + g1[i];
			f1_l[i]   = -h1[i];
			
			f[a1i][i] = f[a1i][i] + f1_i[i];
			f[a1j][i] = f[a1j][i] + f1_j[i]; /* - f1[i] - g1[i] */                                                            
			f[a1k][i] = f[a1k][i] + f1_k[i]; /* h1[i] + g1[i] */                                                            
			f[a1l][i] = f[a1l][i] + f1_l[i]; /* h1[i] */                                                                       
		}
		
		/* Do forces - second torsion */
		fg2       = iprod(r2_ij,r2_kj);
		hg2       = iprod(r2_kl,r2_kj);
		fga2      = fg2*ra2r2*rgr2;
		hgb2      = hg2*rb2r2*rgr2;
		gaa2      = -ra2r2*rg2;
		gbb2      = rb2r2*rg2;
		
		for(i=0;i<DIM;i++)
		{
			dtf2[i]   = gaa2 * a2[i];
			dtg2[i]   = fga2 * a2[i] - hgb2 * b2[i];
			dth2[i]   = gbb2 * b2[i];
			
			f2[i]     = df2  * dtf2[i];
			g2[i]     = df2  * dtg2[i];
			h2[i]     = df2  * dth2[i];
			
			f2_i[i]   =  f2[i];
			f2_j[i]   = -f2[i] - g2[i];
			f2_k[i]   =  h2[i] + g2[i];
			f2_l[i]   = -h2[i];
			
			f[a2i][i] = f[a2i][i] + f2_i[i]; /* f2[i] */                                                                        
			f[a2j][i] = f[a2j][i] + f2_j[i]; /* - f2[i] - g2[i] */                                                              
			f[a2k][i] = f[a2k][i] + f2_k[i]; /* h2[i] + g2[i] */                   		
			f[a2l][i] = f[a2l][i] + f2_l[i]; /* - h2[i] */                                                                      
		}
		
		/* Shift forces */
		if(g)
		{
			copy_ivec(SHIFT_IVEC(g,a1j), jt1);
			ivec_sub(SHIFT_IVEC(g,a1i),  jt1,dt1_ij);
			ivec_sub(SHIFT_IVEC(g,a1k),  jt1,dt1_kj);
			ivec_sub(SHIFT_IVEC(g,a1l),  jt1,dt1_lj);
			t11 = IVEC2IS(dt1_ij);
			t21 = IVEC2IS(dt1_kj);
			t31 = IVEC2IS(dt1_lj);
			
			copy_ivec(SHIFT_IVEC(g,a2j), jt2);
			ivec_sub(SHIFT_IVEC(g,a2i),  jt2,dt2_ij);
			ivec_sub(SHIFT_IVEC(g,a2k),  jt2,dt2_kj);
			ivec_sub(SHIFT_IVEC(g,a2l),  jt2,dt2_lj);
			t12 = IVEC2IS(dt2_ij);
			t22 = IVEC2IS(dt2_kj);
			t32 = IVEC2IS(dt2_lj);
		}
		else if(pbc)
		{
			t31 = pbc_rvec_sub(pbc,x[a1l],x[a1j],h1);
			t32 = pbc_rvec_sub(pbc,x[a2l],x[a2j],h2);
		}
		else
		{
			t31 = CENTRAL;
			t32 = CENTRAL;
		}
		
		rvec_inc(fshift[t11],f1_i);
		rvec_inc(fshift[CENTRAL],f1_j);
		rvec_inc(fshift[t21],f1_k);
		rvec_inc(fshift[t31],f1_l);
		
		rvec_inc(fshift[t21],f2_i);
		rvec_inc(fshift[CENTRAL],f2_j);
		rvec_inc(fshift[t22],f2_k);
		rvec_inc(fshift[t32],f2_l);
	}	
	return vtot;
}



/***********************************************************
 *
 *   G R O M O S  9 6   F U N C T I O N S
 *
 ***********************************************************/
real g96harmonic(real kA,real kB,real xA,real xB,real x,real lambda,
		 real *V,real *F)
{
  const real half=0.5;
  real  L1,kk,x0,dx,dx2;
  real  v,f,dvdl;
  
  L1    = 1.0-lambda;
  kk    = L1*kA+lambda*kB;
  x0    = L1*xA+lambda*xB;
  
  dx    = x-x0;
  dx2   = dx*dx;
  
  f     = -kk*dx;
  v     = half*kk*dx2;
  dvdl  = half*(kB-kA)*dx2 + (xA-xB)*kk*dx;
  
  *F    = f;
  *V    = v;
  
  return dvdl;
  
  /* That was 21 flops */
}

real g96bonds(int nbonds,
	      const t_iatom forceatoms[],const t_iparams forceparams[],
	      const rvec x[],rvec f[],rvec fshift[],
	      const t_pbc *pbc,const t_graph *g,
	      real lambda,real *dvdl,
	      const t_mdatoms *md,t_fcdata *fcd,
	      int *global_atom_index)
{
  int  i,m,ki,ai,aj,type;
  real dr2,fbond,vbond,fij,vtot;
  rvec dx;
  ivec dt;
  
  vtot = 0.0;
  for(i=0; (i<nbonds); ) {
    type = forceatoms[i++];
    ai   = forceatoms[i++];
    aj   = forceatoms[i++];
  
    ki   = pbc_rvec_sub(pbc,x[ai],x[aj],dx);		/*   3 		*/
    dr2  = iprod(dx,dx);				/*   5		*/
      
    *dvdl += g96harmonic(forceparams[type].harmonic.krA,
			      forceparams[type].harmonic.krB,
			      forceparams[type].harmonic.rA,
			      forceparams[type].harmonic.rB,
			      dr2,lambda,&vbond,&fbond);

    vtot  += 0.5*vbond;                             /* 1*/
#ifdef DEBUG
    if (debug)
      fprintf(debug,"G96-BONDS: dr = %10g  vbond = %10g  fbond = %10g\n",
	      sqrt(dr2),vbond,fbond);
#endif
   
    if (g) {
      ivec_sub(SHIFT_IVEC(g,ai),SHIFT_IVEC(g,aj),dt);
      ki=IVEC2IS(dt);
    }
    for (m=0; (m<DIM); m++) {			/*  15		*/
      fij=fbond*dx[m];
      f[ai][m]+=fij;
      f[aj][m]-=fij;
      fshift[ki][m]+=fij;
      fshift[CENTRAL][m]-=fij;
    }
  }					/* 44 TOTAL	*/
  return vtot;
}

real g96bond_angle(const rvec xi,const rvec xj,const rvec xk,const t_pbc *pbc,
		   rvec r_ij,rvec r_kj,
		   int *t1,int *t2)
/* Return value is the angle between the bonds i-j and j-k */
{
  real costh;
  
  *t1 = pbc_rvec_sub(pbc,xi,xj,r_ij);			/*  3		*/
  *t2 = pbc_rvec_sub(pbc,xk,xj,r_kj);			/*  3		*/

  costh=cos_angle(r_ij,r_kj); 		/* 25		*/
					/* 41 TOTAL	*/
  return costh;
}

real g96angles(int nbonds,
	       const t_iatom forceatoms[],const t_iparams forceparams[],
	       const rvec x[],rvec f[],rvec fshift[],
	       const t_pbc *pbc,const t_graph *g,
	       real lambda,real *dvdl,
	       const t_mdatoms *md,t_fcdata *fcd,
	       int *global_atom_index)
{
  int  i,ai,aj,ak,type,m,t1,t2;
  rvec r_ij,r_kj;
  real cos_theta,dVdt,va,vtot;
  real rij_1,rij_2,rkj_1,rkj_2,rijrkj_1;
  rvec f_i,f_j,f_k;
  ivec jt,dt_ij,dt_kj;
  
  vtot = 0.0;
  for(i=0; (i<nbonds); ) {
    type = forceatoms[i++];
    ai   = forceatoms[i++];
    aj   = forceatoms[i++];
    ak   = forceatoms[i++];
    
    cos_theta  = g96bond_angle(x[ai],x[aj],x[ak],pbc,r_ij,r_kj,&t1,&t2);

    *dvdl += g96harmonic(forceparams[type].harmonic.krA,
			      forceparams[type].harmonic.krB,
			      forceparams[type].harmonic.rA,
			      forceparams[type].harmonic.rB,
			      cos_theta,lambda,&va,&dVdt);
    vtot    += va;
    
    rij_1    = gmx_invsqrt(iprod(r_ij,r_ij));
    rkj_1    = gmx_invsqrt(iprod(r_kj,r_kj));
    rij_2    = rij_1*rij_1;
    rkj_2    = rkj_1*rkj_1;
    rijrkj_1 = rij_1*rkj_1;                     /* 23 */
    
#ifdef DEBUG
    if (debug)
      fprintf(debug,"G96ANGLES: costheta = %10g  vth = %10g  dV/dct = %10g\n",
	      cos_theta,va,dVdt);
#endif
    for (m=0; (m<DIM); m++) {			/*  42	*/
      f_i[m]=dVdt*(r_kj[m]*rijrkj_1 - r_ij[m]*rij_2*cos_theta);
      f_k[m]=dVdt*(r_ij[m]*rijrkj_1 - r_kj[m]*rkj_2*cos_theta);
      f_j[m]=-f_i[m]-f_k[m];
      f[ai][m]+=f_i[m];
      f[aj][m]+=f_j[m];
      f[ak][m]+=f_k[m];
    }
    
    if (g) {
      copy_ivec(SHIFT_IVEC(g,aj),jt);
      
      ivec_sub(SHIFT_IVEC(g,ai),jt,dt_ij);
      ivec_sub(SHIFT_IVEC(g,ak),jt,dt_kj);
      t1=IVEC2IS(dt_ij);
      t2=IVEC2IS(dt_kj);
    }      
    rvec_inc(fshift[t1],f_i);
    rvec_inc(fshift[CENTRAL],f_j);
    rvec_inc(fshift[t2],f_k);               /* 9 */
    /* 163 TOTAL	*/
  }
  return vtot;
}

real cross_bond_bond(int nbonds,
		     const t_iatom forceatoms[],const t_iparams forceparams[],
		     const rvec x[],rvec f[],rvec fshift[],
		     const t_pbc *pbc,const t_graph *g,
		     real lambda,real *dvdl,
		     const t_mdatoms *md,t_fcdata *fcd,
		     int *global_atom_index)
{
  /* Potential from Lawrence and Skimmer, Chem. Phys. Lett. 372 (2003)
   * pp. 842-847
   */
  int  i,ai,aj,ak,type,m,t1,t2;
  rvec r_ij,r_kj;
  real vtot,vrr,s1,s2,r1,r2,r1e,r2e,krr;
  rvec f_i,f_j,f_k;
  ivec jt,dt_ij,dt_kj;
  
  vtot = 0.0;
  for(i=0; (i<nbonds); ) {
    type = forceatoms[i++];
    ai   = forceatoms[i++];
    aj   = forceatoms[i++];
    ak   = forceatoms[i++];
    r1e  = forceparams[type].cross_bb.r1e;
    r2e  = forceparams[type].cross_bb.r2e;
    krr  = forceparams[type].cross_bb.krr;
    
    /* Compute distance vectors ... */
    t1 = pbc_rvec_sub(pbc,x[ai],x[aj],r_ij);
    t2 = pbc_rvec_sub(pbc,x[ak],x[aj],r_kj);
    
    /* ... and their lengths */
    r1 = norm(r_ij);
    r2 = norm(r_kj);
    
    /* Deviations from ideality */
    s1 = r1-r1e;
    s2 = r2-r2e;
    
    /* Energy (can be negative!) */
    vrr   = krr*s1*s2;
    vtot += vrr;
    
    /* Forces */
    svmul(-krr*s2/r1,r_ij,f_i);
    svmul(-krr*s1/r2,r_kj,f_k);
    
    for (m=0; (m<DIM); m++) {			/*  12	*/
      f_j[m]    = -f_i[m] - f_k[m];
      f[ai][m] += f_i[m];
      f[aj][m] += f_j[m];
      f[ak][m] += f_k[m];
    }
    
    /* Virial stuff */
    if (g) {
      copy_ivec(SHIFT_IVEC(g,aj),jt);
      
      ivec_sub(SHIFT_IVEC(g,ai),jt,dt_ij);
      ivec_sub(SHIFT_IVEC(g,ak),jt,dt_kj);
      t1=IVEC2IS(dt_ij);
      t2=IVEC2IS(dt_kj);
    }      
    rvec_inc(fshift[t1],f_i);
    rvec_inc(fshift[CENTRAL],f_j);
    rvec_inc(fshift[t2],f_k);               /* 9 */
    /* 163 TOTAL	*/
  }
  return vtot;
}

real cross_bond_angle(int nbonds,
		      const t_iatom forceatoms[],const t_iparams forceparams[],
		      const rvec x[],rvec f[],rvec fshift[],
		      const t_pbc *pbc,const t_graph *g,
		      real lambda,real *dvdl,
		      const t_mdatoms *md,t_fcdata *fcd,
		      int *global_atom_index)
{
  /* Potential from Lawrence and Skimmer, Chem. Phys. Lett. 372 (2003)
   * pp. 842-847
   */
  int  i,ai,aj,ak,type,m,t1,t2,t3;
  rvec r_ij,r_kj,r_ik;
  real vtot,vrt,s1,s2,s3,r1,r2,r3,r1e,r2e,r3e,krt,k1,k2,k3;
  rvec f_i,f_j,f_k;
  ivec jt,dt_ij,dt_kj;
  
  vtot = 0.0;
  for(i=0; (i<nbonds); ) {
    type = forceatoms[i++];
    ai   = forceatoms[i++];
    aj   = forceatoms[i++];
    ak   = forceatoms[i++];
    r1e  = forceparams[type].cross_ba.r1e;
    r2e  = forceparams[type].cross_ba.r2e;
    r3e  = forceparams[type].cross_ba.r3e;
    krt  = forceparams[type].cross_ba.krt;
    
    /* Compute distance vectors ... */
    t1 = pbc_rvec_sub(pbc,x[ai],x[aj],r_ij);
    t2 = pbc_rvec_sub(pbc,x[ak],x[aj],r_kj);
    t3 = pbc_rvec_sub(pbc,x[ai],x[ak],r_ik);
    
    /* ... and their lengths */
    r1 = norm(r_ij);
    r2 = norm(r_kj);
    r3 = norm(r_ik);
    
    /* Deviations from ideality */
    s1 = r1-r1e;
    s2 = r2-r2e;
    s3 = r3-r3e;
    
    /* Energy (can be negative!) */
    vrt   = krt*s3*(s1+s2);
    vtot += vrt;
    
    /* Forces */
    k1 = -krt*(s3/r1);
    k2 = -krt*(s3/r2);
    k3 = -krt*(s1+s2)/r3;
    for(m=0; (m<DIM); m++) {
      f_i[m] = k1*r_ij[m] + k3*r_ik[m];
      f_k[m] = k2*r_kj[m] - k3*r_ik[m];
      f_j[m] = -f_i[m] - f_k[m];
    }
    
    for (m=0; (m<DIM); m++) {			/*  12	*/
      f[ai][m] += f_i[m];
      f[aj][m] += f_j[m];
      f[ak][m] += f_k[m];
    }
    
    /* Virial stuff */
    if (g) {
      copy_ivec(SHIFT_IVEC(g,aj),jt);
      
      ivec_sub(SHIFT_IVEC(g,ai),jt,dt_ij);
      ivec_sub(SHIFT_IVEC(g,ak),jt,dt_kj);
      t1=IVEC2IS(dt_ij);
      t2=IVEC2IS(dt_kj);
    }      
    rvec_inc(fshift[t1],f_i);
    rvec_inc(fshift[CENTRAL],f_j);
    rvec_inc(fshift[t2],f_k);               /* 9 */
    /* 163 TOTAL	*/
  }
  return vtot;
}

static real bonded_tab(const char *type,int table_nr,
		       const bondedtable_t *table,real kA,real kB,real r,
		       real lambda,real *V,real *F)
{
  real k,tabscale,*VFtab,rt,eps,eps2,Yt,Ft,Geps,Heps2,Fp,VV,FF;
  int  n0,nnn;
  real v,f,dvdl;

  k = (1.0 - lambda)*kA + lambda*kB;

  tabscale = table->scale;
  VFtab    = table->tab;
  
  rt    = r*tabscale;
  n0    = rt;
  if (n0 >= table->n) {
    gmx_fatal(FARGS,"A tabulated %s interaction table number %d is out of the table range: r %f, between table indices %d and %d, table length %d",
	      type,table_nr,r,n0,n0+1,table->n);
  }
  eps   = rt - n0;
  eps2  = eps*eps;
  nnn   = 4*n0;
  Yt    = VFtab[nnn];
  Ft    = VFtab[nnn+1];
  Geps  = VFtab[nnn+2]*eps;
  Heps2 = VFtab[nnn+3]*eps2;
  Fp    = Ft + Geps + Heps2;
  VV    = Yt + Fp*eps;
  FF    = Fp + Geps + 2.0*Heps2;
  
  *F    = -k*FF*tabscale;
  *V    = k*VV;
  dvdl  = (kB - kA)*VV;
  
  return dvdl;
  
  /* That was 22 flops */
}

real tab_bonds(int nbonds,
	       const t_iatom forceatoms[],const t_iparams forceparams[],
	       const rvec x[],rvec f[],rvec fshift[],
	       const t_pbc *pbc,const t_graph *g,
	       real lambda,real *dvdl,
	       const t_mdatoms *md,t_fcdata *fcd,
	       int *global_atom_index)
{
  int  i,m,ki,ai,aj,type,table;
  real dr,dr2,fbond,vbond,fij,vtot;
  rvec dx;
  ivec dt;

  vtot = 0.0;
  for(i=0; (i<nbonds); ) {
    type = forceatoms[i++];
    ai   = forceatoms[i++];
    aj   = forceatoms[i++];
  
    ki   = pbc_rvec_sub(pbc,x[ai],x[aj],dx);	/*   3 		*/
    dr2  = iprod(dx,dx);			/*   5		*/
    dr   = dr2*gmx_invsqrt(dr2);		        /*  10		*/

    table = forceparams[type].tab.table;

    *dvdl += bonded_tab("bond",table,
                        &fcd->bondtab[table],
                        forceparams[type].tab.kA,
                        forceparams[type].tab.kB,
                        dr,lambda,&vbond,&fbond);  /*  22 */

    if (dr2 == 0.0)
      continue;

    
    vtot  += vbond;/* 1*/
    fbond *= gmx_invsqrt(dr2);			/*   6		*/
#ifdef DEBUG
    if (debug)
      fprintf(debug,"TABBONDS: dr = %10g  vbond = %10g  fbond = %10g\n",
	      dr,vbond,fbond);
#endif
    if (g) {
      ivec_sub(SHIFT_IVEC(g,ai),SHIFT_IVEC(g,aj),dt);
      ki=IVEC2IS(dt);
    }
    for (m=0; (m<DIM); m++) {			/*  15		*/
      fij=fbond*dx[m];
      f[ai][m]+=fij;
      f[aj][m]-=fij;
      fshift[ki][m]+=fij;
      fshift[CENTRAL][m]-=fij;
    }
  }					/* 62 TOTAL	*/
  return vtot;
}

real tab_angles(int nbonds,
		const t_iatom forceatoms[],const t_iparams forceparams[],
		const rvec x[],rvec f[],rvec fshift[],
		const t_pbc *pbc,const t_graph *g,
		real lambda,real *dvdl,
		const t_mdatoms *md,t_fcdata *fcd,
		int *global_atom_index)
{
  int  i,ai,aj,ak,t1,t2,type,table;
  rvec r_ij,r_kj;
  real cos_theta,cos_theta2,theta,dVdt,va,vtot;
  ivec jt,dt_ij,dt_kj;
  
  vtot = 0.0;
  for(i=0; (i<nbonds); ) {
    type = forceatoms[i++];
    ai   = forceatoms[i++];
    aj   = forceatoms[i++];
    ak   = forceatoms[i++];
    
    theta  = bond_angle(x[ai],x[aj],x[ak],pbc,
			r_ij,r_kj,&cos_theta,&t1,&t2);	/*  41		*/

    table = forceparams[type].tab.table;
  
    *dvdl += bonded_tab("angle",table,
			     &fcd->angletab[table],
			     forceparams[type].tab.kA,
			     forceparams[type].tab.kB,
			     theta,lambda,&va,&dVdt);  /*  22  */
    vtot += va;
    
    cos_theta2 = sqr(cos_theta);                /*   1		*/
    if (cos_theta2 < 1) {
      int  m;
      real snt,st,sth;
      real cik,cii,ckk;
      real nrkj2,nrij2;
      rvec f_i,f_j,f_k;
      
      st  = dVdt*gmx_invsqrt(1 - cos_theta2);	/*  12		*/
      sth = st*cos_theta;			/*   1		*/
#ifdef DEBUG
      if (debug)
	fprintf(debug,"ANGLES: theta = %10g  vth = %10g  dV/dtheta = %10g\n",
		theta*RAD2DEG,va,dVdt);
#endif
      nrkj2=iprod(r_kj,r_kj);			/*   5		*/
      nrij2=iprod(r_ij,r_ij);
      
      cik=st*gmx_invsqrt(nrkj2*nrij2);		/*  12		*/ 
      cii=sth/nrij2;				/*  10		*/
      ckk=sth/nrkj2;				/*  10		*/
      
      for (m=0; (m<DIM); m++) {			/*  39		*/
	f_i[m]=-(cik*r_kj[m]-cii*r_ij[m]);
	f_k[m]=-(cik*r_ij[m]-ckk*r_kj[m]);
	f_j[m]=-f_i[m]-f_k[m];
	f[ai][m]+=f_i[m];
	f[aj][m]+=f_j[m];
	f[ak][m]+=f_k[m];
      }
      if (g) {
	copy_ivec(SHIFT_IVEC(g,aj),jt);
      
	ivec_sub(SHIFT_IVEC(g,ai),jt,dt_ij);
	ivec_sub(SHIFT_IVEC(g,ak),jt,dt_kj);
	t1=IVEC2IS(dt_ij);
	t2=IVEC2IS(dt_kj);
      }
      rvec_inc(fshift[t1],f_i);
      rvec_inc(fshift[CENTRAL],f_j);
      rvec_inc(fshift[t2],f_k);
    }                                           /* 169 TOTAL	*/
  }
  return vtot;
}

real tab_dihs(int nbonds,
	      const t_iatom forceatoms[],const t_iparams forceparams[],
	      const rvec x[],rvec f[],rvec fshift[],
	      const t_pbc *pbc,const t_graph *g,
	      real lambda,real *dvdl,
	      const t_mdatoms *md,t_fcdata *fcd,
	      int *global_atom_index)
{
  int  i,type,ai,aj,ak,al,table;
  int  t1,t2,t3;
  rvec r_ij,r_kj,r_kl,m,n;
  real phi,sign,ddphi,vpd,vtot;

  vtot = 0.0;
  for(i=0; (i<nbonds); ) {
    type = forceatoms[i++];
    ai   = forceatoms[i++];
    aj   = forceatoms[i++];
    ak   = forceatoms[i++];
    al   = forceatoms[i++];
    
    phi=dih_angle(x[ai],x[aj],x[ak],x[al],pbc,r_ij,r_kj,r_kl,m,n,
                  &sign,&t1,&t2,&t3);			/*  84  */

    table = forceparams[type].tab.table;

    /* Hopefully phi+M_PI never results in values < 0 */
    *dvdl += bonded_tab("dihedral",table,
			     &fcd->dihtab[table],
			     forceparams[type].tab.kA,
			     forceparams[type].tab.kB,
			     phi+M_PI,lambda,&vpd,&ddphi);
		       
    vtot += vpd;
    do_dih_fup(ai,aj,ak,al,-ddphi,r_ij,r_kj,r_kl,m,n,
	       f,fshift,pbc,g,x,t1,t2,t3);			/* 112	*/

#ifdef DEBUG
    fprintf(debug,"pdih: (%d,%d,%d,%d) phi=%g\n",
	    ai,aj,ak,al,phi);
#endif
  } /* 227 TOTAL 	*/

  return vtot;
}

real calc_one_bond(FILE *fplog,int ftype, const t_idef *idef, 
                   rvec x[], rvec f[], t_forcerec *fr,
                   const t_pbc *pbc,const t_graph *g, 
                   gmx_enerdata_t *enerd, t_nrnb *nrnb, 
                   real *lambda, real *dvdl,
                   const t_mdatoms *md,t_fcdata *fcd,
                   int *global_atom_index, gmx_bool bPrintSepPot)
{
    int ind,nat1,nbonds,efptFTYPE,nbonds_np;
    real v=0;
    gmx_bool bForeign,bSep;
    real clambda,dvdl_dum=0;
    real *cdvdl;
    t_iatom *iatoms;

    bForeign = FALSE;
    if (dvdl == NULL) 
    {
        bForeign = TRUE;
    }

    if (ftype<F_GB12 || ftype>F_GB14) 
    {
        if (interaction_function[ftype].flags & IF_BOND &&
            !(ftype == F_CONNBONDS || ftype == F_POSRES)) 
        {
            ind  = interaction_function[ftype].nrnb_ind;
            nat1 = interaction_function[ftype].nratoms+1;
            
            if (bForeign) 
            {
                nbonds_np = idef->il[ftype].nr_nonperturbed;
                nbonds    = idef->il[ftype].nr - nbonds_np;
                iatoms    = idef->il[ftype].iatoms + nbonds_np;
            } 
            else
            {
                nbonds    = idef->il[ftype].nr;
                iatoms    = idef->il[ftype].iatoms;
            }
            if (nbonds > 0)
            {
                if (ftype < F_LJ14 || ftype > F_LJC_PAIRS_NB) 
                {
                    if (IS_RESTRAINT_TYPE(ftype)) 
                    {
                        efptFTYPE = efptRESTRAINT;
                    } 
                    else 
                    {
                        efptFTYPE = efptBONDED;
                    }

                    clambda = lambda[efptFTYPE];
                    if (bForeign) 
                    {
                        cdvdl = &dvdl_dum;
                    } 
                    else 
                    {
                        cdvdl = &(dvdl[efptFTYPE]);
                    }
                    
                    if(ftype==F_CMAP)
                    {
                        v = cmap_dihs(nbonds,iatoms,
                                      idef->iparams,&idef->cmap_grid,
                                      (const rvec*)x,f,fr->fshift,
                                      pbc,g,clambda,cdvdl,md,fcd,
                                      global_atom_index);
                    }
                    else
                    {
                        v =	    interaction_function[ftype].ifunc(nbonds,iatoms,
                                                                  idef->iparams,
                                                                  (const rvec*)x,f,fr->fshift,
                                                                  pbc,g,clambda,cdvdl,
                                                                  md,fcd,global_atom_index);
                    }
                    if (!bForeign) 
                    {
                        enerd->dvdl_nonlin[efptFTYPE] += *cdvdl;
                        if (bPrintSepPot && !bForeign) 
                        {
                            fprintf(fplog,"  %-23s #%4d  V %12.5e  dVdl %12.5e\n",
                                    interaction_function[ftype].longname,
                                    nbonds/nat1,v,cdvdl[efptFTYPE]);
                        }
                    } 
                }
                else 
                {
                    if (bForeign) 
                    {
                        snew(cdvdl,efptNR);
                    } 
                    else 
                    {
                        cdvdl = dvdl;
                    }
                    v = do_listed_vdw_q(ftype,nbonds,iatoms,
                                        idef->iparams,
                                        (const rvec*)x,f,fr->fshift,
                                        pbc,g,
                                        lambda,cdvdl,
                                        md,fr,&enerd->grpp,global_atom_index);
                    if (bForeign) 
                    {
                        sfree(cdvdl);
                    } 
                    else 
                    {
                        enerd->dvdl_nonlin[efptCOUL] += dvdl[efptCOUL];
                        enerd->dvdl_nonlin[efptVDW] += dvdl[efptVDW];
                        
                        if (bPrintSepPot) 
                        {
                            fprintf(fplog,"  %-5s + %-15s #%4d                  dVdl %12.5e\n",
                                    interaction_function[ftype].longname,
                                    interaction_function[F_LJ14].longname,nbonds/nat1,dvdl[efptVDW]);
                            fprintf(fplog,"  %-5s + %-15s #%4d                  dVdl %12.5e\n",
                                    interaction_function[ftype].longname,
                                    interaction_function[F_COUL14].longname,nbonds/nat1,dvdl[efptCOUL]);
                        }
                    }
                }
                if (ind != -1)
                {
                    inc_nrnb(nrnb,ind,nbonds/nat1);
                }
            }
        }
    }
    return v;
}

void calc_bonds(FILE *fplog,const gmx_multisim_t *ms,
                const t_idef *idef,
                rvec x[],history_t *hist,
                rvec f[],t_forcerec *fr,
                const t_pbc *pbc,const t_graph *g,
                gmx_enerdata_t *enerd,t_nrnb *nrnb,
                real *lambda,
                const t_mdatoms *md,
                t_fcdata *fcd,int *global_atom_index,
                t_atomtypes *atype, gmx_genborn_t *born,
                gmx_bool bPrintSepPot,gmx_large_int_t step)
{
    int    i,ftype,nbonds,ind,nat;
    real   v,dvdl[efptNR];
    real   *epot;
    const  t_pbc *pbc_null;
    char   buf[22];
    
    for (i=0;i<efptNR;i++)
    {
        dvdl[i] = 0.0;
    }
    if (fr->bMolPBC)
    {
        pbc_null = pbc;
    }
    else
    {
        pbc_null = NULL;
    }
    
    if (bPrintSepPot) 
    {
        fprintf(fplog,"Step %s: bonded V and dVdl for this node\n",
                gmx_step_str(step,buf));
    }
    
#ifdef DEBUG
    if (g && debug)
    {
        p_graph(debug,"Bondage is fun",g);
    }
#endif
  
    epot = enerd->term;
    
    /* Do pre force calculation stuff which might require communication */
    if (idef->il[F_ORIRES].nr) {
        epot[F_ORIRESDEV] = calc_orires_dev(ms,idef->il[F_ORIRES].nr,
                                            idef->il[F_ORIRES].iatoms,
                                            idef->iparams,md,(const rvec*)x,
                                            pbc_null,fcd,hist);
    }
    if (idef->il[F_DISRES].nr) {
        calc_disres_R_6(ms,idef->il[F_DISRES].nr,
                        idef->il[F_DISRES].iatoms,
                        idef->iparams,(const rvec*)x,pbc_null,
                        fcd,hist);
    }
    
    /* Loop over all bonded force types to calculate the bonded forces */
    for(ftype=0; (ftype<F_NRE); ftype++) 
    {
        v = calc_one_bond(fplog,ftype,idef,x, 
                          f,fr,pbc_null,g,enerd,nrnb,lambda,dvdl,
                          md,fcd,global_atom_index,bPrintSepPot);
        epot[ftype]        += v;
    }
    /* Copy the sum of violations for the distance restraints from fcd */
    if (fcd)
    {
        epot[F_DISRESVIOL] = fcd->disres.sumviol;
    }
}

void calc_bonds_lambda(FILE *fplog,
                       const t_idef *idef,
                       rvec x[],
                       t_forcerec *fr,
                       const t_pbc *pbc,const t_graph *g,
                       gmx_enerdata_t *enerd,t_nrnb *nrnb,
                       real *lambda,
                       const t_mdatoms *md,
                       t_fcdata *fcd,
                       int *global_atom_index)
{
    int    i,ftype,nbonds_np,nbonds,ind,nat;
    real   v,dr,dr2,*epot;
    rvec   *f,*fshift_orig;
    const  t_pbc *pbc_null;
    t_iatom *iatom_fe;

    if (fr->bMolPBC)
    {
        pbc_null = pbc;
    }
    else
    {
        pbc_null = NULL;
    }
    
    epot = enerd->term;
    
    snew(f,fr->natoms_force);
    /* We want to preserve the fshift array in forcerec */
    fshift_orig = fr->fshift;
    snew(fr->fshift,SHIFTS);
    
    /* Loop over all bonded force types to calculate the bonded forces */
    for(ftype=0; (ftype<F_NRE); ftype++) 
    {
        v = calc_one_bond(fplog,ftype,idef,x, 
                          f,fr,pbc_null,g,enerd,nrnb,lambda,NULL,
                          md,fcd,global_atom_index,FALSE);
        epot[ftype] += v;
    }
    
    sfree(fr->fshift);
    fr->fshift = fshift_orig;
    sfree(f);
}<|MERGE_RESOLUTION|>--- conflicted
+++ resolved
@@ -1252,19 +1252,11 @@
 
 
 real posres(int nbonds,
-<<<<<<< HEAD
-	    const t_iatom forceatoms[],const t_iparams forceparams[],
-	    const rvec x[],rvec f[],rvec vir_diag,
-	    t_pbc *pbc,
-	    real lambda,real *dvdl,
-	    int refcoord_scaling,int ePBC,rvec comA,rvec comB)
-=======
             const t_iatom forceatoms[],const t_iparams forceparams[],
             const rvec x[],rvec f[],rvec vir_diag,
             t_pbc *pbc,
-            real lambda,real *dvdlambda,
+            real lambda,real *dvdl,
             int refcoord_scaling,int ePBC,rvec comA,rvec comB)
->>>>>>> 8d886773
 {
     int  i,ai,m,d,type,ki,npbcdim=0;
     const t_iparams *pr;
@@ -1291,14 +1283,6 @@
 
     L1 = 1.0 - lambda;
 
-<<<<<<< HEAD
-    v=0;
-    for (m=0; (m<DIM); m++) {
-      *dvdl += harmonic(pr->posres.fcA[m],pr->posres.fcB[m],
-			     0,dpdl[m],dx[m],lambda,&v,&fm);
-      vtot += v;
-      f[ai][m] += fm;
-=======
     vtot = 0.0;
     for(i=0; (i<nbonds); )
     {
@@ -1351,7 +1335,6 @@
              */
             pos[m] = ref + rdist[m];
         }
->>>>>>> 8d886773
 
         if (pbc)
         {
@@ -1368,7 +1351,7 @@
             fm          = -kk*dx[m];
             f[ai][m]   += fm;
             vtot       += 0.5*kk*dx[m]*dx[m];
-            *dvdlambda +=
+            *dvdl +=
                 0.5*(pr->posres.fcB[m] - pr->posres.fcA[m])*dx[m]*dx[m]
                 -fm*dpdl[m];
 
