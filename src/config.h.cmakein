/*! \libinternal \file
 * \brief
 * Include file for configuration macros from the build system.
 *
 * This header is not installed, so headers must not reference macros defined
 * here.
 *
 * \inlibraryapi
 */
#include "gromacs/utility/gmx_header_config.h"

/* TODO: For now, disable Doxygen warnings from here */
/*! \cond */

/* Disable warnings about double-to-float conversion accuracy loss on MSVC */
#ifdef _MSC_VER
#pragma warning (disable : 4305)
#pragma warning (disable : 4244)
#pragma warning (disable : 4101)
#pragma warning (disable : 4996)
#pragma warning (disable : 4267)
#pragma warning (disable : 4090)
#endif

/* Name of package (translate from cmake to autoconf macro name) */
#define PACKAGE  "@PROJECT_NAME@"

/* Version number of package (translate from cmake to autoconf macro name) */
#define VERSION  "@PROJECT_VERSION@"

/* Use extra version information generated with git */
#cmakedefine GMX_GIT_VERSION_INFO

/* Default location of data files */
#define GMXLIBDIR "@GMXLIBDIR@"

/* Hardware and OS version for build host */
#define BUILD_HOST "@BUILD_HOST@"

/* CPU information for build host */
#define BUILD_CPU_VENDOR "@BUILD_CPU_VENDOR@"

#define BUILD_CPU_BRAND "@BUILD_CPU_BRAND@"

#define BUILD_CPU_FAMILY @BUILD_CPU_FAMILY@

#define BUILD_CPU_MODEL @BUILD_CPU_MODEL@

#define BUILD_CPU_STEPPING @BUILD_CPU_STEPPING@

#define BUILD_CPU_FEATURES "@BUILD_CPU_FEATURES@"

/* Compiler and CFLAGS from build */
#define BUILD_COMPILER "@BUILD_COMPILER@"

#define BUILD_CFLAGS   "@BUILD_CFLAGS@"

/* Date and time for build */
#define BUILD_TIME "@BUILD_TIME@"

/* User doing build */
#define BUILD_USER "@BUILD_USER@"

/* Binary suffix for the created binaries */
#define GMX_BINARY_SUFFIX "@GMX_BINARY_SUFFIX@"

/* Source directory for the build */
#cmakedefine CMAKE_SOURCE_DIR "@CMAKE_SOURCE_DIR@"

/* Binary directory for the build */
#cmakedefine CMAKE_BINARY_DIR "@CMAKE_BINARY_DIR@"

/* Turn off water-water neighborlist optimization only - not used right now */
#cmakedefine DISABLE_WATERWATER_NLIST

/* Turn off all water neighborlist optimization - not used right now */
#cmakedefine DISABLE_WATER_NLIST

/* Fortran support */
#cmakedefine GMX_FORTRAN

/* Define to a macro mangling the given C identifier (in lower and upper
   case), which must not contain underscores, for linking with Fortran. */
#define F77_FUNC(name,NAME)     @F77_FUNCDEF@

/* IEEE754 floating-point format. Memory layout is defined by macros
 * GMX_IEEE754_BIG_ENDIAN_BYTE_ORDER and GMX_IEEE754_BIG_ENDIAN_WORD_ORDER. 
 */
#cmakedefine GMX_FLOAT_FORMAT_IEEE754

/* Use assembly intrinsics kernels for BlueGene */
#cmakedefine GMX_BLUEGENE

/* Power6 acceleration */
#cmakedefine GMX_POWER6

/* Work around broken calloc() */
#cmakedefine GMX_BROKEN_CALLOC

/* Enable special hacks for Cray XT3 */
#cmakedefine GMX_CRAY_XT3

/* Do not optimize FFTW setups (not needed with SSE FFT kernels) */
#cmakedefine GMX_DISABLE_FFTW_MEASURE

/* Compile in double precision */
#cmakedefine GMX_DOUBLE

/* Use Built-in FFTPACK FFT library */
#cmakedefine GMX_FFT_FFTPACK

/* Use FFTW3 FFT library */
#cmakedefine GMX_FFT_FFTW3

/* Use Intel MKL FFT library */
#cmakedefine GMX_FFT_MKL

/* Use AMD core math library */
#cmakedefine GMX_FFT_ACML

/* What type of acceleration is used? (string, for dumping to files) */
#define GMX_ACCELERATION "@GMX_ACCELERATION@"

/* SSE2 acceleration */
#cmakedefine GMX_X86_SSE2

/* SSE4.1 acceleration */
#cmakedefine GMX_X86_SSE4_1

/* AVX 128-bit acceleration with FMA, useful on modern AMD hardware */
#cmakedefine GMX_X86_AVX_128_FMA

/* AVX 256-bit acceleration, usually for intel hardware */
#cmakedefine GMX_X86_AVX_256

/* Integer byte order is big endian. */
#cmakedefine GMX_INTEGER_BIG_ENDIAN 

/* Use our own instead of system XDR libraries */
#cmakedefine GMX_INTERNAL_XDR

/* Use MPI (with mpicc) for parallelization */
#cmakedefine GMX_LIB_MPI

/* MPI_IN_PLACE exists for collective operations */
#cmakedefine MPI_IN_PLACE_EXISTS

/* Make a parallel version of GROMACS using message passing 
   (MPI or thread_mpi) */
#cmakedefine GMX_MPI

/* Use threads_mpi for parallelization */
#cmakedefine GMX_THREAD_MPI

/* Use OpenMP multithreading */
#cmakedefine GMX_OPENMP

/* Use old threading (domain decomp force calc) code */
#cmakedefine GMX_THREAD_SHM_FDECOMP 

/* Ignore calls to nice(3) */
#cmakedefine GMX_NO_NICE

/* Ignore calls to system(3) */
#cmakedefine GMX_NO_SYSTEM

/* Use (modified) Gamess-UK for QM-MM calculations */
#cmakedefine GMX_QMMM_GAMESS

/* Use (modified) Gaussian0x for QM-MM calculations */
#cmakedefine GMX_QMMM_GAUSSIAN

/* Use (modified) Mopac 7 for QM-MM calculations */
#cmakedefine GMX_QMMM_MOPAC

/* Use the GROMACS software 1/sqrt(x) */
#cmakedefine GMX_SOFTWARE_INVSQRT

/* Use the PowerPC hardware 1/sqrt(x) */
#cmakedefine GMX_POWERPC_INVSQRT

/* Use sub-counters */
#cmakedefine GMX_CYCLE_SUBCOUNTERS

/* Compile with plugin support */
#cmakedefine GMX_USE_PLUGINS

/* Fallback path for VMD plug-ins */
#define GMX_VMD_PLUGIN_PATH "@GMX_VMD_PLUGIN_PATH@"

/* Define when pthreads are used */
#cmakedefine THREAD_PTHREADS

/* Define when Windows threads are used */
#cmakedefine THREAD_WINDOWS

/* Define when thread-MPI atomic operations are available */
#cmakedefine TMPI_ATOMICS

/* Define for busy wait option  */
#cmakedefine TMPI_WAIT_FOR_NO_ONE

/* Define for copy buffer option */
#cmakedefine TMPI_COPY_BUFFER

/* Define for profiling option */
#cmakedefine TMPI_PROFILE

/* Define for Linux pthread_setaffinity */
#cmakedefine HAVE_PTHREAD_SETAFFINITY

/* Define for sysconf() */
#cmakedefine HAVE_SYSCONF

/* Enable x86 gcc inline assembly */
#cmakedefine GMX_X86_GCC_INLINE_ASM

/* Use GPU native acceleration */
#cmakedefine GMX_GPU

/* Define to 1 if fseeko (and presumably ftello) exists and is declared. */
#cmakedefine HAVE_FSEEKO

/* Define to 1 if _fseeki64 (and presumably _fseeki64) exists and is declared. */
#cmakedefine HAVE__FSEEKI64

/* Define to 1 if you have the gsl library (-lgsl). */
#cmakedefine HAVE_LIBGSL

/* Have io.h (windows)*/
#cmakedefine HAVE_IO_H

/* Define to 1 if you have the strdup() function. */
#cmakedefine HAVE_STRDUP

/* Define to 1 if you have the posix_memalign() function. */
#cmakedefine HAVE_POSIX_MEMALIGN

/* Define to 1 if you have the memalign() function. */
#cmakedefine HAVE_MEMALIGN

/* Define to 1 if you have the MSVC _aligned_malloc() function. */
#cmakedefine HAVE__ALIGNED_MALLOC

/* Define to 1 if you have the gettimeofday() function. */
#cmakedefine HAVE_GETTIMEOFDAY

/* Define to 1 if you have the cbrt() function. */
#cmakedefine HAVE_CBRT

/* Define to 1 if you have the isfinite() function. */
#cmakedefine HAVE_ISFINITE

/* Define to 1 if you have the _isfinite() function. */
#cmakedefine HAVE__ISFINITE

/* Define to 1 if you have the _finite() function. */
#cmakedefine HAVE__FINITE

/* Define to 1 if you have the fsync() function. */
#cmakedefine HAVE_FSYNC

/* Define to 1 if you have the Windows _commit() function. */
#cmakedefine HAVE__COMMIT

/* Define to 1 if you have the fileno() function. */
#cmakedefine HAVE_FILENO

/* Define to 1 if you have the _fileno() function. */
#cmakedefine HAVE__FILENO

/* Define to 1 if you have the lstat() function. */
#cmakedefine HAVE_LSTAT

/* Define to 1 if you have the sigaction() function. */
#cmakedefine HAVE_SIGACTION

<<<<<<< HEAD
=======
/* Define to 1 if you have the rsqrt() function. */
#cmakedefine HAVE_RSQRT

/* Define to 1 if you have the rsqrtf() function. */
#cmakedefine HAVE_RSQRTF

/* Define to 1 if you have the sqrtf() function. */
#cmakedefine HAVE_SQRTF

/* Define to 1 if you have the <string.h> header file. */
#cmakedefine HAVE_STRING_H

/* Define to 1 if yo have the <math.h> header file. */
#cmakedefine HAVE_MATH_H

/* Define to 1 if yo have the <limits.h> header file. */
#cmakedefine HAVE_LIMITS_H

/* Define to 1 if yo have the <memory.h> header file. */
#cmakedefine HAVE_MEMORY_H

>>>>>>> 8e3a04c0
/* Define to 1 if yo have the <unistd.h> header file. */
#cmakedefine HAVE_UNISTD_H

/* Define to 1 if yo have the <pwd.h> header file. */
#cmakedefine HAVE_PWD_H

/* Define to 1 if yo have the <pthread.h> header file. */
#cmakedefine HAVE_PTHREAD_H

/* Define to 1 if yo have the <dirent.h> header file. */
#cmakedefine HAVE_DIRENT_H

/* Define to 1 if you have the <sys/time.h> header file. */
#cmakedefine HAVE_SYS_TIME_H

/* Define to 1 if you have the <x86intrin.h> header file */
#cmakedefine HAVE_X86INTRIN_H

/* Define to 1 if you have the <sched.h> header */
#cmakedefine HAVE_SCHED_H

/* Define to 1 if you have the POSIX <regex.h> header file. */
#cmakedefine HAVE_POSIX_REGEX

/* Define to 1 if you have the C++11 <regex> header file. */
#cmakedefine HAVE_CXX11_REGEX

/* Define to 1 if you have the sysconf() function */
#cmakedefine HAVE_SYSCONF

/* Define to 1 if you have the sched_getaffinity() function */
#cmakedefine HAVE_SCHED_GETAFFINITY

/* Define to 1 if you have the sched_setaffinity() function */
#cmakedefine HAVE_SCHED_SETAFFINITY

/* Bytes in IEEE fp word are in big-endian order if set, little-endian if not.
   Only relevant when FLOAT_FORMAT_IEEE754 is defined. */
#cmakedefine GMX_IEEE754_BIG_ENDIAN_BYTE_ORDER

/* The two words in a double precision variable are in b ig-endian order if
   set, little-endian if not. Do NOT assume this is the same as the byte
   order! Only relevant when FLOAT_FORMAT_IEEE754 is defined. */
#cmakedefine GMX_IEEE754_BIG_ENDIAN_WORD_ORDER

/* Define if SIGUSR1 is present */
#cmakedefine HAVE_SIGUSR1

/* The size of int, as computed by sizeof. */
#cmakedefine SIZEOF_INT @SIZEOF_INT@

/* The size of long int, as computed by sizeof. */
#cmakedefine SIZEOF_LONG_INT @SIZEOF_LONG_INT@

/* The size of long long int, as computed by sizeof. */
#cmakedefine SIZEOF_LONG_LONG_INT @SIZEOF_LONG_LONG_INT@

/* The size of off_t, as computed by sizeof. */
#cmakedefine SIZEOF_OFF_T @SIZEOF_OFF_T@

/* The size of void*, as computed by sizeof. */
#cmakedefine SIZEOF_VOIDP @SIZEOF_VOIDP@

/* Define to 1 to make fseeko visible on some hosts (e.g. glibc 2.2). */
#cmakedefine _LARGEFILE_SOURCE

/* Define for large files, on AIX-style hosts. */
#cmakedefine _LARGE_FILES

/* Some systems requires this to be set to 64 for large file support */
#cmakedefine _FILE_OFFSET_BITS @_FILE_OFFSET_BITS@

/* Define to __inline__ or __inline if that is what the C compiler
   calls it, or to nothing if inline is not supported under any name.
   Please do NOT remove the gmx_inline keyword from here. The classical
   C++ inline keyword is merely a recommendation to the compiler, and
   many compilers support stronger alternatives (e.g. __forceinline)
   that we might want to use. */
#define gmx_inline ${INLINE_KEYWORD}
#ifndef __cplusplus
#define inline ${INLINE_KEYWORD}
#endif

<<<<<<< HEAD
=======
/* Define to __restrict__ or __restrict if that is what the C compiler
   calls it, unless we are on C99 when it is simply called restrict.
   Since restrict is a reserved key word in C99 we are not allowed to
   redefine the word itself, so call this gmx_restrict to avoid having
   to identify the language standard level. If it is not supported, it
   is still defined to an empty string here. */
#define gmx_restrict ${RESTRICT_KEYWORD}

#ifndef CPLUSPLUS
#ifdef __cplusplus
#define CPLUSPLUS
#endif
#endif  

/* Define to long int if <sys/types.h> does not define. */                    
#cmakedefine off_t int

/* Define to unsigned int if <sys/types.h> does not define. */
#cmakedefine size_t int

/* Define to int if <sys/types.h> does not define. */
#cmakedefine uid_t int

>>>>>>> 8e3a04c0
/* Build special-purpose mdrun library */
#cmakedefine GMX_FAHCORE   

#ifdef GMX_FAHCORE
#define FULLINDIRECT 1
#define USE_FAH_XDR  1
#include "swindirect.h"
#endif

/* Define if we have pipes */
#cmakedefine HAVE_PIPES

/* Catch stupid CMake problems on OS X */
#ifdef __APPLE__
#  if ((defined(__LP64__) && __LP64__ && defined(SIZEOF_VOIDP) && SIZEOF_VOIDP<8) || ( (!defined(__LP64__) || __LP64__==0) && (defined(SIZEOF_VOIDP) && SIZEOF_VOIDP>4)))
#    error "Inconsistency between current OS X architecture and the one used to generate original" 
#    error "CMake configuration. This is probably caused by starting CMake with the default value"
#    error "for CMAKE_OSX_ARCHITECTURES (blank), and then changing it. In this case all the tests"
#    error "will have been performed with the original (now incorrect) architecture."
#    error "To fix this, set CMAKE_OSX_ARCHITECTURES on the _command_line_ before starting CMake,"
#    error "or create a new such entry with your choice in the GUI _before_ hitting 'configure'."
#  endif
#endif

/*! \endcond */<|MERGE_RESOLUTION|>--- conflicted
+++ resolved
@@ -275,8 +275,6 @@
 /* Define to 1 if you have the sigaction() function. */
 #cmakedefine HAVE_SIGACTION
 
-<<<<<<< HEAD
-=======
 /* Define to 1 if you have the rsqrt() function. */
 #cmakedefine HAVE_RSQRT
 
@@ -286,19 +284,6 @@
 /* Define to 1 if you have the sqrtf() function. */
 #cmakedefine HAVE_SQRTF
 
-/* Define to 1 if you have the <string.h> header file. */
-#cmakedefine HAVE_STRING_H
-
-/* Define to 1 if yo have the <math.h> header file. */
-#cmakedefine HAVE_MATH_H
-
-/* Define to 1 if yo have the <limits.h> header file. */
-#cmakedefine HAVE_LIMITS_H
-
-/* Define to 1 if yo have the <memory.h> header file. */
-#cmakedefine HAVE_MEMORY_H
-
->>>>>>> 8e3a04c0
 /* Define to 1 if yo have the <unistd.h> header file. */
 #cmakedefine HAVE_UNISTD_H
 
@@ -382,8 +367,6 @@
 #define inline ${INLINE_KEYWORD}
 #endif
 
-<<<<<<< HEAD
-=======
 /* Define to __restrict__ or __restrict if that is what the C compiler
    calls it, unless we are on C99 when it is simply called restrict.
    Since restrict is a reserved key word in C99 we are not allowed to
@@ -391,23 +374,6 @@
    to identify the language standard level. If it is not supported, it
    is still defined to an empty string here. */
 #define gmx_restrict ${RESTRICT_KEYWORD}
-
-#ifndef CPLUSPLUS
-#ifdef __cplusplus
-#define CPLUSPLUS
-#endif
-#endif  
-
-/* Define to long int if <sys/types.h> does not define. */                    
-#cmakedefine off_t int
-
-/* Define to unsigned int if <sys/types.h> does not define. */
-#cmakedefine size_t int
-
-/* Define to int if <sys/types.h> does not define. */
-#cmakedefine uid_t int
-
->>>>>>> 8e3a04c0
 /* Build special-purpose mdrun library */
 #cmakedefine GMX_FAHCORE   
 
