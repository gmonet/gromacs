/* -*- mode: c; tab-width: 4; indent-tabs-mode: nil; c-basic-offset: 4; c-file-style: "stroustrup"; -*-
 *
 * 
 *                This source code is part of
 * 
 *                 G   R   O   M   A   C   S
 * 
 *          GROningen MAchine for Chemical Simulations
 * 
 *                        VERSION 3.2.0
 * Written by David van der Spoel, Erik Lindahl, Berk Hess, and others.
 * Copyright (c) 1991-2000, University of Groningen, The Netherlands.
 * Copyright (c) 2001-2004, The GROMACS development team,
 * check out http://www.gromacs.org for more information.

 * This program is free software; you can redistribute it and/or
 * modify it under the terms of the GNU General Public License
 * as published by the Free Software Foundation; either version 2
 * of the License, or (at your option) any later version.
 * 
 * If you want to redistribute modifications, please consider that
 * scientific software is very special. Version control is crucial -
 * bugs must be traceable. We will be happy to consider code for
 * inclusion in the official distribution, but derived work must not
 * be called official GROMACS. Details are found in the README & COPYING
 * files - if they are missing, get the official version at www.gromacs.org.
 * 
 * To help us fund GROMACS development, we humbly ask that you cite
 * the papers on the package - you can find them in the top README file.
 * 
 * For more info, check our website at http://www.gromacs.org
 * 
 * And Hey:
 * GROwing Monsters And Cloning Shrimps
 */
#ifdef HAVE_CONFIG_H
#include <config.h>
#endif

#ifdef GMX_CRAY_XT3
#include<catamount/dclock.h>
#endif


#include <stdio.h>
#include <time.h>
#ifdef HAVE_SYS_TIME_H
#include <sys/time.h>
#endif
#include <math.h>
#include "typedefs.h"
#include "string2.h"
#include "gmxfio.h"
#include "smalloc.h"
#include "names.h"
#include "confio.h"
#include "mvdata.h"
#include "txtdump.h"
#include "pbc.h"
#include "vec.h"
#include "time.h"
#include "nrnb.h"
#include "mshift.h"
#include "mdrun.h"
#include "update.h"
#include "physics.h"
#include "main.h"
#include "mdatoms.h"
#include "force.h"
#include "bondf.h"
#include "pme.h"
#include "pppm.h"
#include "disre.h"
#include "orires.h"
#include "network.h"
#include "calcmu.h"
#include "constr.h"
#include "xvgr.h"
#include "trnio.h"
#include "xtcio.h"
#include "copyrite.h"

#include "mpelogging.h"
#include "domdec.h"
#include "partdec.h"
#include "gmx_wallcycle.h"
#include "genborn.h"

#ifdef GMX_LIB_MPI
#include <mpi.h>
#endif
#ifdef GMX_THREADS
#include "tmpi.h"
#endif

#include "qmmm.h"

#if 0
typedef struct gmx_timeprint {
    
} t_gmx_timeprint;
#endif


double
gmx_gettime()
{
#ifdef HAVE_GETTIMEOFDAY
	struct timeval t;
	struct timezone tz = { 0,0 };
	double seconds;
	
	gettimeofday(&t,&tz);
	
	seconds = (double) t.tv_sec + 1e-6*(double)t.tv_usec;
	
	return seconds;
#else
	double  seconds;
	
	seconds = time(NULL);
	
	return seconds;
#endif
}


#define difftime(end,start) ((double)(end)-(double)(start))

void print_time(FILE *out,gmx_runtime_t *runtime,gmx_large_int_t step,   
                t_inputrec *ir, t_commrec *cr)
{
  time_t finish;

  double dt;
  char buf[48];

#ifndef GMX_THREADS
  if (!PAR(cr))
#endif
    fprintf(out,"\r");
  fprintf(out,"step %s",gmx_step_str(step,buf));
  if ((step >= ir->nstlist)) {
    if ((ir->nstlist == 0) || ((step % ir->nstlist) == 0)) {
      /* We have done a full cycle let's update time_per_step */
      runtime->last = gmx_gettime();
      dt = difftime(runtime->last,runtime->real);
      runtime->time_per_step = dt/(step - ir->init_step + 1);
    }
    dt = (ir->nsteps + ir->init_step - step)*runtime->time_per_step;

    if (dt >= 300) {    
      finish = (time_t) (runtime->last + dt);
      sprintf(buf,"%s",ctime(&finish));
      buf[strlen(buf)-1]='\0';
      fprintf(out,", will finish %s",buf);
    }
    else
      fprintf(out,", remaining runtime: %5d s          ",(int)dt);
  }
#ifndef GMX_THREADS
  if (PAR(cr))
    fprintf(out,"\n");
#endif

  fflush(out);
}

#ifdef NO_CLOCK 
#define clock() -1
#endif

static double set_proctime(gmx_runtime_t *runtime)
{
    double diff;
#ifdef GMX_CRAY_XT3
    double prev;

    prev = runtime->proc;
    runtime->proc = dclock();
    
    diff = runtime->proc - prev;
#else
    clock_t prev;

    prev = runtime->proc;
    runtime->proc = clock();

    diff = (double)(runtime->proc - prev)/(double)CLOCKS_PER_SEC;
#endif
    if (diff < 0)
    {
        /* The counter has probably looped, ignore this data */
        diff = 0;
    }

    return diff;
}

void runtime_start(gmx_runtime_t *runtime)
{
    runtime->real = gmx_gettime();
    runtime->proc          = 0;
    set_proctime(runtime);
    runtime->realtime      = 0;
    runtime->proctime      = 0;
    runtime->last          = 0;
    runtime->time_per_step = 0;
}

void runtime_end(gmx_runtime_t *runtime)
{
    double now;
    
    now = gmx_gettime();
    
    runtime->proctime += set_proctime(runtime);
    runtime->realtime  = now - runtime->real;
    runtime->real      = now;
}

void runtime_upd_proc(gmx_runtime_t *runtime)
{
    runtime->proctime += set_proctime(runtime);
}

void print_date_and_time(FILE *fplog,int nodeid,const char *title,
                         const gmx_runtime_t *runtime)
{
    int i;
    char *ts,time_string[STRLEN];
    time_t tmptime;

    if (runtime != NULL)
    {
		tmptime = (time_t) runtime->real;
        ts = ctime(&tmptime);
    }
    else
    {
        tmptime = (time_t) gmx_gettime();
        ts = ctime(&tmptime);
    }
    for(i=0; ts[i]>=' '; i++)
    {
        time_string[i]=ts[i];
    }
    time_string[i]='\0';
    if (fplog)
    {
        fprintf(fplog,"%s on node %d %s\n",title,nodeid,time_string);
    }
}

static void sum_forces(int start,int end,rvec f[],rvec flr[])
{
  int i;
  
  if (gmx_debug_at) {
    pr_rvecs(debug,0,"fsr",f+start,end-start);
    pr_rvecs(debug,0,"flr",flr+start,end-start);
  }
  for(i=start; (i<end); i++)
    rvec_inc(f[i],flr[i]);
}

/* 
 * calc_f_el calculates forces due to an electric field.
 *
 * force is kJ mol^-1 nm^-1 = e * kJ mol^-1 nm^-1 / e 
 *
 * Et[] contains the parameters for the time dependent 
 * part of the field (not yet used). 
 * Ex[] contains the parameters for
 * the spatial dependent part of the field. You can have cool periodic
 * fields in principle, but only a constant field is supported
 * now. 
 * The function should return the energy due to the electric field
 * (if any) but for now returns 0.
 *
 * WARNING:
 * There can be problems with the virial.
 * Since the field is not self-consistent this is unavoidable.
 * For neutral molecules the virial is correct within this approximation.
 * For neutral systems with many charged molecules the error is small.
 * But for systems with a net charge or a few charged molecules
 * the error can be significant when the field is high.
 * Solution: implement a self-consitent electric field into PME.
 */
static void calc_f_el(FILE *fp,int  start,int homenr,
                      real charge[],rvec x[],rvec f[],
                      t_cosines Ex[],t_cosines Et[],double t)
{
    rvec Ext;
    real t0;
    int  i,m;
    
    for(m=0; (m<DIM); m++)
    {
        if (Et[m].n > 0)
        {
            if (Et[m].n == 3)
            {
                t0 = Et[m].a[1];
                Ext[m] = cos(Et[m].a[0]*(t-t0))*exp(-sqr(t-t0)/(2.0*sqr(Et[m].a[2])));
            }
            else
            {
                Ext[m] = cos(Et[m].a[0]*t);
            }
        }
        else
        {
            Ext[m] = 1.0;
        }
        if (Ex[m].n > 0)
        {
            /* Convert the field strength from V/nm to MD-units */
            Ext[m] *= Ex[m].a[0]*FIELDFAC;
            for(i=start; (i<start+homenr); i++)
                f[i][m] += charge[i]*Ext[m];
        }
        else
        {
            Ext[m] = 0;
        }
    }
    if (fp != NULL)
    {
        fprintf(fp,"%10g  %10g  %10g  %10g #FIELD\n",t,
                Ext[XX]/FIELDFAC,Ext[YY]/FIELDFAC,Ext[ZZ]/FIELDFAC);
    }
}

static void calc_virial(FILE *fplog,int start,int homenr,rvec x[],rvec f[],
			tensor vir_part,t_graph *graph,matrix box,
			t_nrnb *nrnb,const t_forcerec *fr,int ePBC)
{
  int i,j;
  tensor virtest;

  /* The short-range virial from surrounding boxes */
  clear_mat(vir_part);
  calc_vir(fplog,SHIFTS,fr->shift_vec,fr->fshift,vir_part,ePBC==epbcSCREW,box);
  inc_nrnb(nrnb,eNR_VIRIAL,SHIFTS);
  
  /* Calculate partial virial, for local atoms only, based on short range. 
   * Total virial is computed in global_stat, called from do_md 
   */
  f_calc_vir(fplog,start,start+homenr,x,f,vir_part,graph,box);
  inc_nrnb(nrnb,eNR_VIRIAL,homenr);

  /* Add position restraint contribution */
  for(i=0; i<DIM; i++) {
    vir_part[i][i] += fr->vir_diag_posres[i];
  }

  /* Add wall contribution */
  for(i=0; i<DIM; i++) {
    vir_part[i][ZZ] += fr->vir_wall_z[i];
  }

  if (debug)
    pr_rvecs(debug,0,"vir_part",vir_part,DIM);
}

static void print_large_forces(FILE *fp,t_mdatoms *md,t_commrec *cr,
			       gmx_large_int_t step,real pforce,rvec *x,rvec *f)
{
  int  i;
  real pf2,fn2;
  char buf[22];

  pf2 = sqr(pforce);
  for(i=md->start; i<md->start+md->homenr; i++) {
    fn2 = norm2(f[i]);
    if (fn2 >= pf2) {
      fprintf(fp,"step %s  atom %6d  x %8.3f %8.3f %8.3f  force %12.5e\n",
	      gmx_step_str(step,buf),
	      ddglatnr(cr->dd,i),x[i][XX],x[i][YY],x[i][ZZ],sqrt(fn2));
    }
  }
}

void do_force(FILE *fplog,t_commrec *cr,
              t_inputrec *inputrec,
              gmx_large_int_t step,t_nrnb *nrnb,gmx_wallcycle_t wcycle,
              gmx_localtop_t *top,
              gmx_mtop_t *mtop,
              gmx_groups_t *groups,
              matrix box,rvec x[],history_t *hist,
              rvec f[],
              tensor vir_force,
              t_mdatoms *mdatoms,
              gmx_enerdata_t *enerd,t_fcdata *fcd,
              real *lambda,t_graph *graph,
              t_forcerec *fr,gmx_vsite_t *vsite,rvec mu_tot,
              double t,FILE *field,gmx_edsam_t ed,
              bool bBornRadii,
              int flags)
{
    int    cg0,cg1,i,j;
    int    start,homenr;
    double mu[2*DIM]; 
    bool   bSepDVDL,bStateChanged,bNS,bFillGrid,bCalcCGCM,bBS;
    bool   bDoLongRange,bDoForces,bSepLRF;
    matrix boxs;
    real   e,v,dvdl[efptNR];
    t_pbc  pbc;
    float  cycles_ppdpme,cycles_pme,cycles_seppme,cycles_force;
  
    start  = mdatoms->start;
    homenr = mdatoms->homenr;

    bSepDVDL = (fr->bSepDVDL && do_per_step(step,inputrec->nstlog));

    clear_mat(vir_force);

    if (PARTDECOMP(cr))
    {
        pd_cg_range(cr,&cg0,&cg1);
    }
    else
    {
        cg0 = 0;
        if (DOMAINDECOMP(cr))
        {
            cg1 = cr->dd->ncg_tot;
        }
        else
        {
            cg1 = top->cgs.nr;
        }
        if (fr->n_tpi > 0)
        {
            cg1--;
        }
    }

    bStateChanged = (flags & GMX_FORCE_STATECHANGED);
    bNS           = (flags & GMX_FORCE_NS) && (fr->bAllvsAll==FALSE); 
    bFillGrid     = (bNS && bStateChanged);
    bCalcCGCM     = (bFillGrid && !DOMAINDECOMP(cr));
    bDoLongRange  = (fr->bTwinRange && bNS && (flags & GMX_FORCE_DOLR));
    bDoForces     = (flags & GMX_FORCE_FORCES);
    bSepLRF       = (bDoLongRange && bDoForces && (flags & GMX_FORCE_SEPLRF));

    if (bStateChanged)
    {
        update_forcerec(fplog,fr,box);
        
        /* Calculate total (local) dipole moment in a temporary common array. 
         * This makes it possible to sum them over nodes faster.
         */
        calc_mu(start,homenr,
                x,mdatoms->chargeA,mdatoms->chargeB,mdatoms->nChargePerturbed,
                mu,mu+DIM);
    }
  
  if (fr->ePBC != epbcNONE) { 
    /* Compute shift vectors every step,
     * because of pressure coupling or box deformation!
     */
    if ((flags & GMX_FORCE_DYNAMICBOX) && bStateChanged)
      calc_shifts(box,fr->shift_vec);
    
    if (bCalcCGCM) { 
      put_charge_groups_in_box(fplog,cg0,cg1,fr->ePBC,box,
			       &(top->cgs),x,fr->cg_cm);
      inc_nrnb(nrnb,eNR_CGCM,homenr);
      inc_nrnb(nrnb,eNR_RESETX,cg1-cg0);
    } 
    else if (EI_ENERGY_MINIMIZATION(inputrec->eI) && graph) {
      unshift_self(graph,box,x);
    }
  } 
  else if (bCalcCGCM) {
    calc_cgcm(fplog,cg0,cg1,&(top->cgs),x,fr->cg_cm);
    inc_nrnb(nrnb,eNR_CGCM,homenr);
  }
  
  if (bCalcCGCM) {
    if (PAR(cr)) {
      move_cgcm(fplog,cr,fr->cg_cm);
    }
    if (gmx_debug_at)
      pr_rvecs(debug,0,"cgcm",fr->cg_cm,top->cgs.nr);
  }

#ifdef GMX_MPI
  if (!(cr->duty & DUTY_PME)) {
    /* Send particle coordinates to the pme nodes.
     * Since this is only implemented for domain decomposition
     * and domain decomposition does not use the graph,
     * we do not need to worry about shifting.
     */    

    wallcycle_start(wcycle,ewcPP_PMESENDX);
    GMX_MPE_LOG(ev_send_coordinates_start);

    bBS = (inputrec->nwall == 2);
    if (bBS) {
      copy_mat(box,boxs);
      svmul(inputrec->wall_ewald_zfac,boxs[ZZ],boxs[ZZ]);
    }

    gmx_pme_send_x(cr,bBS ? boxs : box,x,mdatoms->nChargePerturbed,lambda[efptCOUL],step);

    GMX_MPE_LOG(ev_send_coordinates_finish);
    wallcycle_stop(wcycle,ewcPP_PMESENDX);
  }
#endif /* GMX_MPI */

    /* Communicate coordinates and sum dipole if necessary */
    if (PAR(cr))
    {
        wallcycle_start(wcycle,ewcMOVEX);
        if (DOMAINDECOMP(cr))
        {
            dd_move_x(cr->dd,box,x);
        }
        else
        {
            move_x(fplog,cr,GMX_LEFT,GMX_RIGHT,x,nrnb);
        }
        /* When we don't need the total dipole we sum it in global_stat */
        if (bStateChanged && NEED_MUTOT(*inputrec))
        {
            gmx_sumd(2*DIM,mu,cr);
        }
        wallcycle_stop(wcycle,ewcMOVEX);
    }
    if (bStateChanged)
    {
        for(i=0; i<2; i++)
        {
            for(j=0;j<DIM;j++)
            {
                fr->mu_tot[i][j] = mu[i*DIM + j];
            }
        }
    }
    if (fr->efep == efepNO)
    {
        copy_rvec(fr->mu_tot[0],mu_tot);
    }
    else
    {
        for(j=0; j<DIM; j++)
        {
            mu_tot[j] =
                (1.0 - lambda[efptCOUL])*fr->mu_tot[0][j] + lambda[efptCOUL]*fr->mu_tot[1][j];
        }
    }

    /* Reset energies */
    reset_enerdata(&(inputrec->opts),fr,bNS,enerd,MASTER(cr));
    clear_rvecs(SHIFTS,fr->fshift);

    if (bNS)
    {
        wallcycle_start(wcycle,ewcNS);
        
        if (graph && bStateChanged)
        {
            /* Calculate intramolecular shift vectors to make molecules whole */
            mk_mshift(fplog,graph,fr->ePBC,box,x);
        }

        /* Reset long range forces if necessary */
        if (fr->bTwinRange)
        {
            /* Reset the (long-range) forces if necessary */
            clear_rvecs(fr->natoms_force,bSepLRF ? fr->f_twin : f);
        }

        /* Do the actual neighbour searching and if twin range electrostatics
         * also do the calculation of long range forces and energies.
         */
        for (i=0;i<efptNR;i++) {dvdl[i] = 0;}
        ns(fplog,fr,x,box,
           groups,&(inputrec->opts),top,mdatoms,
           cr,nrnb,lambda,dvdl,&enerd->grpp,bFillGrid,
           bDoLongRange,bDoForces,bSepLRF ? fr->f_twin : f);
        if (bSepDVDL)
        {
            fprintf(fplog,sepdvdlformat,"LR non-bonded",0.0,dvdl);
        }
        enerd->dvdl_lin[efptVDW] += dvdl[efptVDW];
        enerd->dvdl_lin[efptCOUL] += dvdl[efptCOUL];
        
        wallcycle_stop(wcycle,ewcNS);
    }
	
    if (inputrec->implicit_solvent && bNS) 
    {
        make_gb_nblist(cr,mtop->natoms,inputrec->gb_algorithm,inputrec->rlist,
                       x,box,fr,&top->idef,graph,fr->born);
    }
	
    if (DOMAINDECOMP(cr))
    {
        if (!(cr->duty & DUTY_PME))
        {
            wallcycle_start(wcycle,ewcPPDURINGPME);
            dd_force_flop_start(cr->dd,nrnb);
        }
    }
	
    /* Start the force cycle counter.
     * This counter is stopped in do_forcelow_level.
     * No parallel communication should occur while this counter is running,
     * since that will interfere with the dynamic load balancing.
     */
    wallcycle_start(wcycle,ewcFORCE);
    
    if (bDoForces)
    {
        /* Reset forces for which the virial is calculated separately:
         * PME/Ewald forces if necessary */
        if (fr->bF_NoVirSum) 
        {
            if (flags & GMX_FORCE_VIRIAL)
            {
                fr->f_novirsum = fr->f_novirsum_alloc;
                GMX_BARRIER(cr->mpi_comm_mygroup);
                if (fr->bDomDec)
                {
                    clear_rvecs(fr->f_novirsum_n,fr->f_novirsum);
                }
                else
                {
                    clear_rvecs(homenr,fr->f_novirsum+start);
                }
                GMX_BARRIER(cr->mpi_comm_mygroup);
            }
            else
            {
                /* We are not calculating the pressure so we do not need
                 * a separate array for forces that do not contribute
                 * to the pressure.
                 */
                fr->f_novirsum = f;
            }
        }

        if (bSepLRF)
        {
            /* Add the long range forces to the short range forces */
            for(i=0; i<fr->natoms_force; i++)
            {
                copy_rvec(fr->f_twin[i],f[i]);
            }
        }
        else if (!(fr->bTwinRange && bNS))
        {
            /* Clear the short-range forces */
            clear_rvecs(fr->natoms_force,f);
        }

        clear_rvec(fr->vir_diag_posres);

        GMX_BARRIER(cr->mpi_comm_mygroup);
    }
    if (inputrec->ePull == epullCONSTRAINT)
    {
        clear_pull_forces(inputrec->pull);
    }

    /* update QMMMrec, if necessary */
    if(fr->bQMMM)
    {
        update_QMMMrec(cr,fr,x,mdatoms,box,top);
    }

    if ((flags & GMX_FORCE_BONDED) && top->idef.il[F_POSRES].nr > 0)
    {
        /* Position restraints always require full pbc */
        set_pbc(&pbc,inputrec->ePBC,box);
        v = posres(top->idef.il[F_POSRES].nr,top->idef.il[F_POSRES].iatoms,
                   top->idef.iparams_posres,
                   (const rvec*)x,fr->f_novirsum,fr->vir_diag_posres,
                   inputrec->ePBC==epbcNONE ? NULL : &pbc,lambda[efptRESTRAINT],&(dvdl[efptRESTRAINT]),
                   fr->rc_scaling,fr->ePBC,fr->posres_com,fr->posres_comB);
        if (bSepDVDL)
        {
            fprintf(fplog,sepdvdlformat,
                    interaction_function[F_POSRES].longname,v,dvdl);
        }
        enerd->term[F_POSRES] += v;
        /* This linear lambda dependence assumption is only correct
         * when only k depends on lambda,
         * not when the reference position depends on lambda.
         * grompp checks for this.
         * Can we generalize this? T'would be useful. MRS
         */
        enerd->dvdl_lin[efptRESTRAINT] += dvdl[efptRESTRAINT];
        inc_nrnb(nrnb,eNR_POSRES,top->idef.il[F_POSRES].nr/2);
    }

    /* Compute the bonded and non-bonded energies and optionally forces */    
    do_force_lowlevel(fplog,step,fr,inputrec,&(top->idef),
                      cr,nrnb,wcycle,mdatoms,&(inputrec->opts),
                      x,hist,f,enerd,fcd,mtop,top,fr->born,
                      &(top->atomtypes),bBornRadii,box,
                      inputrec->fepvals,lambda,graph,&(top->excls),fr->mu_tot,
                      flags,&cycles_pme);
    
    cycles_force = wallcycle_stop(wcycle,ewcFORCE);
    GMX_BARRIER(cr->mpi_comm_mygroup);
    
    if (ed)
    {
        do_flood(fplog,cr,x,f,ed,box,step);
    }
	
    if (DOMAINDECOMP(cr))
    {
        dd_force_flop_stop(cr->dd,nrnb);
        if (wcycle)
        {
            dd_cycles_add(cr->dd,cycles_force-cycles_pme,ddCyclF);
        }
    }
    
    if (bDoForces)
    {
        if (IR_ELEC_FIELD(*inputrec))
        {
            /* Compute forces due to electric field */
            calc_f_el(MASTER(cr) ? field : NULL,
                      start,homenr,mdatoms->chargeA,x,fr->f_novirsum,
                      inputrec->ex,inputrec->et,t);
        }
        
        /* Communicate the forces */
        if (PAR(cr))
        {
            wallcycle_start(wcycle,ewcMOVEF);
            if (DOMAINDECOMP(cr))
            {
                dd_move_f(cr->dd,f,fr->fshift);
                /* Do we need to communicate the separate force array
                 * for terms that do not contribute to the single sum virial?
                 * Position restraints and electric fields do not introduce
                 * inter-cg forces, only full electrostatics methods do.
                 * When we do not calculate the virial, fr->f_novirsum = f,
                 * so we have already communicated these forces.
                 */
                if (EEL_FULL(fr->eeltype) && cr->dd->n_intercg_excl &&
                    (flags & GMX_FORCE_VIRIAL))
                {
                    dd_move_f(cr->dd,fr->f_novirsum,NULL);
                }
                if (bSepLRF)
                {
                    /* We should not update the shift forces here,
                     * since f_twin is already included in f.
                     */
                    dd_move_f(cr->dd,fr->f_twin,NULL);
                }
            }
            else
            {
                pd_move_f(cr,f,nrnb);
                if (bSepLRF)
                {
                    pd_move_f(cr,fr->f_twin,nrnb);
                }
            }
            wallcycle_stop(wcycle,ewcMOVEF);
        }

        /* If we have NoVirSum forces, but we do not calculate the virial,
         * we sum fr->f_novirum=f later.
         */
        if (vsite && !(fr->bF_NoVirSum && !(flags & GMX_FORCE_VIRIAL)))
        {
            wallcycle_start(wcycle,ewcVSITESPREAD);
            spread_vsite_f(fplog,vsite,x,f,fr->fshift,nrnb,
                           &top->idef,fr->ePBC,fr->bMolPBC,graph,box,cr);
            wallcycle_stop(wcycle,ewcVSITESPREAD);

            if (bSepLRF)
            {
                wallcycle_start(wcycle,ewcVSITESPREAD);
                spread_vsite_f(fplog,vsite,x,fr->f_twin,NULL,
                               nrnb,
                               &top->idef,fr->ePBC,fr->bMolPBC,graph,box,cr);
                wallcycle_stop(wcycle,ewcVSITESPREAD);
            }
        }
        
        if (flags & GMX_FORCE_VIRIAL)
        {
            /* Calculation of the virial must be done after vsites! */
            calc_virial(fplog,mdatoms->start,mdatoms->homenr,x,f,
                        vir_force,graph,box,nrnb,fr,inputrec->ePBC);
        }
    }

    if (inputrec->ePull == epullUMBRELLA || inputrec->ePull == epullCONST_F)
    {
        /* Calculate the center of mass forces, this requires communication,
         * which is why pull_potential is called close to other communication.
         * The virial contribution is calculated directly,
         * which is why we call pull_potential after calc_virial.
         */
        set_pbc(&pbc,inputrec->ePBC,box);
        dvdl[efptRESTRAINT] = 0; 
        enerd->term[F_COM_PULL] =
            pull_potential(inputrec->ePull,inputrec->pull,mdatoms,&pbc,
                           cr,t,lambda[efptRESTRAINT],x,f,vir_force,&(dvdl[efptRESTRAINT]));
        if (bSepDVDL)
        {
            fprintf(fplog,sepdvdlformat,"Com pull",enerd->term[F_COM_PULL],dvdl[efptRESTRAINT]);
        }
        enerd->dvdl_lin[efptRESTRAINT] += dvdl[efptRESTRAINT];
    }

    if (PAR(cr) && !(cr->duty & DUTY_PME))
    {
        cycles_ppdpme = wallcycle_stop(wcycle,ewcPPDURINGPME);
        dd_cycles_add(cr->dd,cycles_ppdpme,ddCyclPPduringPME);

        /* In case of node-splitting, the PP nodes receive the long-range 
         * forces, virial and energy from the PME nodes here.
         */    
        wallcycle_start(wcycle,ewcPP_PMEWAITRECVF);
        dvdl[efptCOUL] = 0;
        gmx_pme_receive_f(cr,fr->f_novirsum,fr->vir_el_recip,&e,&(dvdl[efptCOUL]),
                          &cycles_seppme);
        if (bSepDVDL)
        {
            fprintf(fplog,sepdvdlformat,"PME mesh",e,dvdl[efptCOUL]);
        }
        enerd->term[F_COUL_RECIP] += e;
        enerd->dvdl_lin[efptCOUL] += dvdl[efptCOUL];
        if (wcycle)
        {
            dd_cycles_add(cr->dd,cycles_seppme,ddCyclPME);
        }
        wallcycle_stop(wcycle,ewcPP_PMEWAITRECVF);
    }

    if (bDoForces && fr->bF_NoVirSum)
    {
        if (vsite)
        {
            /* Spread the mesh force on virtual sites to the other particles... 
             * This is parallellized. MPI communication is performed
             * if the constructing atoms aren't local.
             */
            wallcycle_start(wcycle,ewcVSITESPREAD);
            spread_vsite_f(fplog,vsite,x,fr->f_novirsum,NULL,nrnb,
                           &top->idef,fr->ePBC,fr->bMolPBC,graph,box,cr);
            wallcycle_stop(wcycle,ewcVSITESPREAD);
        }
        if (flags & GMX_FORCE_VIRIAL)
        {
            /* Now add the forces, this is local */
            if (fr->bDomDec)
            {
                sum_forces(0,fr->f_novirsum_n,f,fr->f_novirsum);
            }
            else
            {
                sum_forces(start,start+homenr,f,fr->f_novirsum);
            }
            if (EEL_FULL(fr->eeltype))
            {
                /* Add the mesh contribution to the virial */
                m_add(vir_force,fr->vir_el_recip,vir_force);
            }
            if (debug)
            {
                pr_rvecs(debug,0,"vir_force",vir_force,DIM);
            }
        }
    }
    
    /* Sum the potential energy terms from group contributions */
    sum_epot(&(inputrec->opts),enerd);
    
    if (fr->print_force >= 0 && bDoForces)
    {
        print_large_forces(stderr,mdatoms,cr,step,fr->print_force,x,f);
    }
}

void do_constrain_first(FILE *fplog,gmx_constr_t constr,
                        t_inputrec *ir,t_mdatoms *md,
                        t_state *state,rvec *f,
                        t_graph *graph,t_commrec *cr,t_nrnb *nrnb,
                        t_forcerec *fr, gmx_localtop_t *top, tensor shake_vir)
{
    int    i,m,start,end;
    gmx_large_int_t step;
    double mass,tmass,vcm[4];
<<<<<<< HEAD
    real   dt=inputrec->delta_t;
    real   dvdl_dum;
    rvec   *xcon;
    char   buf[22];
=======
    real   dt=ir->delta_t;
    real   dvdlambda;
    rvec   *savex;
>>>>>>> a40476a3
    
    snew(savex,state->natoms);

    start = md->start;
    end   = md->homenr + start;
    
    if (debug)
        fprintf(debug,"vcm: start=%d, homenr=%d, end=%d\n",
                start,md->homenr,end);
    /* Do a first constrain to reset particles... */
    step = ir->init_step;
    if (fplog)
<<<<<<< HEAD
    {
        fprintf(fplog,"\nConstraining the starting coordinates (step %s)\n",
                gmx_step_str(step,buf));
    }
    dvdl_dum = 0;
    constrain(NULL,TRUE,FALSE,constr,idef,
              inputrec,cr,step,0,md,
              state->x,state->x,NULL,
              state->box,state->lambda[efptBONDED],&dvdl_dum,
              NULL,NULL,nrnb,econqCoord);
    
    if (EI_STATE_VELOCITY(inputrec->eI)) {
        for(i=start; (i<end); i++) {
            for(m=0; (m<DIM); m++) {
=======
        fprintf(fplog,"\nConstraining the starting coordinates (step %d)\n",step);
    dvdlambda = 0;
    
    /* constrain the current position */
    constrain(NULL,TRUE,FALSE,constr,&(top->idef),
              ir,NULL,cr,step,0,md,
              state->x,state->x,NULL,
              state->box,state->lambda,&dvdlambda,
              NULL,NULL,nrnb,econqCoord,ir->epc==epcMTTK,state->veta,state->veta);
    if (EI_VV(ir->eI)) 
    {
        /* constrain the inital velocity, and save it */
        /* also may be useful if we need the ekin from the halfstep for velocity verlet */
        /* might not yet treat veta correctly */
        constrain(NULL,TRUE,FALSE,constr,&(top->idef),
                  ir,NULL,cr,step,0,md,
                  state->x,state->v,state->v,
                  state->box,state->lambda,&dvdlambda,
                  NULL,NULL,nrnb,econqVeloc,ir->epc==epcMTTK,state->veta,state->veta);
    }
    /* constrain the inital velocities at t-dt/2 */
    if (EI_STATE_VELOCITY(ir->eI) && ir->eI!=eiVV)
    {
        for(i=start; (i<end); i++) 
        {
            for(m=0; (m<DIM); m++) 
            {
>>>>>>> a40476a3
                /* Reverse the velocity */
                state->v[i][m] = -state->v[i][m];
                /* Store the position at t-dt in buf */
                savex[i][m] = state->x[i][m] + dt*state->v[i][m];
            }
        }
    /* Shake the positions at t=-dt with the positions at t=0                        
     * as reference coordinates.                                                     
         */
        if (fplog)
        {
            fprintf(fplog,"\nConstraining the coordinates at t0-dt (step %d)\n",
                    step);
        }
<<<<<<< HEAD
        dvdl_dum = 0;
        constrain(NULL,TRUE,FALSE,constr,idef,
                  inputrec,cr,step,-1,md,
                  state->x,xcon,NULL,
                  state->box,state->lambda[efptBONDED],&dvdl_dum,
                  state->v,NULL,nrnb,econqCoord);
        
        sfree(xcon);

        for(m=0; (m<4); m++)
        {
            vcm[m] = 0;
        }
        for(i=start; i<end; i++)
        {
            mass = md->massT[i];
            for(m=0; m<DIM; m++)
            {
=======
        dvdlambda = 0;
        constrain(NULL,TRUE,FALSE,constr,&(top->idef),
                  ir,NULL,cr,step,-1,md,
                  state->x,savex,NULL,
                  state->box,state->lambda,&dvdlambda,
                  state->v,NULL,nrnb,econqCoord,ir->epc==epcMTTK,state->veta,state->veta);
        
        for(i=start; i<end; i++) {
            for(m=0; m<DIM; m++) {
>>>>>>> a40476a3
                /* Re-reverse the velocities */
                state->v[i][m] = -state->v[i][m];
            }
        }
    }
    
    for(m=0; (m<4); m++)
        vcm[m] = 0;
    for(i=start; i<end; i++) {
        mass = md->massT[i];
        for(m=0; m<DIM; m++) {
            vcm[m] += state->v[i][m]*mass;
        }
        vcm[3] += mass;
    }
    
    if (ir->nstcomm != 0 || debug) {
        /* Compute the global sum of vcm */
        if (debug)
            fprintf(debug,"vcm: %8.3f  %8.3f  %8.3f,"
                    " total mass = %12.5e\n",vcm[XX],vcm[YY],vcm[ZZ],vcm[3]);
        if (PAR(cr))
            gmx_sumd(4,vcm,cr);
        tmass = vcm[3];
        for(m=0; (m<DIM); m++)
            vcm[m] /= tmass;
        if (debug) 
            fprintf(debug,"vcm: %8.3f  %8.3f  %8.3f,"
                    " total mass = %12.5e\n",vcm[XX],vcm[YY],vcm[ZZ],tmass);
        if (ir->nstcomm != 0) {
            /* Now we have the velocity of center of mass, let's remove it */
            for(i=start; (i<end); i++) {
                for(m=0; (m<DIM); m++)
                    state->v[i][m] -= vcm[m];
            }

        }
    }
    sfree(savex);
}

void calc_enervirdiff(FILE *fplog,int eDispCorr,t_forcerec *fr)
{
  double eners[2],virs[2],enersum,virsum,y0,f,g,h;
  double r0,r1,r,rc3,rc9,ea,eb,ec,pa,pb,pc,pd;
  double invscale,invscale2,invscale3;
  int    ri0,ri1,ri,i,offstart,offset;
  real   scale,*vdwtab; 

  fr->enershiftsix = 0;
  fr->enershifttwelve = 0;
  fr->enerdiffsix = 0;
  fr->enerdifftwelve = 0;
  fr->virdiffsix = 0;
  fr->virdifftwelve = 0;

  if (eDispCorr != edispcNO) {
    for(i=0; i<2; i++) {
      eners[i] = 0;
      virs[i]  = 0;
    }
    if ((fr->vdwtype == evdwSWITCH) || (fr->vdwtype == evdwSHIFT)) {
      if (fr->rvdw_switch == 0)
	gmx_fatal(FARGS,
		  "With dispersion correction rvdw-switch can not be zero "
		  "for vdw-type = %s",evdw_names[fr->vdwtype]);

      scale  = fr->nblists[0].tab.scale;
      vdwtab = fr->nblists[0].vdwtab;

      /* Round the cut-offs to exact table values for precision */
      ri0 = floor(fr->rvdw_switch*scale);
      ri1 = ceil(fr->rvdw*scale);
      r0  = ri0/scale;
      r1  = ri1/scale;
      rc3 = r0*r0*r0;
      rc9  = rc3*rc3*rc3;

      if (fr->vdwtype == evdwSHIFT) {
	/* Determine the constant energy shift below rvdw_switch */
	fr->enershiftsix    = (real)(-1.0/(rc3*rc3)) - vdwtab[8*ri0];
	fr->enershifttwelve = (real)( 1.0/(rc9*rc3)) - vdwtab[8*ri0 + 4];
      }
      /* Add the constant part from 0 to rvdw_switch.
       * This integration from 0 to rvdw_switch overcounts the number
       * of interactions by 1, as it also counts the self interaction.
       * We will correct for this later.
       */
      eners[0] += 4.0*M_PI*fr->enershiftsix*rc3/3.0;
      eners[1] += 4.0*M_PI*fr->enershifttwelve*rc3/3.0;
      
      invscale = 1.0/(scale);  
      invscale2 = invscale*invscale;
      invscale3 = invscale*invscale2;

      /* following summation derived from cubic spline definition,
	Numerical Recipies in C, second edition, p. 113-116.  Exact
	for the cubic spline.  We first calculate the negative of
	the energy from rvdw to rvdw_switch, assuming that g(r)=1,
	and then add the more standard, abrupt cutoff correction to
	that result, yielding the long-range correction for a
	switched function.  We perform both the pressure and energy
	loops at the same time for simplicity, as the computational
	cost is low. */
      
      for (i=0;i<2;i++) {
        enersum = 0.0; virsum = 0.0;
        if (i==0)
	  offstart = 0;
	else
	  offstart = 4;
	for (ri=ri0; ri<ri1; ri++) {
          r = ri*invscale;
          ea = invscale3;
          eb = 2.0*invscale2*r;
          ec = invscale*r*r;
          
          pa = invscale3;
          pb = 3.0*invscale2*r;
          pc = 3.0*invscale*r*r;
          pd = r*r*r;
          
          /* this "8" is from the packing in the vdwtab array - perhaps
	    should be #define'ed? */
          offset = 8*ri + offstart;
          y0 = vdwtab[offset];
          f = vdwtab[offset+1];
          g = vdwtab[offset+2];
          h = vdwtab[offset+3];
	  
          enersum += y0*(ea/3 + eb/2 + ec) + f*(ea/4 + eb/3 + ec/2)+
            g*(ea/5 + eb/4 + ec/3) + h*(ea/6 + eb/5 + ec/4);  
          virsum  +=  f*(pa/4 + pb/3 + pc/2 + pd) + 
            2*g*(pa/5 + pb/4 + pc/3 + pd/2) + 3*h*(pa/6 + pb/5 + pc/4 + pd/3);
	  
        }
        enersum *= 4.0*M_PI;
        virsum  *= 4.0*M_PI; 
        eners[i] -= enersum;
        virs[i]  -= virsum;
      }

      /* now add the correction for rvdw_switch to infinity */
      eners[0] += -4.0*M_PI/(3.0*rc3);
      eners[1] +=  4.0*M_PI/(9.0*rc9);
      virs[0]  +=  8.0*M_PI/rc3;
      virs[1]  += -16.0*M_PI/(3.0*rc9);
    } 
    else if ((fr->vdwtype == evdwCUT) || (fr->vdwtype == evdwUSER)) {
      if (fr->vdwtype == evdwUSER && fplog)
	fprintf(fplog,
		"WARNING: using dispersion correction with user tables\n");
      rc3  = fr->rvdw*fr->rvdw*fr->rvdw;
      rc9  = rc3*rc3*rc3;
      eners[0] += -4.0*M_PI/(3.0*rc3);
      eners[1] +=  4.0*M_PI/(9.0*rc9);
      virs[0]  +=  8.0*M_PI/rc3;
      virs[1]  += -16.0*M_PI/(3.0*rc9);
    } else {
      gmx_fatal(FARGS,
		"Dispersion correction is not implemented for vdw-type = %s",
		evdw_names[fr->vdwtype]);
    }
    fr->enerdiffsix    = eners[0];
    fr->enerdifftwelve = eners[1];
    /* The 0.5 is due to the Gromacs definition of the virial */
    fr->virdiffsix     = 0.5*virs[0];
    fr->virdifftwelve  = 0.5*virs[1];
  }
}

void calc_dispcorr(FILE *fplog,t_inputrec *ir,t_forcerec *fr,
                   gmx_large_int_t step, gmx_mtop_t *top_global,int natoms,
                   matrix box,real lambda,tensor pres,tensor virial,
                   real *prescorr, real *enercorr, real *dvdlcorr)
{
<<<<<<< HEAD
    bool bCorrAll,bCorrPres;
    real dvdl,invvol,dens,ninter,avcsix,avctwelve,enerdiff,svir=0,spres=0;
    int  m;
    
    enerd->term[F_DISPCORR] = 0.0;
    enerd->term[F_PDISPCORR] = 0.0;
=======
  bool bCorrAll,bCorrPres;
  real dvdlambda,invvol,dens,ninter,avcsix,avctwelve,enerdiff,svir=0,spres=0;
  int  m;
  
  *prescorr = 0;
  *enercorr = 0;
  *dvdlcorr = 0;
  
  clear_mat(virial);
  clear_mat(pres);

  /* first, set average if the variables have changes */
  
  if (top_global)
  {
      set_avcsixtwelve(fplog,fr,top_global);
      calc_enervirdiff(fplog,ir->eDispCorr,fr);  
  }
  if (ir->eDispCorr != edispcNO) {
      bCorrAll  = (ir->eDispCorr == edispcAllEner ||
                   ir->eDispCorr == edispcAllEnerPres);
      bCorrPres = (ir->eDispCorr == edispcEnerPres ||
                   ir->eDispCorr == edispcAllEnerPres);

      invvol = 1/det(box);
      if (fr->n_tpi) 
      {
          /* Only correct for the interactions with the inserted molecule */
          dens = (natoms - fr->n_tpi)*invvol;
          ninter = fr->n_tpi;
      } 
      else 
      {
          dens = top_global->natoms*invvol;
          ninter = 0.5*top_global->natoms;
      }

    if (ir->efep == efepNO) 
    {
        avcsix    = fr->avcsix[0];
        avctwelve = fr->avctwelve[0];
    } 
    else 
    {
        avcsix    = (1 - lambda)*fr->avcsix[0]    + lambda*fr->avcsix[1];
        avctwelve = (1 - lambda)*fr->avctwelve[0] + lambda*fr->avctwelve[1];
    }
>>>>>>> a40476a3
    
    enerdiff = ninter*(dens*fr->enerdiffsix - fr->enershiftsix);
    *enercorr += avcsix*enerdiff;
    dvdlambda = 0.0;
    if (ir->efep != efepNO) 
    {
      dvdlambda += (fr->avcsix[1] - fr->avcsix[0])*enerdiff;
    }
    if (bCorrAll) 
    {
        enerdiff = ninter*(dens*fr->enerdifftwelve - fr->enershifttwelve);
        *enercorr += avctwelve*enerdiff;
        if (fr->efep != efepNO) 
        {
            dvdlambda += (fr->avctwelve[1] - fr->avctwelve[0])*enerdiff;
        }
<<<<<<< HEAD
    
        enerdiff = ninter*(dens*fr->enerdiffsix - fr->enershiftsix);
        enerd->term[F_DISPCORR] += avcsix*enerdiff;
        dvdl = 0.0;
        if (ir->efep != efepNO)
        {
            dvdl += (fr->avcsix[1] - fr->avcsix[0])*enerdiff;
=======
    }

    if (bCorrPres) 
    {
        svir = ninter*dens*avcsix*fr->virdiffsix/3.0;
        if (ir->eDispCorr == edispcAllEnerPres)
        {
            svir += ninter*dens*avctwelve*fr->virdifftwelve/3.0;
>>>>>>> a40476a3
        }
        /* The factor 2 is because of the Gromacs virial definition */
        spres = -2.0*invvol*svir*PRESFAC;
        
<<<<<<< HEAD
        if (bCorrAll)
        {
            enerdiff = ninter*(dens*fr->enerdifftwelve - fr->enershifttwelve);
            enerd->term[F_DISPCORR] += avctwelve*enerdiff;
            if (fr->efep != efepNO)
            {
                dvdl += (fr->avctwelve[1] - fr->avctwelve[0])*enerdiff;
            }
=======
        for(m=0; m<DIM; m++) {
            virial[m][m] += svir;
            pres[m][m] += spres;
>>>>>>> a40476a3
        }
        *prescorr += spres;
    }

    /* Can't currently control when it prints, for now, just print when degugging */
    if (debug)
    {
        if (bCorrAll) {
            fprintf(debug,"Long Range LJ corr.: <C6> %10.4e, <C12> %10.4e\n",
                    avcsix,avctwelve);
        }
        if (bCorrPres) 
        {
<<<<<<< HEAD
            fprintf(fplog,sepdvdlformat,"Dispersion correction",
                    enerd->term[F_DISPCORR],dvdl);
=======
            fprintf(debug,
                    "Long Range LJ corr.: Epot %10g, Pres: %10g, Vir: %10g\n",
                    *enercorr,spres,svir);
>>>>>>> a40476a3
        }
        else
        {
<<<<<<< HEAD
            enerd->dvdl_lin[efptVDW] += dvdl;
=======
            fprintf(debug,"Long Range LJ corr.: Epot %10g\n",*enercorr);
>>>>>>> a40476a3
        }
    }
    /* This output is not really necessary, and requires the step, 
       which it really shouldn't.  To simplify the calls, I'm dropping 
       this out. */
    /*if (fr->bSepDVDL && do_per_step(step,ir->nstlog))
       fprintf(fplog,sepdvdlformat,"Dispersion correction",
       *enercorr,dvdlambda);*/
    
    if (fr->efep != efepNO) 
    {
        *dvdlcorr += dvdlambda;
    }
  }
}

void do_pbc_first(FILE *fplog,matrix box,t_forcerec *fr,
		  t_graph *graph,rvec x[])
{
  if (fplog)
    fprintf(fplog,"Removing pbc first time\n");
  calc_shifts(box,fr->shift_vec);
  if (graph) {
    mk_mshift(fplog,graph,fr->ePBC,box,x);
    if (gmx_debug_at)
      p_graph(debug,"do_pbc_first 1",graph);
    shift_self(graph,box,x);
    /* By doing an extra mk_mshift the molecules that are broken
     * because they were e.g. imported from another software
     * will be made whole again. Such are the healing powers
     * of GROMACS.
     */
    mk_mshift(fplog,graph,fr->ePBC,box,x);
    if (gmx_debug_at)
      p_graph(debug,"do_pbc_first 2",graph);
  }
  if (fplog)
    fprintf(fplog,"Done rmpbc\n");
}

static void low_do_pbc_mtop(FILE *fplog,int ePBC,matrix box,
			    gmx_mtop_t *mtop,rvec x[],
			    bool bFirst)
{
  t_graph *graph;
  int mb,as,mol;
  gmx_molblock_t *molb;

  if (bFirst && fplog)
    fprintf(fplog,"Removing pbc first time\n");

  snew(graph,1);
  as = 0;
  for(mb=0; mb<mtop->nmolblock; mb++) {
    molb = &mtop->molblock[mb];
    if (molb->natoms_mol == 1 || 
	(!bFirst && mtop->moltype[molb->type].cgs.nr == 1)) {
      /* Just one atom or charge group in the molecule, no PBC required */
      as += molb->nmol*molb->natoms_mol;
    } else {
      /* Pass NULL iso fplog to avoid graph prints for each molecule type */
      mk_graph_ilist(NULL,mtop->moltype[molb->type].ilist,
		     0,molb->natoms_mol,FALSE,FALSE,graph);
      
      for(mol=0; mol<molb->nmol; mol++) {
	mk_mshift(fplog,graph,ePBC,box,x+as);
	
	shift_self(graph,box,x+as);
	/* The molecule is whole now.
	 * We don't need the second mk_mshift call as in do_pbc_first,
	 * since we no longer need this graph.
	 */
	
	as += molb->natoms_mol;
      }
      done_graph(graph);
    }
  }
  sfree(graph);
}

void do_pbc_first_mtop(FILE *fplog,int ePBC,matrix box,
		       gmx_mtop_t *mtop,rvec x[])
{
  low_do_pbc_mtop(fplog,ePBC,box,mtop,x,TRUE);
}

void do_pbc_mtop(FILE *fplog,int ePBC,matrix box,
		 gmx_mtop_t *mtop,rvec x[])
{
  low_do_pbc_mtop(fplog,ePBC,box,mtop,x,FALSE);
}

void finish_run(FILE *fplog,t_commrec *cr,const char *confout,
                t_inputrec *inputrec,
                t_nrnb nrnb[],gmx_wallcycle_t wcycle,
                gmx_runtime_t *runtime,
                bool bWriteStat)
{
  int    i,j;
  t_nrnb *nrnb_tot=NULL;
  real   delta_t;
  double nbfs,mflop;
  double cycles[ewcNR];

  wallcycle_sum(cr,wcycle,cycles);

  if (cr->nnodes > 1) {
    if (SIMMASTER(cr))
      snew(nrnb_tot,1);
#ifdef GMX_MPI
    MPI_Reduce(nrnb->n,nrnb_tot->n,eNRNB,MPI_DOUBLE,MPI_SUM,
               MASTERRANK(cr),cr->mpi_comm_mysim);
#endif  
  } else {
    nrnb_tot = nrnb;
  }
    
  if (SIMMASTER(cr)) {
    print_flop(fplog,nrnb_tot,&nbfs,&mflop);
    if (cr->nnodes > 1) {
      sfree(nrnb_tot);
    }
  }

  if ((cr->duty & DUTY_PP) && DOMAINDECOMP(cr)) {
    print_dd_statistics(cr,inputrec,fplog);
  }

  if (SIMMASTER(cr)) {
    if (PARTDECOMP(cr)) {
      pr_load(fplog,cr,nrnb_tot);
    }

    wallcycle_print(fplog,cr->nnodes,cr->npmenodes,runtime->realtime,
                    wcycle,cycles);

    if (EI_DYNAMICS(inputrec->eI)) {
      delta_t = inputrec->delta_t;
    } else {
      delta_t = 0;
    }
    
    if (fplog) {
        print_perf(fplog,runtime->proctime,runtime->realtime,
                   cr->nnodes-cr->npmenodes,
                   runtime->nsteps_done,delta_t,nbfs,mflop);
    }
    if (bWriteStat) {
        print_perf(stderr,runtime->proctime,runtime->realtime,
                   cr->nnodes-cr->npmenodes,
                   runtime->nsteps_done,delta_t,nbfs,mflop);
    }

    /*
    runtime=inputrec->nsteps*inputrec->delta_t;
    if (bWriteStat) {
      if (cr->nnodes == 1)
	fprintf(stderr,"\n\n");
      print_perf(stderr,nodetime,realtime,runtime,&ntot,
		 cr->nnodes-cr->npmenodes,FALSE);
    }
    wallcycle_print(fplog,cr->nnodes,cr->npmenodes,realtime,wcycle,cycles);
    print_perf(fplog,nodetime,realtime,runtime,&ntot,cr->nnodes-cr->npmenodes,
	       TRUE);
    if (PARTDECOMP(cr))
      pr_load(fplog,cr,nrnb_all);
    if (cr->nnodes > 1)
      sfree(nrnb_all);
    */
  }
}

void init_md(FILE *fplog,
             t_commrec *cr,t_inputrec *ir,const output_env_t oenv,
             double *t,double *t0,
             real *lambda, int *fep_state, double *lam0,
             t_nrnb *nrnb,gmx_mtop_t *mtop,
             gmx_update_t *upd,
             int nfile,const t_filenm fnm[],
             int *fp_trn,int *fp_xtc,ener_file_t *fp_ene,
             const char **fn_cpt,
             FILE **fp_dhdl,FILE **fp_field,
             t_mdebin **mdebin,
             tensor force_vir,tensor shake_vir,
             rvec mu_tot,
             bool *bNEMD,bool *bSimAnn,t_vcm **vcm, unsigned long Flags)
{
    int  i,j,n;
    real tmpt,mod;
    char filemode[3];
    
    sprintf(filemode, (Flags & MD_APPENDFILES) ? "a+" : "w+");  
	
    /* Initial values */
    *t = *t0       = ir->init_t;
    for (i=0;i<efptNR;i++) 
    {
        if (ir->efep != efepNO)
        {
            *fep_state = ir->fepvals->init_fep_state;
            /* overwrite lambda state with init_lambda for now for backwards compatibility */
            if (ir->fepvals->init_lambda>=0) /* if it's -1, it was never initializd */
            {
                lambda[i] = lam0[i] = ir->fepvals->init_lambda;
            }
            else 
            {
                lambda[i] = lam0[i] = ir->fepvals->all_lambda[i][*fep_state];
            }
        } 
        else 
        {
            lambda[i] = lam0[i] = 0.0;
        }
    }
<<<<<<< HEAD
    
=======
    else
    {
        *lambda = *lam0   = 0.0;
    } 

>>>>>>> a40476a3
    *bSimAnn=FALSE;
    for(i=0;i<ir->opts.ngtc;i++)
    {
        /* set bSimAnn if any group is being annealed */
        if(ir->opts.annealing[i]!=eannNO)
        {
            *bSimAnn = TRUE;
        }
    }
    if (*bSimAnn)
    {
        update_annealing_target_temp(&(ir->opts),ir->init_t);
    }
    
    *bNEMD = (ir->opts.ngacc > 1) || (norm(ir->opts.acc[0]) > 0);
    
    if (upd)
    {
        *upd = init_update(fplog,ir);
    }
    
    if (vcm != NULL)
    {
        *vcm = init_vcm(fplog,&mtop->groups,ir);
    }
    
    if (EI_DYNAMICS(ir->eI) && !(Flags & MD_APPENDFILES))
    {
        if (ir->etc == etcBERENDSEN)
        {
            please_cite(fplog,"Berendsen84a");
        }
        if (ir->etc == etcVRESCALE)
        {
            please_cite(fplog,"Bussi2007a");
        }
    }
    
    init_nrnb(nrnb);
    
    if (nfile != -1)
    {
        *fp_trn = -1;
        *fp_ene = NULL;
        *fp_xtc = -1;
        
        if (MASTER(cr)) 
        {
            *fp_trn = open_trn(ftp2fn(efTRN,nfile,fnm), filemode);
            if (ir->nstxtcout > 0)
            {
                *fp_xtc = open_xtc(ftp2fn(efXTC,nfile,fnm), filemode);
            }
            *fp_ene = open_enx(ftp2fn(efEDR,nfile,fnm), filemode);
            *fn_cpt = opt2fn("-cpo",nfile,fnm);
            
            if ((fp_dhdl != NULL) && ir->efep != efepNO && ir->nstdhdl > 0)
            {
                if(Flags & MD_APPENDFILES)
                {
                    *fp_dhdl= gmx_fio_fopen(opt2fn("-dhdl",nfile,fnm),filemode);
                }
                else
                {
                    *fp_dhdl = open_dhdl(opt2fn("-dhdl",nfile,fnm),ir,oenv);
                }
            }
            
            if ((fp_field != NULL) &&
                (ir->ex[XX].n || ir->ex[YY].n ||ir->ex[ZZ].n))
            {
                if(Flags & MD_APPENDFILES)
                {
                    *fp_dhdl=gmx_fio_fopen(opt2fn("-field",nfile,fnm),filemode);
                }
                else
                {				  
                    *fp_field = xvgropen(opt2fn("-field",nfile,fnm),
                                         "Applied electric field","Time (ps)",
                                         "E (V/nm)",oenv);
                }
            }
        }
        *mdebin = init_mdebin( (Flags & MD_APPENDFILES) ? NULL : *fp_ene,
                                mtop,ir);
    }
    
    /* Initiate variables */  
    clear_mat(force_vir);
    clear_mat(shake_vir);
    clear_rvec(mu_tot);
    
    debug_gmx();
}
<|MERGE_RESOLUTION|>--- conflicted
+++ resolved
@@ -897,16 +897,10 @@
     int    i,m,start,end;
     gmx_large_int_t step;
     double mass,tmass,vcm[4];
-<<<<<<< HEAD
     real   dt=inputrec->delta_t;
     real   dvdl_dum;
-    rvec   *xcon;
+    rvec   *savex;
     char   buf[22];
-=======
-    real   dt=ir->delta_t;
-    real   dvdlambda;
-    rvec   *savex;
->>>>>>> a40476a3
     
     snew(savex,state->natoms);
 
@@ -919,30 +913,16 @@
     /* Do a first constrain to reset particles... */
     step = ir->init_step;
     if (fplog)
-<<<<<<< HEAD
-    {
-        fprintf(fplog,"\nConstraining the starting coordinates (step %s)\n",
-                gmx_step_str(step,buf));
+    {
+        fprintf(fplog,"\nConstraining the starting coordinates (step %d)\n",step);
     }
     dvdl_dum = 0;
-    constrain(NULL,TRUE,FALSE,constr,idef,
-              inputrec,cr,step,0,md,
-              state->x,state->x,NULL,
-              state->box,state->lambda[efptBONDED],&dvdl_dum,
-              NULL,NULL,nrnb,econqCoord);
-    
-    if (EI_STATE_VELOCITY(inputrec->eI)) {
-        for(i=start; (i<end); i++) {
-            for(m=0; (m<DIM); m++) {
-=======
-        fprintf(fplog,"\nConstraining the starting coordinates (step %d)\n",step);
-    dvdlambda = 0;
     
     /* constrain the current position */
     constrain(NULL,TRUE,FALSE,constr,&(top->idef),
               ir,NULL,cr,step,0,md,
               state->x,state->x,NULL,
-              state->box,state->lambda,&dvdlambda,
+              state->box,state->lambda[efptBONDED],&dvdl_dum,
               NULL,NULL,nrnb,econqCoord,ir->epc==epcMTTK,state->veta,state->veta);
     if (EI_VV(ir->eI)) 
     {
@@ -952,7 +932,7 @@
         constrain(NULL,TRUE,FALSE,constr,&(top->idef),
                   ir,NULL,cr,step,0,md,
                   state->x,state->v,state->v,
-                  state->box,state->lambda,&dvdlambda,
+                  state->box,state->lambda[efptBONDED],&dvdl_dum,
                   NULL,NULL,nrnb,econqVeloc,ir->epc==epcMTTK,state->veta,state->veta);
     }
     /* constrain the inital velocities at t-dt/2 */
@@ -962,7 +942,6 @@
         {
             for(m=0; (m<DIM); m++) 
             {
->>>>>>> a40476a3
                 /* Reverse the velocity */
                 state->v[i][m] = -state->v[i][m];
                 /* Store the position at t-dt in buf */
@@ -977,36 +956,15 @@
             fprintf(fplog,"\nConstraining the coordinates at t0-dt (step %d)\n",
                     step);
         }
-<<<<<<< HEAD
         dvdl_dum = 0;
-        constrain(NULL,TRUE,FALSE,constr,idef,
-                  inputrec,cr,step,-1,md,
-                  state->x,xcon,NULL,
-                  state->box,state->lambda[efptBONDED],&dvdl_dum,
-                  state->v,NULL,nrnb,econqCoord);
-        
-        sfree(xcon);
-
-        for(m=0; (m<4); m++)
-        {
-            vcm[m] = 0;
-        }
-        for(i=start; i<end; i++)
-        {
-            mass = md->massT[i];
-            for(m=0; m<DIM; m++)
-            {
-=======
-        dvdlambda = 0;
         constrain(NULL,TRUE,FALSE,constr,&(top->idef),
                   ir,NULL,cr,step,-1,md,
                   state->x,savex,NULL,
-                  state->box,state->lambda,&dvdlambda,
+                  state->box,state->lambda[efptBONDED],&dvdl_dum,
                   state->v,NULL,nrnb,econqCoord,ir->epc==epcMTTK,state->veta,state->veta);
         
         for(i=start; i<end; i++) {
             for(m=0; m<DIM; m++) {
->>>>>>> a40476a3
                 /* Re-reverse the velocities */
                 state->v[i][m] = -state->v[i][m];
             }
@@ -1183,157 +1141,111 @@
                    matrix box,real lambda,tensor pres,tensor virial,
                    real *prescorr, real *enercorr, real *dvdlcorr)
 {
-<<<<<<< HEAD
     bool bCorrAll,bCorrPres;
     real dvdl,invvol,dens,ninter,avcsix,avctwelve,enerdiff,svir=0,spres=0;
     int  m;
     
-    enerd->term[F_DISPCORR] = 0.0;
-    enerd->term[F_PDISPCORR] = 0.0;
-=======
-  bool bCorrAll,bCorrPres;
-  real dvdlambda,invvol,dens,ninter,avcsix,avctwelve,enerdiff,svir=0,spres=0;
-  int  m;
-  
-  *prescorr = 0;
-  *enercorr = 0;
-  *dvdlcorr = 0;
-  
-  clear_mat(virial);
-  clear_mat(pres);
-
-  /* first, set average if the variables have changes */
-  
-  if (top_global)
-  {
-      set_avcsixtwelve(fplog,fr,top_global);
-      calc_enervirdiff(fplog,ir->eDispCorr,fr);  
-  }
-  if (ir->eDispCorr != edispcNO) {
-      bCorrAll  = (ir->eDispCorr == edispcAllEner ||
-                   ir->eDispCorr == edispcAllEnerPres);
-      bCorrPres = (ir->eDispCorr == edispcEnerPres ||
-                   ir->eDispCorr == edispcAllEnerPres);
-
-      invvol = 1/det(box);
-      if (fr->n_tpi) 
-      {
-          /* Only correct for the interactions with the inserted molecule */
-          dens = (natoms - fr->n_tpi)*invvol;
-          ninter = fr->n_tpi;
-      } 
-      else 
-      {
-          dens = top_global->natoms*invvol;
-          ninter = 0.5*top_global->natoms;
-      }
-
-    if (ir->efep == efepNO) 
-    {
-        avcsix    = fr->avcsix[0];
-        avctwelve = fr->avctwelve[0];
-    } 
-    else 
-    {
-        avcsix    = (1 - lambda)*fr->avcsix[0]    + lambda*fr->avcsix[1];
-        avctwelve = (1 - lambda)*fr->avctwelve[0] + lambda*fr->avctwelve[1];
-    }
->>>>>>> a40476a3
-    
-    enerdiff = ninter*(dens*fr->enerdiffsix - fr->enershiftsix);
-    *enercorr += avcsix*enerdiff;
-    dvdlambda = 0.0;
-    if (ir->efep != efepNO) 
-    {
-      dvdlambda += (fr->avcsix[1] - fr->avcsix[0])*enerdiff;
-    }
-    if (bCorrAll) 
-    {
-        enerdiff = ninter*(dens*fr->enerdifftwelve - fr->enershifttwelve);
-        *enercorr += avctwelve*enerdiff;
+    *prescorr = 0;
+    *enercorr = 0;
+    *dvdlcorr = 0;
+    
+    clear_mat(virial);
+    clear_mat(pres);
+    
+    if (ir->eDispCorr != edispcNO) {
+        bCorrAll  = (ir->eDispCorr == edispcAllEner ||
+                     ir->eDispCorr == edispcAllEnerPres);
+        bCorrPres = (ir->eDispCorr == edispcEnerPres ||
+                     ir->eDispCorr == edispcAllEnerPres);
+        
+        invvol = 1/det(box);
+        if (fr->n_tpi) 
+        {
+            /* Only correct for the interactions with the inserted molecule */
+            dens = (natoms - fr->n_tpi)*invvol;
+            ninter = fr->n_tpi;
+        } 
+        else 
+        {
+            dens = top_global->natoms*invvol;
+            ninter = 0.5*top_global->natoms;
+        }
+        
+        if (ir->efep == efepNO) 
+        {
+            avcsix    = fr->avcsix[0];
+            avctwelve = fr->avctwelve[0];
+        } 
+        else 
+        {
+            avcsix    = (1 - lambda)*fr->avcsix[0]    + lambda*fr->avcsix[1];
+            avctwelve = (1 - lambda)*fr->avctwelve[0] + lambda*fr->avctwelve[1];
+        }
+        
+        enerdiff = ninter*(dens*fr->enerdiffsix - fr->enershiftsix);
+        *enercorr += avcsix*enerdiff;
+        dvdlambda = 0.0;
+
+        if (ir->efep != efepNO) 
+        {
+            dvdlambda += (fr->avcsix[1] - fr->avcsix[0])*enerdiff;
+        }
+        if (bCorrAll) 
+        {
+            enerdiff = ninter*(dens*fr->enerdifftwelve - fr->enershifttwelve);
+            *enercorr += avctwelve*enerdiff;
+            if (fr->efep != efepNO) 
+            {
+                dvdlambda += (fr->avctwelve[1] - fr->avctwelve[0])*enerdiff;
+            }
+        }
+        
+        if (bCorrPres) 
+        {
+            svir = ninter*dens*avcsix*fr->virdiffsix/3.0;
+            if (ir->eDispCorr == edispcAllEnerPres)
+            {
+                svir += ninter*dens*avctwelve*fr->virdifftwelve/3.0;
+            }
+            /* The factor 2 is because of the Gromacs virial definition */
+            spres = -2.0*invvol*svir*PRESFAC;
+            
+            for(m=0; m<DIM; m++) {
+                virial[m][m] += svir;
+                pres[m][m] += spres;
+            }
+            *prescorr += spres;
+        }
+
+    /* Can't currently control when it prints, for now, just print when degugging */
+        
+        if (debug)
+        {
+            if (bCorrAll) {
+                fprintf(debug,"Long Range LJ corr.: <C6> %10.4e, <C12> %10.4e\n",
+                        avcsix,avctwelve);
+            }
+            if (bCorrPres)
+            {
+                fprintf(debug,
+                        "Long Range LJ corr.: Epot %10g, Pres: %10g, Vir: %10g\n",
+                        *enercorr,spres,svir);
+            }
+            else
+            {
+                fprintf(debug,"Long Range LJ corr.: Epot %10g\n",*enercorr);
+            }
+        }
+        
+        if (fr->bSepDVDL && do_per_step(step,ir->nstlog))
+            fprintf(fplog,sepdvdlformat,"Dispersion correction",
+                    *enercorr,dvdlambda);
+        
         if (fr->efep != efepNO) 
         {
-            dvdlambda += (fr->avctwelve[1] - fr->avctwelve[0])*enerdiff;
-        }
-<<<<<<< HEAD
-    
-        enerdiff = ninter*(dens*fr->enerdiffsix - fr->enershiftsix);
-        enerd->term[F_DISPCORR] += avcsix*enerdiff;
-        dvdl = 0.0;
-        if (ir->efep != efepNO)
-        {
-            dvdl += (fr->avcsix[1] - fr->avcsix[0])*enerdiff;
-=======
-    }
-
-    if (bCorrPres) 
-    {
-        svir = ninter*dens*avcsix*fr->virdiffsix/3.0;
-        if (ir->eDispCorr == edispcAllEnerPres)
-        {
-            svir += ninter*dens*avctwelve*fr->virdifftwelve/3.0;
->>>>>>> a40476a3
-        }
-        /* The factor 2 is because of the Gromacs virial definition */
-        spres = -2.0*invvol*svir*PRESFAC;
-        
-<<<<<<< HEAD
-        if (bCorrAll)
-        {
-            enerdiff = ninter*(dens*fr->enerdifftwelve - fr->enershifttwelve);
-            enerd->term[F_DISPCORR] += avctwelve*enerdiff;
-            if (fr->efep != efepNO)
-            {
-                dvdl += (fr->avctwelve[1] - fr->avctwelve[0])*enerdiff;
-            }
-=======
-        for(m=0; m<DIM; m++) {
-            virial[m][m] += svir;
-            pres[m][m] += spres;
->>>>>>> a40476a3
-        }
-        *prescorr += spres;
-    }
-
-    /* Can't currently control when it prints, for now, just print when degugging */
-    if (debug)
-    {
-        if (bCorrAll) {
-            fprintf(debug,"Long Range LJ corr.: <C6> %10.4e, <C12> %10.4e\n",
-                    avcsix,avctwelve);
-        }
-        if (bCorrPres) 
-        {
-<<<<<<< HEAD
-            fprintf(fplog,sepdvdlformat,"Dispersion correction",
-                    enerd->term[F_DISPCORR],dvdl);
-=======
-            fprintf(debug,
-                    "Long Range LJ corr.: Epot %10g, Pres: %10g, Vir: %10g\n",
-                    *enercorr,spres,svir);
->>>>>>> a40476a3
-        }
-        else
-        {
-<<<<<<< HEAD
-            enerd->dvdl_lin[efptVDW] += dvdl;
-=======
-            fprintf(debug,"Long Range LJ corr.: Epot %10g\n",*enercorr);
->>>>>>> a40476a3
-        }
-    }
-    /* This output is not really necessary, and requires the step, 
-       which it really shouldn't.  To simplify the calls, I'm dropping 
-       this out. */
-    /*if (fr->bSepDVDL && do_per_step(step,ir->nstlog))
-       fprintf(fplog,sepdvdlformat,"Dispersion correction",
-       *enercorr,dvdlambda);*/
-    
-    if (fr->efep != efepNO) 
-    {
-        *dvdlcorr += dvdlambda;
-    }
-  }
+            *dvdlcorr += dvdlambda;
+        }
+    }
 }
 
 void do_pbc_first(FILE *fplog,matrix box,t_forcerec *fr,
@@ -1536,15 +1448,7 @@
             lambda[i] = lam0[i] = 0.0;
         }
     }
-<<<<<<< HEAD
-    
-=======
-    else
-    {
-        *lambda = *lam0   = 0.0;
-    } 
-
->>>>>>> a40476a3
+
     *bSimAnn=FALSE;
     for(i=0;i<ir->opts.ngtc;i++)
     {
