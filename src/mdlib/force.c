--- conflicted
+++ resolved
@@ -244,12 +244,7 @@
      */
     if (fepvals->n_lambda > 0 && (flags & GMX_FORCE_DHDL) && fepvals->sc_alpha != 0)
     {
-<<<<<<< HEAD
         init_enerdata(mtop->groups.grps[egcENER].nr,fepvals->n_lambda,&ed_lam);
-=======
-        init_enerdata(mtop->groups.grps[egcENER].nr,ir->n_flambda,&ed_lam);
->>>>>>> a40476a3
-        
         for(i=0; i<enerd->n_lambda; i++)
         {
             for (j=0;j<efptNR;j++) {
@@ -264,11 +259,7 @@
                          ed_lam.grpp.ener[egLJSR],
                          ed_lam.grpp.ener[egCOULSR],
                          enerd->grpp.ener[egGB], box_size,nrnb,
-<<<<<<< HEAD
                          lambda_dum,dvdl_dum,-1,-1,
-=======
-                         lam_i,&dvdl_dum,-1,-1,
->>>>>>> a40476a3
                          GMX_DONB_FOREIGNLAMBDA);
             sum_epot(&ir->opts,&ed_lam);
             enerd->enerpart_lambda[i] += ed_lam.term[F_EPOT];
