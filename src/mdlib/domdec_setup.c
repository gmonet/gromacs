--- conflicted
+++ resolved
@@ -88,39 +88,6 @@
   return d;
 }
 
-static gmx_bool is_prime(int n)
-{
-    int i;
-    
-    i = 2;
-    while (i*i <= n)
-    {
-        if (n % i == 0)
-        {
-            return FALSE;
-        }
-        i++;
-    }
-
-    return TRUE;
-}
-
-static int lcd(int n1,int n2)
-{
-    int d,i;
-    
-    d = 1;
-    for(i=2; (i<=n1 && i<=n2); i++)
-    {
-        if (n1 % i == 0 && n2 % i == 0)
-        {
-            d = i;
-        }
-    }
-    
-  return d;
-}
-
 static gmx_bool fits_pme_ratio(int nnodes,int npme,float ratio)
 {
     return ((double)npme/(double)nnodes > 0.95*ratio); 
@@ -674,11 +641,6 @@
     
     if (MASTER(cr))
     {
-<<<<<<< HEAD
-        if (cr->nnodes > 12 && is_prime(cr->nnodes))
-        {
-            gmx_fatal(FARGS,"The number of nodes you selected (%d) is a large prime. In most cases this will lead to bad performance. Choose a non-prime number, or set the decomposition (option -dd) manually.",cr->nnodes);
-=======
         if (cr->nnodes > 12)
         {
             ldiv = largest_divisor(cr->nnodes);
@@ -688,7 +650,6 @@
                 gmx_fatal(FARGS,"The number of nodes you selected (%d) contains a large prime factor %d. In most cases this will lead to bad performance. Choose a number with smaller prime factors or set the decomposition (option -dd) manually.",
                           cr->nnodes,ldiv);
             }
->>>>>>> ac0a14d1
         }
 
         if (EEL_PME(ir->coulombtype))
