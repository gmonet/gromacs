--- conflicted
+++ resolved
@@ -188,14 +188,10 @@
 
     init_gtc_state(state, state->ngtc, state->nnhpres, ir->opts.nhchainlength); /* allocate the space for nose-hoover chains */
     init_ekinstate(&state->ekinstate, ir);
+
     init_energyhistory(&state->enerhist);
-<<<<<<< HEAD
-    init_df_history(&state->dfhist, ir->fepvals->n_lambda, ir->expandedvals->init_wl_delta);
+    init_df_history(&state->dfhist, ir->fepvals->n_lambda);
     state->swapstate.eSwapCoords = ir->eSwapCoords;
-
-=======
-    init_df_history(&state->dfhist, ir->fepvals->n_lambda);
->>>>>>> 93a3bc69
 }
 
 
