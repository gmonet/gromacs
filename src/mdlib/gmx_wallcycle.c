--- conflicted
+++ resolved
@@ -154,10 +154,6 @@
     snew(wc->wcc,ewcNR);
     if (getenv("GMX_CYCLE_ALL") != NULL)
     {
-<<<<<<< HEAD
-=======
-/*#ifndef GMX_THREAD_MPI*/
->>>>>>> c46ce78d
         if (fplog) 
         {
             fprintf(fplog,"\nWill time all the code during the run\n\n");
