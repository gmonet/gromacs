/* -*- mode: c; tab-width: 4; indent-tabs-mode: nil; c-basic-offset: 4; c-file-style: "stroustrup"; -*-
 *
 * 
 *                This source code is part of
 * 
 *                 G   R   O   M   A   C   S
 * 
 *          GROningen MAchine for Chemical Simulations
 * 
 *                        VERSION 3.2.0
 * Written by David van der Spoel, Erik Lindahl, Berk Hess, and others.
 * Copyright (c) 1991-2000, University of Groningen, The Netherlands.
 * Copyright (c) 2001-2004, The GROMACS development team,
 * check out http://www.gromacs.org for more information.

 * This program is free software; you can redistribute it and/or
 * modify it under the terms of the GNU General Public License
 * as published by the Free Software Foundation; either version 2
 * of the License, or (at your option) any later version.
 * 
 * If you want to redistribute modifications, please consider that
 * scientific software is very special. Version control is crucial -
 * bugs must be traceable. We will be happy to consider code for
 * inclusion in the official distribution, but derived work must not
 * be called official GROMACS. Details are found in the README & COPYING
 * files - if they are missing, get the official version at www.gromacs.org.
 * 
 * To help us fund GROMACS development, we humbly ask that you cite
 * the papers on the package - you can find them in the top README file.
 * 
 * For more info, check our website at http://www.gromacs.org
 * 
 * And Hey:
 * Green Red Orange Magenta Azure Cyan Skyblue
 */
#ifdef HAVE_CONFIG_H
#include <config.h>
#endif
<<<<<<< HEAD

=======
>>>>>>> 19bbbf6d
#include <math.h>
#include <string.h>
#include <ctype.h>
#include <math.h>
#include <float.h>

#include "sysstuff.h"
#include "typedefs.h"
#include "smalloc.h"
#include "futil.h"
#include "statutil.h"
#include "copyrite.h"
#include "macros.h"
#include "enxio.h"
#include "physics.h"
#include "gmx_fatal.h"
#include "xvgr.h"
#include "gmx_ana.h"
#include "maths.h"
<<<<<<< HEAD
#include "string2.h"
=======
#include "names.h"
#include "mdebin.h"

/* Suppress Cygwin compiler warnings from using newlib version of
 * ctype.h */
#ifdef GMX_CYGWIN
#undef isdigit
#endif
>>>>>>> 19bbbf6d


/* Structure for the names of lambda vector components */
typedef struct lambda_components_t
{
    char **names; /* Array of strings with names for the lambda vector
                     components */
    int N;              /* The number of components */
    int Nalloc;         /* The number of allocated components */
} lambda_components_t;

/* Structure for a lambda vector or a dhdl derivative direction */
typedef struct lambda_vec_t
{
    double *val;    /* The lambda vector component values. Only valid if
                       dhdl == -1 */
    int dhdl;       /* The coordinate index for the derivative described by this
                       structure, or -1 */
    const lambda_components_t *lc; /* the associated lambda_components
                                      structure */
    int index;      /* The state number (init-lambda-state) of this lambda
                       vector, if known. If not, it is set to -1 */
} lambda_vec_t;

/* the dhdl.xvg data from a simulation */
typedef struct xvg_t
{
    const char   *filename;
    int    ftp;     /* file type */
    int    nset;    /* number of lambdas, including dhdl */
    int *np;        /* number of data points (du or hists) per lambda */
    int  np_alloc;  /* number of points (du or hists) allocated */
    double temp;    /* temperature */
    lambda_vec_t *lambda; /* the lambdas (of first index for y). */
    double *t;      /* the times (of second index for y) */
    double **y;     /* the dU values. y[0] holds the derivative, while
                       further ones contain the energy differences between
                       the native lambda and the 'foreign' lambdas. */
    lambda_vec_t native_lambda; /* the native lambda */

    struct xvg_t *next, *prev; /*location in the global linked list of xvg_ts*/
} xvg_t;


typedef struct hist_t
{
    unsigned int *bin[2];       /* the (forward + reverse) histogram values */
    double dx[2];               /* the histogram spacing. The reverse
                                   dx is the negative of the forward dx.*/
    gmx_large_int_t x0[2];      /* the (forward + reverse) histogram start 
                                   point(s) as int */

    int nbin[2];                /* the (forward+reverse) number of bins */
    gmx_large_int_t sum;        /* the total number of counts. Must be
                                   the same for forward + reverse.  */
    int nhist;                  /* number of hist datas (forward or reverse) */

    double start_time, delta_time;  /* start time, end time of histogram */
} hist_t;


/* an aggregate of samples for partial free energy calculation */
typedef struct samples_t 
{    
    lambda_vec_t *native_lambda;  /* pointer to native lambda vector */
    lambda_vec_t *foreign_lambda; /* pointer to foreign lambda vector */
    double temp; /* the temperature */
    gmx_bool derivative; /* whether this sample is a derivative */

    /* The samples come either as either delta U lists: */
    int ndu; /* the number of delta U samples */
    double *du; /* the delta u's */
    double *t; /* the times associated with those samples, or: */
    double start_time,delta_time;/*start time and delta time for linear time*/

    /* or as histograms: */
    hist_t *hist; /* a histogram */

    /* allocation data: (not NULL for data 'owned' by this struct) */
    double *du_alloc, *t_alloc; /* allocated delta u arrays  */
    size_t ndu_alloc, nt_alloc; /* pre-allocated sizes */
    hist_t *hist_alloc; /* allocated hist */

    gmx_large_int_t ntot; /* total number of samples */
    const char *filename; /* the file name this sample comes from */
} samples_t;

/* a sample range (start to end for du-style data, or boolean 
    for both du-style data and histograms */
typedef struct sample_range_t
{
    int start, end; /* start and end index for du style data */
    gmx_bool use; /* whether to use this sample */

    samples_t *s; /* the samples this range belongs to */
} sample_range_t;


/* a collection of samples for a partial free energy calculation 
    (i.e. the collection of samples from one native lambda to one 
    foreign lambda) */
typedef struct sample_coll_t
{
    lambda_vec_t *native_lambda;  /* these should be the same for all samples
                                     in the histogram */
    lambda_vec_t *foreign_lambda; /* collection */
    double temp; /* the temperature */

    int nsamples; /* the number of samples */
    samples_t **s; /* the samples themselves */
    sample_range_t *r; /* the sample ranges */
    int nsamples_alloc; /* number of allocated samples */ 

    gmx_large_int_t ntot; /* total number of samples in the ranges of 
                             this collection */

    struct sample_coll_t *next, *prev; /* next and previous in the list */
} sample_coll_t;

/* all the samples associated with a lambda point */
typedef struct lambda_data_t
{
    lambda_vec_t *lambda; /* the native lambda (at start time if dynamic) */
    double temp; /* temperature */

    sample_coll_t *sc; /* the samples */

    sample_coll_t sc_head; /*the pre-allocated list head for the linked list.*/

    struct lambda_data_t *next, *prev; /* the next and prev in the list */
} lambda_data_t;

/* Top-level data structure of simulation data */
typedef struct sim_data_t
{
    lambda_data_t *lb; /* a lambda data linked list */
    lambda_data_t lb_head; /* The head element of the linked list */

    lambda_components_t lc; /* the allowed components of the lambda
                               vectors */
} sim_data_t;

/* Top-level data structure with calculated values. */
typedef struct {
    sample_coll_t *a, *b; /* the simulation data */

    double dg; /* the free energy difference */
    double dg_err; /* the free energy difference */

    double dg_disc_err; /* discretization error */
    double dg_histrange_err; /* histogram range error */

    double sa; /* relative entropy of b in state a */
    double sa_err; /* error in sa */
    double sb; /* relative entropy of a in state b */
    double sb_err; /* error in sb */

    double dg_stddev; /* expected dg stddev per sample */
    double dg_stddev_err; /* error in dg_stddev */
} barres_t;


/* Initialize a lambda_components structure */
static void lambda_components_init(lambda_components_t *lc)
{
    lc->N=0;
    lc->Nalloc=2;
    snew(lc->names, lc->Nalloc);
}

/* Add a component to a lambda_components structure */
static void lambda_components_add(lambda_components_t *lc,
                                  const char *name, size_t name_length)
{
    while (lc->N + 1 > lc->Nalloc)
    {
        lc->Nalloc = (lc->Nalloc == 0) ? 2 : 2*lc->Nalloc;
        srealloc( lc->names, lc->Nalloc );
    }
    snew(lc->names[lc->N], name_length+1);
    strncpy(lc->names[lc->N], name, name_length);
    lc->N++;
}

/* check whether a component with index 'index' matches the given name, or
   is also NULL. Returns TRUE if this is the case.
   the string name does not need to end */
static gmx_bool lambda_components_check(const lambda_components_t *lc,
                                        int index,
                                        const char *name,
                                        size_t name_length)
{
    size_t len;
    if (index >= lc->N)
        return FALSE;
    if (name == NULL && lc->names[index] == NULL)
        return TRUE;
    if ((name == NULL) != (lc->names[index] == NULL))
        return FALSE;
    len = strlen(lc->names[index]);
    if (len != name_length)
        return FALSE;
    if (strncmp(lc->names[index], name, name_length)== 0)
        return TRUE;
    return FALSE;
}

/* Find the index of a given lambda component name, or -1 if not found */
static int lambda_components_find(const lambda_components_t *lc,
                                  const char *name,
                                  size_t name_length)
{
    int i;

    for(i=0;i<lc->N;i++)
    {
        if (strncmp(lc->names[i], name, name_length) == 0)
            return i;
    }
    return -1;
}



/* initialize a lambda vector */
static void lambda_vec_init(lambda_vec_t *lv, const lambda_components_t *lc)
{
    snew(lv->val, lc->N);
    lv->index = -1;
    lv->dhdl = -1;
    lv->lc = lc;
}

static void lambda_vec_destroy(lambda_vec_t *lv)
{
    sfree(lv->val);
}

static void lambda_vec_copy(lambda_vec_t *lv, const lambda_vec_t *orig)
{
    int i;

    lambda_vec_init(lv, orig->lc);
    lv->dhdl=orig->dhdl;
    lv->index=orig->index;
    for(i=0;i<lv->lc->N;i++)
    {
        lv->val[i] = orig->val[i];
    }
}

/* write a lambda vec to a preallocated string */
static void lambda_vec_print(const lambda_vec_t *lv, char *str, gmx_bool named)
{
    int i;
    size_t np;

    str[0]=0; /* reset the string */
    if (lv -> dhdl < 0)
    {
        if (named)
        {
            str += sprintf(str, "delta H to ");
        }
        if (lv->lc->N > 1)
        {
            str += sprintf(str, "(");
        }
        for(i=0;i<lv->lc->N;i++)
        {
            str += sprintf(str, "%g", lv->val[i]);
            if (i < lv->lc->N-1)
            {
                str += sprintf(str, ", ");
            }
        }
        if (lv->lc->N > 1)
        {
            str += sprintf(str, ")");
        }
    }
    else
    {
        /* this lambda vector describes a derivative */
        str += sprintf(str, "dH/dl");
        if (strlen(lv->lc->names[lv->dhdl]) > 0)
        {
            str += sprintf(str, " (%s)", lv->lc->names[lv->dhdl]);
        }
    }
}

/* write a shortened version of the lambda vec to a preallocated string */
static void lambda_vec_print_short(const lambda_vec_t *lv, char *str)
{
    int i;
    size_t np;

    if (lv->index >= 0)
    {
        sprintf(str, "%6d", lv->index);
    }
    else
    {
        if (lv->dhdl < 0)
        {
            sprintf(str, "%6.3f", lv->val[0]);
        }
        else
        {
            sprintf(str, "dH/dl[%d]", lv->dhdl);
        }
    }
}

/* write an intermediate version of two lambda vecs to a preallocated string */
static void lambda_vec_print_intermediate(const lambda_vec_t *a,
                                          const lambda_vec_t *b, char *str)
{
    int i;
    size_t np;

    str[0]=0;
    if ( (a->index >= 0) && (b->index>=0) )
    {
        sprintf(str, "%6.3f", ((double)a->index+(double)b->index)/2.);
    }
    else
    {
        if ( (a->dhdl < 0) && (b->dhdl < 0) )
        {
            sprintf(str, "%6.3f", (a->val[0]+b->val[0])/2.);
        }
    }
}



/* calculate the difference in lambda vectors: c = a-b.
   c must be initialized already, and a and b must describe non-derivative
   lambda points */
static void lambda_vec_diff(const lambda_vec_t *a, const lambda_vec_t *b,
                            lambda_vec_t *c)
{
    int i;

    if ( (a->dhdl > 0)  || (b->dhdl > 0) )
    {
        gmx_fatal(FARGS,
                  "Trying to calculate the difference between derivatives instead of lambda points");
    }
    if ((a->lc != b->lc) || (a->lc != c->lc) )
    {
        gmx_fatal(FARGS,
                  "Trying to calculate the difference lambdas with differing basis set");
    }
    for(i=0;i<a->lc->N;i++)
    {
        c->val[i] = a->val[i] - b->val[i];
    }
}

/* calculate and return the absolute difference in lambda vectors: c = |a-b|. 
   a and b must describe non-derivative lambda points */
static double lambda_vec_abs_diff(const lambda_vec_t *a, const lambda_vec_t *b)
{
    int i;
    double ret=0.;

    if ( (a->dhdl > 0)  || (b->dhdl > 0) )
    {
        gmx_fatal(FARGS,
                  "Trying to calculate the difference between derivatives instead of lambda points");
    }
    if (a->lc != b->lc) 
    {
        gmx_fatal(FARGS,
                  "Trying to calculate the difference lambdas with differing basis set");
    }
    for(i=0;i<a->lc->N;i++)
    {
        double df=a->val[i] - b->val[i];
        ret += df*df;
    }
    return sqrt(ret);
}


/* check whether two lambda vectors are the same */
static gmx_bool lambda_vec_same(const lambda_vec_t *a, const lambda_vec_t *b)
{
    int i;

    if (a->lc != b->lc)
        return FALSE;
    if (a->dhdl < 0)
    {
        for(i=0;i<a->lc->N;i++)
        {
            if (!gmx_within_tol(a->val[i], b->val[i], 10*GMX_REAL_EPS))
            {
                return FALSE;
            }
        }
        return TRUE;
    }
    else
    {
        /* they're derivatives, so we check whether the indices match */
        return (a->dhdl == b->dhdl);
    }
}

/* Compare the sort order of two foreign lambda vectors

    returns 1 if a is 'bigger' than b,
    returns 0 if they're the same,
    returns -1 if a is 'smaller' than b.*/
static gmx_bool lambda_vec_cmp_foreign(const lambda_vec_t *a,
                                       const lambda_vec_t *b)
{
    int i;
    double norm_a=0, norm_b=0;
    gmx_bool different=FALSE;

    if (a->lc != b->lc)
    {
        gmx_fatal(FARGS, "Can't compare lambdas with differing basis sets");
    }
    /* if either one has an index we sort based on that */
    if ((a->index >= 0) || (b->index >= 0))
    {
        if (a->index == b->index)
            return 0;
        return (a->index > b->index) ? 1 : -1;
    }
    if (a->dhdl >= 0 || b->dhdl >= 0)
    {
        /* lambda vectors that are derivatives always sort higher than those
           without derivatives */
        if ((a->dhdl >= 0)  != (b->dhdl >= 0) )
        {
            return (a->dhdl >= 0) ? 1 : -1 ;
        }
        return a->dhdl > b->dhdl;
    }

    /* neither has an index, so we can only sort on the lambda components,
       which is only valid if there is one component */
    for(i=0;i<a->lc->N;i++)
    {
        if (!gmx_within_tol(a->val[i], b->val[i], 10*GMX_REAL_EPS))
        {
            different=TRUE;
        }
        norm_a += a->val[i]*a->val[i];
        norm_b += b->val[i]*b->val[i];
    }
    if (!different)
    {
        return 0;
    }
    return norm_a > norm_b;
}

/* Compare the sort order of two native lambda vectors

    returns 1 if a is 'bigger' than b,
    returns 0 if they're the same,
    returns -1 if a is 'smaller' than b.*/
static gmx_bool lambda_vec_cmp_native(const lambda_vec_t *a,
                                      const lambda_vec_t *b)
{
    int i;

    if (a->lc != b->lc)
    {
        gmx_fatal(FARGS, "Can't compare lambdas with differing basis sets");
    }
    /* if either one has an index we sort based on that */
    if ((a->index >= 0) || (b->index >= 0))
    {
        if (a->index == b->index)
            return 0;
        return (a->index > b->index) ? 1 : -1;
    }
    /* neither has an index, so we can only sort on the lambda components,
       which is only valid if there is one component */
    if (a->lc->N > 1)
    {
        gmx_fatal(FARGS,
                  "Can't compare lambdas with no index and > 1 component");
    }
    if (a->dhdl >= 0 || b->dhdl >= 0)
    {
        gmx_fatal(FARGS,
                  "Can't compare native lambdas that are derivatives");
    }
    if (gmx_within_tol(a->val[0], b->val[0], 10*GMX_REAL_EPS))
    {
        return 0;
    }
    return a->val[0] > b->val[0] ? 1 : -1;
}




static void hist_init(hist_t *h, int nhist, int *nbin)
{
    int i;
    if (nhist>2)
    {
        gmx_fatal(FARGS, "histogram with more than two sets of data!");
    }
    for(i=0;i<nhist;i++)
    {
        snew(h->bin[i], nbin[i]);
        h->x0[i]=0;
        h->nbin[i]=nbin[i];
        h->start_time=h->delta_time=0;
        h->dx[i]=0;
    }
    h->sum=0;
    h->nhist=nhist;
}

static void hist_destroy(hist_t *h)
{
    sfree(h->bin);
}


static void xvg_init(xvg_t *ba)
{
    ba->filename=NULL;
    ba->nset=0;
    ba->np_alloc=0;
    ba->np=NULL;
    ba->y=NULL;
}

static void samples_init(samples_t *s, lambda_vec_t *native_lambda,
                         lambda_vec_t *foreign_lambda, double temp,
                         gmx_bool derivative, const char *filename)
{
    s->native_lambda=native_lambda;
    s->foreign_lambda=foreign_lambda;
    s->temp=temp;
    s->derivative=derivative;

    s->ndu=0;
    s->du=NULL;
    s->t=NULL;
    s->start_time = s->delta_time = 0;
    s->hist=NULL;
    s->du_alloc=NULL;
    s->t_alloc=NULL;
    s->hist_alloc=NULL;
    s->ndu_alloc=0;
    s->nt_alloc=0;

    s->ntot=0;
    s->filename=filename;
}

static void sample_range_init(sample_range_t *r, samples_t *s)
{
    r->start=0;
    r->end=s->ndu;
    r->use=TRUE;
    r->s=NULL;
}

static void sample_coll_init(sample_coll_t *sc, lambda_vec_t *native_lambda,
                             lambda_vec_t *foreign_lambda, double temp)
{
    sc->native_lambda = native_lambda;
    sc->foreign_lambda = foreign_lambda;
    sc->temp = temp;

    sc->nsamples=0;
    sc->s=NULL;
    sc->r=NULL;
    sc->nsamples_alloc=0;

    sc->ntot=0;
    sc->next=sc->prev=NULL;
}

static void sample_coll_destroy(sample_coll_t *sc)
{
    /* don't free the samples themselves */
    sfree(sc->r);
    sfree(sc->s);
}


static void lambda_data_init(lambda_data_t *l, lambda_vec_t *native_lambda,
                             double temp)
{
    l->lambda=native_lambda;
    l->temp=temp;

    l->next=NULL;
    l->prev=NULL;

    l->sc=&(l->sc_head);

    sample_coll_init(l->sc, native_lambda, NULL, 0.);
    l->sc->next=l->sc;
    l->sc->prev=l->sc;
}

static void barres_init(barres_t *br)
{
    br->dg=0;
    br->dg_err=0;
    br->sa=0;
    br->sa_err=0;
    br->sb=0;
    br->sb_err=0;
    br->dg_stddev=0;
    br->dg_stddev_err=0;

    br->a=NULL;
    br->b=NULL;
}


/* calculate the total number of samples in a sample collection */
static void sample_coll_calc_ntot(sample_coll_t *sc)
{
    int i;

    sc->ntot=0;
    for(i=0;i<sc->nsamples;i++)
    {
        if (sc->r[i].use)
        {
            if (sc->s[i]->hist)
            {
                sc->ntot += sc->s[i]->ntot;
            }
            else
            {
                sc->ntot += sc->r[i].end - sc->r[i].start;
            }
        }
    }
}


/* find the barsamples_t associated with a lambda that corresponds to
   a specific foreign lambda */
static sample_coll_t *lambda_data_find_sample_coll(lambda_data_t *l,
                                                   lambda_vec_t *foreign_lambda)
{
    sample_coll_t *sc=l->sc->next;

    while(sc != l->sc)
    {
        if (lambda_vec_same(sc->foreign_lambda,foreign_lambda))
        {
            return sc;
        }
        sc=sc->next;
    }

    return NULL;
}

/* insert li into an ordered list of lambda_colls */
static void lambda_data_insert_sample_coll(lambda_data_t *l, sample_coll_t *sc)
{
    sample_coll_t *scn=l->sc->next;
    while ( (scn!=l->sc) )
    {
        if (lambda_vec_cmp_foreign(scn->foreign_lambda, sc->foreign_lambda) > 0)
            break;
        scn=scn->next;
    }
    /* now insert it before the found scn */
    sc->next=scn;
    sc->prev=scn->prev;
    scn->prev->next=sc;
    scn->prev=sc;
}

/* insert li into an ordered list of lambdas */
static void lambda_data_insert_lambda(lambda_data_t *head, lambda_data_t *li)
{
    lambda_data_t *lc=head->next;
    while (lc!=head) 
    {
        if (lambda_vec_cmp_native(lc->lambda, li->lambda) > 0)
            break;
        lc=lc->next;
    }
    /* now insert ourselves before the found lc */
    li->next=lc;
    li->prev=lc->prev;
    lc->prev->next=li;
    lc->prev=li;
}

/* insert a sample and a sample_range into a sample_coll. The
    samples are stored as a pointer, the range is copied. */
static void sample_coll_insert_sample(sample_coll_t *sc, samples_t *s,
                                      sample_range_t *r)
{
    /* first check if it belongs here */
    if (sc->temp != s->temp)
    {
        gmx_fatal(FARGS, "Temperatures in files %s and %s are not the same!",
                   s->filename, sc->next->s[0]->filename);
    }
    if (!lambda_vec_same(sc->native_lambda, s->native_lambda))
    {
        gmx_fatal(FARGS, "Native lambda in files %s and %s are not the same (and they should be)!",
                   s->filename, sc->next->s[0]->filename);
    }
    if (!lambda_vec_same(sc->foreign_lambda,s->foreign_lambda))
    {
        gmx_fatal(FARGS, "Foreign lambda in files %s and %s are not the same (and they should be)!",
                   s->filename, sc->next->s[0]->filename);
    }

    /* check if there's room */
    if ( (sc->nsamples + 1) > sc->nsamples_alloc)
    {
        sc->nsamples_alloc = max(2*sc->nsamples_alloc, 2);
        srenew(sc->s, sc->nsamples_alloc);
        srenew(sc->r, sc->nsamples_alloc);
    }
    sc->s[sc->nsamples]=s;
    sc->r[sc->nsamples]=*r;
    sc->nsamples++;

    sample_coll_calc_ntot(sc);
}

/* insert a sample into a lambda_list, creating the right sample_coll if 
   neccesary */
static void lambda_data_list_insert_sample(lambda_data_t *head, samples_t *s)
{
    gmx_bool found=FALSE;
    sample_coll_t *sc;
    sample_range_t r;

    lambda_data_t *l=head->next;

    /* first search for the right lambda_data_t */
    while(l != head)
    {
        if (lambda_vec_same(l->lambda, s->native_lambda) )
        {
            found=TRUE;
            break;
        }
        l=l->next;
    }

    if (!found)
    {
        snew(l, 1); /* allocate a new one */
        lambda_data_init(l, s->native_lambda, s->temp); /* initialize it */
        lambda_data_insert_lambda(head, l); /* add it to the list */
    }

    /* now look for a sample collection */
    sc=lambda_data_find_sample_coll(l, s->foreign_lambda);
    if (!sc)
    {
        snew(sc, 1); /* allocate a new one */
        sample_coll_init(sc, s->native_lambda, s->foreign_lambda, s->temp);
        lambda_data_insert_sample_coll(l, sc);
    }

    /* now insert the samples into the sample coll */
    sample_range_init(&r, s);
    sample_coll_insert_sample(sc, s, &r);
}


/* make a histogram out of a sample collection */
static void sample_coll_make_hist(sample_coll_t *sc, int **bin, 
                                  int *nbin_alloc, int *nbin, 
                                  double *dx, double *xmin, int nbin_default)
{
    int i,j,k;
    gmx_bool dx_set=FALSE;
    gmx_bool xmin_set=FALSE;

    gmx_bool xmax_set=FALSE;
    gmx_bool xmax_set_hard=FALSE; /* whether the xmax is bounded by the 
                                     limits of a histogram */
    double xmax=-1;

    /* first determine dx and xmin; try the histograms */
    for(i=0;i<sc->nsamples;i++)
    {
        if (sc->s[i]->hist)
        {
            hist_t *hist=sc->s[i]->hist;
            for(k=0;k<hist->nhist;k++)
            {
                double hdx=hist->dx[k];
                double xmax_now=(hist->x0[k]+hist->nbin[k])*hdx;

                /* we use the biggest dx*/
                if ( (!dx_set) || hist->dx[0] > *dx)
                {
                    dx_set=TRUE;
                    *dx = hist->dx[0];
                }
                if ( (!xmin_set) || (hist->x0[k]*hdx) < *xmin)
                {
                    xmin_set=TRUE;
                    *xmin = (hist->x0[k]*hdx);
                }

                if ( (!xmax_set) || (xmax_now>xmax && !xmax_set_hard) )
                {
                    xmax_set=TRUE;
                    xmax = xmax_now;
                    if (hist->bin[k][hist->nbin[k]-1] != 0)
                        xmax_set_hard=TRUE;
                }
                if ( hist->bin[k][hist->nbin[k]-1]!=0 && (xmax_now < xmax) )
                {
                    xmax_set_hard=TRUE;
                    xmax = xmax_now;
                }
            }
        }
    }
    /* and the delta us */
    for(i=0;i<sc->nsamples;i++)
    {
        if (sc->s[i]->ndu > 0)
        {
            /* determine min and max */
            int starti=sc->r[i].start;
            int endi=sc->r[i].end;
            double du_xmin=sc->s[i]->du[starti]; 
            double du_xmax=sc->s[i]->du[starti];
            for(j=starti+1;j<endi;j++)
            {
                if (sc->s[i]->du[j] < du_xmin)
                    du_xmin = sc->s[i]->du[j];
                if (sc->s[i]->du[j] > du_xmax)
                    du_xmax = sc->s[i]->du[j];
            }

            /* and now change the limits */
            if ( (!xmin_set) || (du_xmin < *xmin) )
            {
                xmin_set=TRUE;
                *xmin=du_xmin;
            }
            if ( (!xmax_set) || ((du_xmax > xmax) &&  !xmax_set_hard) )
            {
                xmax_set=TRUE;
                xmax=du_xmax;
            }
        }
    }

    if (!xmax_set || !xmin_set)
    {
        *nbin=0;
        return;
    }


    if (!dx_set)
    {
        *nbin=nbin_default;
        *dx=(xmax-(*xmin))/((*nbin)-2); /* -2 because we want the last bin to
                                           be 0, and we count from 0 */
    }
    else
    {
        *nbin=(xmax-(*xmin))/(*dx);
    }

    if (*nbin > *nbin_alloc)
    {
        *nbin_alloc=*nbin;
        srenew(*bin, *nbin_alloc);
    }

    /* reset the histogram */
    for(i=0;i<(*nbin);i++)
    {
        (*bin)[i] = 0;
    }

    /* now add the actual data */   
    for(i=0;i<sc->nsamples;i++)
    {
        if (sc->s[i]->hist)
        {
            hist_t *hist=sc->s[i]->hist;
            for(k=0;k<hist->nhist;k++)
            {
                double hdx = hist->dx[k];
                double xmin_hist=hist->x0[k]*hdx;
                for(j=0;j<hist->nbin[k];j++)
                {
                    /* calculate the bin corresponding to the middle of the 
                       original bin */
                    double x=hdx*(j+0.5) + xmin_hist;
                    int binnr=(int)((x-(*xmin))/(*dx));

                    if (binnr >= *nbin || binnr<0)
                        binnr = (*nbin)-1;

                    (*bin)[binnr] += hist->bin[k][j]; 
                }
            }
        }
        else
        {
            int starti=sc->r[i].start;
            int endi=sc->r[i].end;
            for(j=starti;j<endi;j++)
            {
                int binnr=(int)((sc->s[i]->du[j]-(*xmin))/(*dx));
                if (binnr >= *nbin || binnr<0)
                    binnr = (*nbin)-1;

                (*bin)[binnr] ++;
            }
        }
    }
}

/* write a collection of histograms to a file */
void sim_data_histogram(sim_data_t *sd, const char *filename,
                        int nbin_default, const output_env_t oenv)
{
    char label_x[STRLEN];
    const char *dhdl="dH/d\\lambda",*deltag="\\DeltaH",*lambda="\\lambda";
    const char *title="N(\\DeltaH)";
    const char *label_y="Samples";
    FILE *fp;
    lambda_data_t *bl;
    int nsets=0;
    char **setnames=NULL;
    gmx_bool first_set=FALSE;
    /* histogram data: */
    int *hist=NULL;
    int nbin=0;
    int nbin_alloc=0;
    double dx=0;
    double min=0;
    int i;
    lambda_data_t *bl_head = sd->lb;

    printf("\nWriting histogram to %s\n", filename);
    sprintf(label_x, "\\DeltaH (%s)", unit_energy);

    fp=xvgropen_type(filename, title, label_x, label_y, exvggtXNY, oenv);

    /* first get all the set names */
    bl=bl_head->next;
    /* iterate over all lambdas */
    while(bl!=bl_head)
    {
        sample_coll_t *sc=bl->sc->next;

        /* iterate over all samples */
        while(sc!=bl->sc)
        {
            char buf[STRLEN], buf2[STRLEN];

            nsets++;
            srenew(setnames, nsets); 
            snew(setnames[nsets-1], STRLEN);
            if (sc->foreign_lambda->dhdl < 0)
            {
                lambda_vec_print(sc->native_lambda, buf, FALSE);
                lambda_vec_print(sc->foreign_lambda, buf2, FALSE);
                sprintf(setnames[nsets-1], "N(%s(%s=%s) | %s=%s)",
                        deltag, lambda, buf2, lambda, buf);
            }
            else
            {
                lambda_vec_print(sc->native_lambda, buf, FALSE);
                sprintf(setnames[nsets-1], "N(%s | %s=%s)",
                        dhdl, lambda, buf);
            }
            sc=sc->next;
        }

        bl=bl->next;
    }
    xvgr_legend(fp, nsets, (const char**)setnames, oenv);


    /* now make the histograms */
    bl=bl_head->next;
    /* iterate over all lambdas */
    while(bl!=bl_head)
    {
        sample_coll_t *sc=bl->sc->next;

        /* iterate over all samples */
        while(sc!=bl->sc)
        {
            if (!first_set)
            {
                xvgr_new_dataset(fp, 0, 0, NULL, oenv);
            }
    
            sample_coll_make_hist(sc, &hist, &nbin_alloc, &nbin, &dx, &min,
                                  nbin_default);

            for(i=0;i<nbin;i++)
            {
                double xmin=i*dx + min;
                double xmax=(i+1)*dx + min;

                fprintf(fp, "%g %d\n%g %d\n", xmin, hist[i], xmax, hist[i]);
            }

            first_set=FALSE;
            sc=sc->next;
        }

        bl=bl->next;
    }

    if(hist)
        sfree(hist);    

    xvgrclose(fp); 
}

/* create a collection (array) of barres_t object given a ordered linked list 
   of barlamda_t sample collections */
static barres_t *barres_list_create(sim_data_t *sd, int *nres,
                                    gmx_bool use_dhdl)
{
    lambda_data_t *bl;
    int nlambda=0;
    barres_t *res;
    int i;
    gmx_bool dhdl=FALSE;
    gmx_bool first=TRUE;
    lambda_data_t *bl_head=sd->lb;

    /* first count the lambdas */
    bl=bl_head->next;
    while(bl!=bl_head)
    {
        nlambda++;    
        bl=bl->next;
    }
    snew(res, nlambda-1);

    /* next put the right samples in the res */
    *nres=0;
    bl=bl_head->next->next; /* we start with the second one. */
    while(bl!=bl_head)
    {
        sample_coll_t *sc, *scprev;
        barres_t *br=&(res[*nres]);
        /* there is always a previous one. we search for that as a foreign 
           lambda: */
        scprev=lambda_data_find_sample_coll(bl->prev, bl->lambda);
        sc=lambda_data_find_sample_coll(bl, bl->prev->lambda);

        barres_init(br);

        if (use_dhdl)
        {
            /* we use dhdl */

            scprev=lambda_data_find_sample_coll(bl->prev, bl->prev->lambda);
            sc=lambda_data_find_sample_coll(bl, bl->lambda);

            if (first)
            {
                printf("\nWARNING: Using the derivative data (dH/dlambda) to extrapolate delta H values.\nThis will only work if the Hamiltonian is linear in lambda.\n");
                dhdl=TRUE;
            }
            if (!dhdl)
            {
                gmx_fatal(FARGS,"Some dhdl files contain only one value (dH/dl), while others \ncontain multiple values (dH/dl and/or Delta H), will not proceed \nbecause of possible inconsistencies.\n");
            }
        } 
        else if (!scprev && !sc)
        {
            gmx_fatal(FARGS,"There is no path from lambda=%g -> %g that is covered by foreign lambdas:\ncannot proceed with BAR.\nUse thermodynamic integration of dH/dl by calculating the averages of dH/dl\nwith g_analyze and integrating them.\nAlternatively, use the -extp option if (and only if) the Hamiltonian\ndepends linearly on lambda, which is NOT normally the case.\n", bl->prev->lambda, bl->lambda);
        }
        
        /* normal delta H */
        if (!scprev)
        {
            gmx_fatal(FARGS,"Could not find a set for foreign lambda = %g\nin the files for lambda = %g",bl->lambda,bl->prev->lambda);
        }
        if (!sc)
        {
            gmx_fatal(FARGS,"Could not find a set for foreign lambda = %g\nin the files for lambda = %g",bl->prev->lambda,bl->lambda);
        }
        br->a = scprev;
        br->b = sc;

        first=FALSE;
        (*nres)++;
        bl=bl->next;
    }
    return res;
}

/* estimate the maximum discretization error */
static double barres_list_max_disc_err(barres_t *res, int nres)
{
    int i,j;
    double disc_err=0.;
    double delta_lambda;

    for(i=0;i<nres;i++)
    {
        barres_t *br=&(res[i]);

        delta_lambda=lambda_vec_abs_diff(br->b->native_lambda,
                                         br->a->native_lambda);

        for(j=0;j<br->a->nsamples;j++)
        {
            if (br->a->s[j]->hist)
            {
                double Wfac=1.;
                if (br->a->s[j]->derivative)
                    Wfac =  delta_lambda;

                disc_err=max(disc_err, Wfac*br->a->s[j]->hist->dx[0]);
            }
        }
        for(j=0;j<br->b->nsamples;j++)
        {
            if (br->b->s[j]->hist)
            {
                double Wfac=1.;
                if (br->b->s[j]->derivative)
                    Wfac =  delta_lambda;
                disc_err=max(disc_err, Wfac*br->b->s[j]->hist->dx[0]);
            }
        }
    } 
    return disc_err;
}


/* impose start and end times on a sample collection, updating sample_ranges */
static void sample_coll_impose_times(sample_coll_t *sc, double begin_t, 
                                     double end_t)
{
    int i;
    for(i=0;i<sc->nsamples;i++)
    {
        samples_t *s=sc->s[i];
        sample_range_t *r=&(sc->r[i]);
        if (s->hist)
        {
            double end_time=s->hist->delta_time*s->hist->sum + 
                            s->hist->start_time;
            if (s->hist->start_time < begin_t || end_time > end_t)
            {
                r->use=FALSE;
            }
        }
        else
        {
            if (!s->t)
            {
                double end_time;
                if (s->start_time < begin_t)
                {
                    r->start=(int)((begin_t - s->start_time)/s->delta_time);
                }
                end_time=s->delta_time*s->ndu + s->start_time;
                if (end_time > end_t)
                {
                    r->end=(int)((end_t - s->start_time)/s->delta_time);
                }
            }
            else
            {
                int j;
                for(j=0;j<s->ndu;j++)
                {
                    if (s->t[j] <begin_t)
                    {
                        r->start = j;
                    }

                    if (s->t[j] >= end_t)
                    {
                        r->end = j;
                        break;
                    }
                }
            }
            if (r->start > r->end)
            {
                r->use=FALSE;
            }
        }
    }
    sample_coll_calc_ntot(sc);
}

static void sim_data_impose_times(sim_data_t *sd, double begin, double end)
{
    double first_t, last_t;
    double begin_t, end_t;
    lambda_data_t *lc;
    lambda_data_t *head=sd->lb;
    int j;

    if (begin<=0 && end<0) 
    {
        return;
    }

    /* first determine the global start and end times */
    first_t = -1;
    last_t = -1;
    lc=head->next;
    while(lc!=head)
    {
        sample_coll_t *sc=lc->sc->next;
        while(sc != lc->sc)
        {
            for(j=0;j<sc->nsamples;j++)
            {
                double start_t,end_t;

                start_t = sc->s[j]->start_time;
                end_t =   sc->s[j]->start_time;
                if (sc->s[j]->hist)
                {
                    end_t += sc->s[j]->delta_time*sc->s[j]->hist->sum;
                }
                else
                {
                    if (sc->s[j]->t)
                    {
                        end_t = sc->s[j]->t[sc->s[j]->ndu-1];
                    }
                    else
                    {
                        end_t += sc->s[j]->delta_time*sc->s[j]->ndu;
                    }
                }

                if (start_t < first_t || first_t<0)
                {
                    first_t=start_t;
                }
                if (end_t > last_t)
                {
                    last_t=end_t;
                }
            }
            sc=sc->next;
        }
        lc=lc->next;
    }

    /* calculate the actual times */
    if (begin > 0 )
    {
        begin_t = begin;
    }
    else
    {
        begin_t = first_t;
    }

    if (end >0 )
    {
        end_t = end;
    }
    else
    {
        end_t = last_t;
    }
    printf("\n   Samples in time interval: %.3f - %.3f\n", first_t, last_t);

    if (begin_t > end_t)
    {
        return;
    }
    printf("Removing samples outside of: %.3f - %.3f\n", begin_t, end_t);

    /* then impose them */
    lc=head->next;
    while(lc!=head)
    {
        sample_coll_t *sc=lc->sc->next;
        while(sc != lc->sc)
        {
            sample_coll_impose_times(sc, begin_t, end_t);
            sc=sc->next;
        }
        lc=lc->next;
    }
}


/* create subsample i out of ni from an existing sample_coll */
static gmx_bool sample_coll_create_subsample(sample_coll_t  *sc, 
                                             sample_coll_t *sc_orig, 
                                             int i, int ni)
{
    int j;
    int hist_start, hist_end;

    gmx_large_int_t ntot_start;
    gmx_large_int_t ntot_end;
    gmx_large_int_t ntot_so_far;

    *sc = *sc_orig; /* just copy all fields */

    /* allocate proprietary memory */
    snew(sc->s, sc_orig->nsamples);
    snew(sc->r, sc_orig->nsamples);

    /* copy the samples */
    for(j=0;j<sc_orig->nsamples;j++)
    {
        sc->s[j] = sc_orig->s[j];
        sc->r[j] = sc_orig->r[j]; /* copy the ranges too */
    }
    
    /* now fix start and end fields */
    /* the casts avoid possible overflows */
    ntot_start=(gmx_large_int_t)(sc_orig->ntot*(double)i/(double)ni);
    ntot_end  =(gmx_large_int_t)(sc_orig->ntot*(double)(i+1)/(double)ni);
    ntot_so_far = 0;
    for(j=0;j<sc->nsamples;j++)
    {
        gmx_large_int_t ntot_add;
        gmx_large_int_t new_start, new_end;

        if (sc->r[j].use)
        {
            if (sc->s[j]->hist)
            {
                ntot_add = sc->s[j]->hist->sum;
            }
            else 
            {
                ntot_add = sc->r[j].end - sc->r[j].start;
            }
        }
        else
        {
            ntot_add = 0;
        }

        if (!sc->s[j]->hist)
        { 
            if (ntot_so_far < ntot_start)
            {
                /* adjust starting point */
                new_start = sc->r[j].start + (ntot_start - ntot_so_far);
            }
            else
            {
                new_start = sc->r[j].start;
            }
            /* adjust end point */
            new_end = sc->r[j].start + (ntot_end - ntot_so_far);
            if (new_end > sc->r[j].end)
            {
                new_end=sc->r[j].end;
            }

            /* check if we're in range at all */
            if ( (new_end < new_start) || (new_start > sc->r[j].end) )
            {
                new_start=0;
                new_end=0;
            }
            /* and write the new range */
            sc->r[j].start=(int)new_start;
            sc->r[j].end=(int)new_end;
        }
        else
        {
            if (sc->r[j].use)
            {
                double overlap;
                double ntot_start_norm, ntot_end_norm;
                /* calculate the amount of overlap of the 
                   desired range (ntot_start -- ntot_end) onto
                   the histogram range (ntot_so_far -- ntot_so_far+ntot_add)*/

                /* first calculate normalized bounds 
                   (where 0 is the start of the hist range, and 1 the end) */
                ntot_start_norm = (ntot_start-ntot_so_far)/(double)ntot_add;
                ntot_end_norm = (ntot_end-ntot_so_far)/(double)ntot_add;

                /* now fix the boundaries */
                ntot_start_norm = min(1, max(0., ntot_start_norm));
                ntot_end_norm = max(0, min(1., ntot_end_norm));

                /* and calculate the overlap */
                overlap = ntot_end_norm - ntot_start_norm;

                if (overlap > 0.95) /* we allow for 5% slack */
                {
                    sc->r[j].use = TRUE;
                }
                else if (overlap < 0.05)
                {
                    sc->r[j].use = FALSE;
                }
                else
                {
                    return FALSE;
                }
            }
        }
        ntot_so_far += ntot_add;
    }
    sample_coll_calc_ntot(sc);

    return TRUE;
}

/* calculate minimum and maximum work values in sample collection */
static void sample_coll_min_max(sample_coll_t *sc, double Wfac,
                                double *Wmin, double *Wmax)
{
    int i,j;

    *Wmin=FLT_MAX;
    *Wmax=-FLT_MAX;

    for(i=0;i<sc->nsamples;i++)
    {
        samples_t *s=sc->s[i];
        sample_range_t *r=&(sc->r[i]);
        if (r->use)
        {
            if (!s->hist)
            {
                for(j=r->start; j<r->end; j++)
                {
                    *Wmin = min(*Wmin,s->du[j]*Wfac);
                    *Wmax = max(*Wmax,s->du[j]*Wfac);
                }
            }
            else
            {
                int hd=0; /* determine the histogram direction: */
                double dx;
                if ( (s->hist->nhist>1) && (Wfac<0) )
                {
                    hd=1;
                }
                dx=s->hist->dx[hd];

                for(j=s->hist->nbin[hd]-1;j>=0;j--)
                {
                    *Wmin=min(*Wmin,Wfac*(s->hist->x0[hd])*dx);
                    *Wmax=max(*Wmax,Wfac*(s->hist->x0[hd])*dx);
                    /* look for the highest value bin with values */
                    if (s->hist->bin[hd][j]>0)
                    {
                        *Wmin=min(*Wmin,Wfac*(j+s->hist->x0[hd]+1)*dx);
                        *Wmax=max(*Wmax,Wfac*(j+s->hist->x0[hd]+1)*dx);
                        break;
                    }
                }
            }
        }
    }
}

/* Initialize a sim_data structure */
static void sim_data_init(sim_data_t *sd)
{
    /* make linked list */
    sd->lb = &(sd->lb_head);
    sd->lb->next = sd->lb;
    sd->lb->prev = sd->lb;

    lambda_components_init(&(sd->lc));
}


static double calc_bar_sum(int n,const double *W,double Wfac,double sbMmDG)
{
    int    i;
    double sum;
    
    sum = 0;
    
    for(i=0; i<n; i++)
    {
        sum += 1./(1. + exp(Wfac*W[i] + sbMmDG));
    }
    
    return sum;
}

/* calculate the BAR average given a histogram 

    if type== 0, calculate the best estimate for the average,
    if type==-1, calculate the minimum possible value given the histogram 
    if type== 1, calculate the maximum possible value given the histogram */
static double calc_bar_sum_hist(const hist_t *hist, double Wfac, double sbMmDG,
                                int type)
{
    double sum=0.;
    int i;
    int max; 
    /* normalization factor multiplied with bin width and
       number of samples (we normalize through M): */
    double normdx = 1.;
    int hd=0; /* determine the histogram direction: */
    double dx;

    if ( (hist->nhist>1) && (Wfac<0) )
    {
        hd=1;
    }
    dx=hist->dx[hd];
    max=hist->nbin[hd]-1;
    if (type==1) 
    {
        max=hist->nbin[hd]; /* we also add whatever was out of range */
    }

    for(i=0;i<max;i++)
    {
        double x=Wfac*((i+hist->x0[hd])+0.5)*dx; /* bin middle */
        double pxdx=hist->bin[0][i]*normdx; /* p(x)dx */
   
        sum += pxdx/(1. + exp(x + sbMmDG));
    }

    return sum;
}

static double calc_bar_lowlevel(sample_coll_t *ca, sample_coll_t *cb,
                                double temp, double tol, int type)
{
    double kT,beta,M;
    double DG;
    int i,j;
    double Wfac1,Wfac2,Wmin,Wmax;
    double DG0,DG1,DG2,dDG1;
    double sum1,sum2;
    double n1, n2; /* numbers of samples as doubles */
    
    kT   = BOLTZ*temp;
    beta = 1/kT;
  
    /* count the numbers of samples */ 
    n1 = ca->ntot;
    n2 = cb->ntot;

    M = log(n1/n2);

    /*if (!lambda_vec_same(ca->native_lambda, ca->foreign_lambda))*/
    if (ca->foreign_lambda->dhdl<0)
    {
        /* this is the case when the delta U were calculated directly
           (i.e. we're not scaling dhdl) */
        Wfac1 = beta;
        Wfac2 = beta;
    }
    else
    {
        /* we're using dhdl, so delta_lambda needs to be a 
           multiplication factor.  */
        /*double delta_lambda=cb->native_lambda-ca->native_lambda;*/
        double delta_lambda=lambda_vec_abs_diff(cb->native_lambda,
                                                ca->native_lambda);
        if (cb->native_lambda->lc->N > 1)
        {
            gmx_fatal(FARGS,
                      "Can't (yet) do multi-component dhdl interpolation");
        }

        Wfac1 =  beta*delta_lambda;
        Wfac2 = -beta*delta_lambda;
    }

    if (beta < 1)
    {
        /* We print the output both in kT and kJ/mol.
         * Here we determine DG in kT, so when beta < 1
         * the precision has to be increased.
         */
        tol *= beta;
    }

    /* Calculate minimum and maximum work to give an initial estimate of 
     * delta G  as their average.
     */
    {
        double Wmin1, Wmin2, Wmax1, Wmax2;
        sample_coll_min_max(ca, Wfac1, &Wmin1, &Wmax1);
        sample_coll_min_max(cb, Wfac2, &Wmin2, &Wmax2);

        Wmin=min(Wmin1, Wmin2);
        Wmax=max(Wmax1, Wmax2);
    }

    DG0 = Wmin;
    DG2 = Wmax;
    
    if (debug)
    {
        fprintf(debug,"DG %9.5f %9.5f\n",DG0,DG2);
    }
    /* We approximate by bisection: given our initial estimates
       we keep checking whether the halfway point is greater or
       smaller than what we get out of the BAR averages.

       For the comparison we can use twice the tolerance. */
    while (DG2 - DG0 > 2*tol)
    {
        DG1 = 0.5*(DG0 + DG2);

        /*printf("Wfac1=%g, Wfac2=%g, beta=%g, DG1=%g\n",Wfac1,Wfac2,beta,
          DG1);*/

        /* calculate the BAR averages */
        dDG1=0.;

        for(i=0;i<ca->nsamples;i++)
        {
            samples_t *s=ca->s[i];
            sample_range_t *r=&(ca->r[i]);
            if (r->use)
            {
                if (s->hist)
                {
                    dDG1 += calc_bar_sum_hist(s->hist, Wfac1, (M-DG1), type);
                }
                else
                {
                    dDG1 += calc_bar_sum(r->end - r->start, s->du + r->start,
                                         Wfac1, (M-DG1));
                }
            }
        }
        for(i=0;i<cb->nsamples;i++)
        {
            samples_t *s=cb->s[i];
            sample_range_t *r=&(cb->r[i]);
            if (r->use)
            {
                if (s->hist)
                {
                    dDG1 -= calc_bar_sum_hist(s->hist, Wfac2, -(M-DG1), type);
                }
                else
                {
                    dDG1 -= calc_bar_sum(r->end - r->start, s->du + r->start,
                                         Wfac2, -(M-DG1));
                }
            }
        }
       
        if (dDG1 < 0)
        {
            DG0 = DG1;
        }
        else
        {
            DG2 = DG1;
        }
        if (debug)
        {
            fprintf(debug,"DG %9.5f %9.5f\n",DG0,DG2);
        }
    }
    
    return 0.5*(DG0 + DG2);
}

static void calc_rel_entropy(sample_coll_t *ca, sample_coll_t *cb,
                             double temp, double dg, double *sa, double *sb)
{
    int i,j;
    double W_ab=0.;
    double W_ba=0.;
    double kT, beta;
    double Wfac1, Wfac2;
    double n1,n2;

    kT   = BOLTZ*temp;
    beta = 1/kT;

    /* count the numbers of samples */ 
    n1 = ca->ntot;
    n2 = cb->ntot;

    /* to ensure the work values are the same as during the delta_G */
    /*if (!lambda_vec_same(ca->native_lambda, ca->foreign_lambda))*/
    if (ca->foreign_lambda->dhdl<0)
    {
        /* this is the case when the delta U were calculated directly
           (i.e. we're not scaling dhdl) */
        Wfac1 = beta;
        Wfac2 = beta;
    }
    else
    {
        /* we're using dhdl, so delta_lambda needs to be a 
           multiplication factor.  */
        double delta_lambda=lambda_vec_abs_diff(cb->native_lambda,
                                                ca->native_lambda);
        Wfac1 =  beta*delta_lambda;
        Wfac2 = -beta*delta_lambda;
    }

    /* first calculate the average work in both directions */
    for(i=0;i<ca->nsamples;i++)
    {
        samples_t *s=ca->s[i];
        sample_range_t *r=&(ca->r[i]);
        if (r->use)
        {
            if (!s->hist)
            {
                for(j=r->start;j<r->end;j++)
                    W_ab += Wfac1*s->du[j];
            }
            else
            {
                /* normalization factor multiplied with bin width and
                   number of samples (we normalize through M): */
                double normdx = 1.;
                double dx;
                int hd=0; /* histogram direction */
                if ( (s->hist->nhist>1) && (Wfac1<0) )
                {
                    hd=1;
                }
                dx=s->hist->dx[hd];

                for(j=0;j<s->hist->nbin[0];j++)
                {
                    double x=Wfac1*((j+s->hist->x0[0])+0.5)*dx; /*bin ctr*/
                    double pxdx=s->hist->bin[0][j]*normdx; /* p(x)dx */
                    W_ab += pxdx*x;
                }
            }
        }
    }
    W_ab/=n1;

    for(i=0;i<cb->nsamples;i++)
    {
        samples_t *s=cb->s[i];
        sample_range_t *r=&(cb->r[i]);
        if (r->use)
        {
            if (!s->hist)
            {
                for(j=r->start;j<r->end;j++)
                    W_ba += Wfac1*s->du[j];
            }
            else
            {
                /* normalization factor multiplied with bin width and
                   number of samples (we normalize through M): */
                double normdx = 1.;
                double dx;
                int hd=0; /* histogram direction */
                if ( (s->hist->nhist>1) && (Wfac2<0) )
                {
                    hd=1;
                }
                dx=s->hist->dx[hd];

                for(j=0;j<s->hist->nbin[0];j++)
                {
                    double x=Wfac1*((j+s->hist->x0[0])+0.5)*dx;/*bin ctr*/
                    double pxdx=s->hist->bin[0][j]*normdx; /* p(x)dx */
                    W_ba += pxdx*x;
                }
            }
        }
    }
    W_ba/=n2;
   
    /* then calculate the relative entropies */
    *sa = (W_ab - dg);
    *sb = (W_ba + dg);
}

static void calc_dg_stddev(sample_coll_t *ca, sample_coll_t *cb,
                           double temp, double dg, double *stddev)
{
    int i,j;
    double M;
    double sigmafact=0.;
    double kT, beta;
    double Wfac1, Wfac2;
    double n1, n2;

    kT   = BOLTZ*temp;
    beta = 1/kT;

    /* count the numbers of samples */ 
    n1 = ca->ntot;
    n2 = cb->ntot;

    /* to ensure the work values are the same as during the delta_G */
    /*if (!lambda_vec_same(ca->native_lambda, ca->foreign_lambda))*/
    if (ca->foreign_lambda->dhdl<0)
    {
        /* this is the case when the delta U were calculated directly
           (i.e. we're not scaling dhdl) */
        Wfac1 = beta;
        Wfac2 = beta;
    }
    else
    {
        /* we're using dhdl, so delta_lambda needs to be a 
           multiplication factor.  */
        double delta_lambda=lambda_vec_abs_diff(cb->native_lambda,
                                                ca->native_lambda);
        Wfac1 =  beta*delta_lambda;
        Wfac2 = -beta*delta_lambda;
    }

    M = log(n1/n2);


    /* calculate average in both directions */
    for(i=0;i<ca->nsamples;i++)
    {
        samples_t *s=ca->s[i];
        sample_range_t *r=&(ca->r[i]);
        if (r->use)
        {
            if (!s->hist)
            {
                for(j=r->start;j<r->end;j++)
                {
                    sigmafact += 1./(2. + 2.*cosh((M + Wfac1*s->du[j] - dg)));
                }
            }
            else
            {
                /* normalization factor multiplied with bin width and
                   number of samples (we normalize through M): */
                double normdx = 1.;
                double dx;
                int hd=0; /* histogram direction */
                if ( (s->hist->nhist>1) && (Wfac1<0) )
                {
                    hd=1;
                }
                dx=s->hist->dx[hd];

                for(j=0;j<s->hist->nbin[0];j++)
                {
                    double x=Wfac1*((j+s->hist->x0[0])+0.5)*dx; /*bin ctr*/
                    double pxdx=s->hist->bin[0][j]*normdx; /* p(x)dx */

                    sigmafact += pxdx/(2. + 2.*cosh((M + x - dg)));
                }
            }
        }
    }
    for(i=0;i<cb->nsamples;i++)
    {
        samples_t *s=cb->s[i];
        sample_range_t *r=&(cb->r[i]);
        if (r->use)
        {
            if (!s->hist)
            {
                for(j=r->start;j<r->end;j++)
                {
                    sigmafact += 1./(2. + 2.*cosh((M - Wfac2*s->du[j] - dg)));
                }
            }
            else
            {
                /* normalization factor multiplied with bin width and
                   number of samples (we normalize through M): */
                double normdx = 1.;
                double dx;
                int hd=0; /* histogram direction */
                if ( (s->hist->nhist>1) && (Wfac2<0) )
                {
                    hd=1;
                }
                dx=s->hist->dx[hd];

                for(j=0;j<s->hist->nbin[0];j++)
                {
                    double x=Wfac2*((j+s->hist->x0[0])+0.5)*dx;/*bin ctr*/
                    double pxdx=s->hist->bin[0][j]*normdx; /* p(x)dx */

                    sigmafact += pxdx/(2. + 2.*cosh((M - x - dg)));
                }
            }
        }
    }

    sigmafact /= (n1 + n2);
 
  
    /* Eq. 10 from 
       Shirts, Bair, Hooker & Pande, Phys. Rev. Lett 91, 140601 (2003): */
    *stddev = sqrt(((1./sigmafact) - ( (n1+n2)/n1 + (n1+n2)/n2 )));
}



static void calc_bar(barres_t *br, double tol, 
                     int npee_min, int npee_max, gmx_bool *bEE, 
                     double *partsum)
{
    int npee,p;
    double dg_sig2,sa_sig2,sb_sig2,stddev_sig2; /* intermediate variance values
                                                   for calculated quantities */
    int nsample1, nsample2;
    double temp=br->a->temp;
    int i,j;
    double dg_min, dg_max;
    gmx_bool have_hist=FALSE;

    br->dg=calc_bar_lowlevel(br->a, br->b, temp, tol, 0);

    br->dg_disc_err = 0.;
    br->dg_histrange_err = 0.;

    /* check if there are histograms */
    for(i=0;i<br->a->nsamples;i++)
    {
        if (br->a->r[i].use && br->a->s[i]->hist)
        {
            have_hist=TRUE;
            break;
        }
    }
    if (!have_hist)
    {
        for(i=0;i<br->b->nsamples;i++)
        {
            if (br->b->r[i].use && br->b->s[i]->hist)
            {
                have_hist=TRUE;
                break;
            }
        }
    }

    /* calculate histogram-specific errors */
    if (have_hist)
    {
        dg_min=calc_bar_lowlevel(br->a, br->b, temp, tol, -1);
        dg_max=calc_bar_lowlevel(br->a, br->b, temp, tol, 1);

        if (fabs(dg_max - dg_min) > GMX_REAL_EPS*10)
        {
            /* the histogram range  error is the biggest of the differences 
               between the best estimate and the extremes */
            br->dg_histrange_err = fabs(dg_max - dg_min);
        }
        br->dg_disc_err = 0.;
        for(i=0;i<br->a->nsamples;i++)
        {
            if (br->a->s[i]->hist)
                br->dg_disc_err=max(br->dg_disc_err, br->a->s[i]->hist->dx[0]);
        }
        for(i=0;i<br->b->nsamples;i++)
        {
            if (br->b->s[i]->hist)
                br->dg_disc_err=max(br->dg_disc_err, br->b->s[i]->hist->dx[0]);
        }
    }
    calc_rel_entropy(br->a, br->b, temp, br->dg, &(br->sa), &(br->sb));
                     
    calc_dg_stddev(br->a, br->b, temp, br->dg, &(br->dg_stddev) );

    dg_sig2 = 0;
    sa_sig2 = 0;
    sb_sig2 = 0;
    stddev_sig2 = 0;

    *bEE=TRUE;
    {
        sample_coll_t ca, cb;

        /* initialize the samples */
        sample_coll_init(&ca, br->a->native_lambda, br->a->foreign_lambda, 
                        br->a->temp);
        sample_coll_init(&cb, br->b->native_lambda, br->b->foreign_lambda, 
                        br->b->temp);

        for(npee=npee_min; npee<=npee_max; npee++)
        {
            double dgs      = 0;
            double dgs2     = 0;
            double dsa      = 0;
            double dsb      = 0;
            double dsa2     = 0;
            double dsb2     = 0;
            double dstddev  = 0;
            double dstddev2 = 0;
 
            
            for(p=0; p<npee; p++)
            {
                double dgp;
                double stddevc;
                double sac, sbc;
                gmx_bool cac, cbc;

                cac=sample_coll_create_subsample(&ca, br->a, p, npee);
                cbc=sample_coll_create_subsample(&cb, br->b, p, npee);

                if (!cac || !cbc)
                {
                    printf("WARNING: histogram number incompatible with block number for averaging: can't do error estimate\n");
                    *bEE=FALSE;
                    if (cac)
                        sample_coll_destroy(&ca);
                    if (cbc)
                        sample_coll_destroy(&cb);
                    return;
                }

                dgp=calc_bar_lowlevel(&ca, &cb, temp, tol, 0);
                dgs  += dgp;
                dgs2 += dgp*dgp;

                partsum[npee*(npee_max+1)+p] += dgp;

                calc_rel_entropy(&ca, &cb, temp, dgp, &sac, &sbc); 
                dsa  += sac;
                dsa2 += sac*sac;
                dsb  += sbc;
                dsb2 += sbc*sbc;
                calc_dg_stddev(&ca, &cb, temp, dgp, &stddevc );

                dstddev  += stddevc;
                dstddev2 += stddevc*stddevc;

                sample_coll_destroy(&ca);
                sample_coll_destroy(&cb);
            }
            dgs  /= npee;
            dgs2 /= npee;
            dg_sig2 += (dgs2-dgs*dgs)/(npee-1);

            dsa  /= npee;
            dsa2 /= npee;
            dsb  /= npee;
            dsb2 /= npee;
            sa_sig2 += (dsa2-dsa*dsa)/(npee-1);
            sb_sig2 += (dsb2-dsb*dsb)/(npee-1);

            dstddev  /= npee;
            dstddev2 /= npee;
            stddev_sig2 += (dstddev2-dstddev*dstddev)/(npee-1);
        }
        br->dg_err = sqrt(dg_sig2/(npee_max - npee_min + 1));
        br->sa_err = sqrt(sa_sig2/(npee_max - npee_min + 1));
        br->sb_err = sqrt(sb_sig2/(npee_max - npee_min + 1));
        br->dg_stddev_err = sqrt(stddev_sig2/(npee_max - npee_min + 1));
    }
}


static double bar_err(int nbmin, int nbmax, const double *partsum)
{
    int nb,b;
    double svar,s,s2,dg;

    svar = 0;
    for(nb=nbmin; nb<=nbmax; nb++)
    {
        s  = 0;
        s2 = 0;
        for(b=0; b<nb; b++)
        {
            dg  = partsum[nb*(nbmax+1)+b];
            s  += dg;
            s2 += dg*dg;
        }
        s  /= nb;
        s2 /= nb;
        svar += (s2 - s*s)/(nb - 1);
    }

    return sqrt(svar/(nbmax + 1 - nbmin));
}


/* Seek the end of an identifier (consecutive non-spaces), followed by
   an optional number of spaces or '='-signs. Returns a pointer to the
   first non-space value found after that. Returns NULL if the string
   ends before that.
   */
static const char *find_value(const char *str)
{
    gmx_bool name_end_found=FALSE;

    /* if the string is a NULL pointer, return a NULL pointer. */
    if (str==NULL)
    {
        return NULL;
    }
    while(*str != '\0')
    {
        /* first find the end of the name */
        if (! name_end_found)
        {
            if ( isspace(*str) || (*str == '=') )
            {
                name_end_found=TRUE;
            }
        }
        else
        {
            if (! ( isspace(*str) || (*str == '=') ))
            {
                return str;
            }
        }
        str++;
    }
    return NULL;
}



/* read a vector-notation description of a lambda vector */
static gmx_bool read_lambda_compvec(const char *str,
                                    lambda_vec_t *lv,
                                    const lambda_components_t *lc_in,
                                    lambda_components_t *lc_out,
                                    const char **end,
                                    const char *fn)
{
    gmx_bool initialize_lc = FALSE; /* whether to initialize the lambda
                                       components, or to check them */
    gmx_bool start_reached=FALSE; /* whether the start of component names
                                     has been reached */
    gmx_bool vector=FALSE; /* whether there are multiple components */
    int n = 0; /* current component number */
    const char *val_start=NULL; /* start of the component name, or NULL
                                   if not in a value */
    char *strtod_end;
    gmx_bool OK=TRUE;

    if (end)
        *end=str;


    if (lc_out && lc_out->N == 0)
    {
        initialize_lc = TRUE;
    }

    if (lc_in == NULL)
        lc_in = lc_out;

    while(1)
    {
        if (!start_reached)
        {
            if (isalnum(*str))
            {
                vector=FALSE;
                start_reached=TRUE;
                val_start=str;
            }
            else if (*str=='(')
            {
                vector=TRUE;
                start_reached=TRUE;
            }
            else if (! isspace(*str))
            {
                gmx_fatal(FARGS, "Error in lambda components in %s", fn);
            }
        }
        else
        {
            if (val_start)
            {
                if (isspace(*str) || *str==')' || *str==',' || *str=='\0')
                {
                    /* end of value */
                    if (lv == NULL)
                    {
                        if (initialize_lc)
                        {
                            lambda_components_add(lc_out, val_start, 
                                                  (str-val_start));
                        }
                        else
                        {
                            if (!lambda_components_check(lc_out, n, val_start, 
                                                         (str-val_start)))
                            {
                                return FALSE;
                            }
                        }
                    }
                    else
                    {
                        /* add a vector component to lv */
                        lv->val[n] = strtod(val_start, &strtod_end);
                        if (val_start == strtod_end)
                        {
                            gmx_fatal(FARGS,
                                      "Error reading lambda vector in %s", fn);
                        }
                    }
                    /* reset for the next identifier */
                    val_start=NULL;
                    n++;
                    if (!vector)
                    {
                        return OK;
                    }
                }
            }
            else if (isalnum(*str))
            {
                val_start=str;
            }
            if (*str == ')')
            {
                str++;
                if (end)
                    *end=str;
                if (!vector)
                {
                    gmx_fatal(FARGS, "Error in lambda components in %s", fn);
                }
                else
                {
                    if (n == lc_in->N)
                    {
                        return OK;
                    }
                    else if (lv == NULL)
                    {
                        return FALSE;
                    }
                    else
                    {
                        gmx_fatal(FARGS, "Incomplete lambda vector data in %s", 
                                  fn);
                        return FALSE;
                    }

                }
            }
        }
        if (*str == '\0')
        {
            break;
        }
        str++;
        if (end)
        {
            *end=str;
        }
    }
    if (vector)
    {
        gmx_fatal(FARGS, "Incomplete lambda components data in %s", fn);
        return FALSE;
    }
    return OK;
}

/* read and check the component names from a string */
static gmx_bool read_lambda_components(const char *str,
                                        lambda_components_t *lc,
                                        const char **end,
                                        const char *fn)
{
    return read_lambda_compvec(str, NULL, NULL, lc, end, fn);
}

/* read an initialized lambda vector from a string */
static gmx_bool read_lambda_vector(const char *str,
                                   lambda_vec_t *lv,
                                   const char **end,
                                   const char *fn)
{
    return read_lambda_compvec(str, lv, lv->lc, NULL, end, fn);
}



/* deduce lambda value from legend. 
    fn = the file name
    legend = the legend string
    ba = the xvg data
    lam = the initialized lambda vector
returns whether to use the data in this set.
    */
static gmx_bool legend2lambda(const char *fn,
                              const char *legend,
                              xvg_t *ba,
                              lambda_vec_t *lam)
{
    double lambda=0;
    const char   *ptr=NULL, *ptr2=NULL;
    gmx_bool ok=FALSE;
    gmx_bool bdhdl=FALSE;
    const char *tostr=" to ";

    if (legend == NULL)
    {
        gmx_fatal(FARGS,"There is no legend in file '%s', can not deduce lambda",fn);
    }

    /* look for the last 'to': */
    ptr2=legend;
    do
    {
        ptr2 = strstr(ptr2, tostr);
        if (ptr2!=NULL)
        {
            ptr=ptr2;
            ptr2++;
        }
    }
    while(ptr2!=NULL && *ptr2!= '\0' );

    if (ptr)
    {
        ptr += strlen(tostr)-1; /* and advance past that 'to' */
    }
    else
    {
        /* look for the = sign */
        ptr = strrchr(legend,'=');
        if (!ptr)
        {
            /* otherwise look for the last space */
            ptr = strrchr(legend,' ');
        }
    }

    if (strstr(legend,"dH"))
    {
        ok=TRUE;
        bdhdl=TRUE;
    }
    else if (strchr(legend,'D') != NULL && strchr(legend,'H') != NULL)
    {
        ok=TRUE;
        bdhdl=FALSE;
    }
    else /*if (strstr(legend, "pV"))*/
    {
        return FALSE;
    }
    if (!ptr)
    {
        ok=FALSE;
    }

    if (!ok)
    {
        gmx_fatal(FARGS,"There is no proper lambda legend in file '%s', can not deduce lambda",fn);
    }
    if (!bdhdl)
    {
        ptr=find_value(ptr);
        if (!ptr || !read_lambda_vector(ptr, lam, NULL, fn))
        {
            gmx_fatal(FARGS, "lambda vector '%s' %s faulty", legend, fn);
        }
    }
    else
    {
        int dhdl_index;
        const char *end;
        char buf[STRLEN];

        ptr = strrchr(legend, '=');
        end=ptr;
        if (ptr)
        {
            /* there must be a component name */
            ptr--;
            if (ptr < legend)
            {
                gmx_fatal(FARGS, "dhdl legend '%s' %s faulty", legend, fn);
            }
            /* now backtrack to the start of the identifier */
            while(isspace(*ptr))
            {
                end=ptr;
                ptr--;
                if (ptr < legend)
                {
                    gmx_fatal(FARGS, "dhdl legend '%s' %s faulty", legend, fn);
                }
            }
            while(!isspace(*ptr))
            {
                ptr--;
                if (ptr < legend)
                {
                    gmx_fatal(FARGS, "dhdl legend '%s' %s faulty", legend, fn);
                }
            }
            ptr++;
            strncpy(buf, ptr, (end-ptr));
            buf[(end-ptr)]='\0';
            dhdl_index=lambda_components_find(lam->lc, ptr, (end-ptr));
            if (dhdl_index < 0)
            {
                char buf[STRLEN];
                strncpy(buf, ptr, (end-ptr));
                buf[(end-ptr)]='\0';
                gmx_fatal(FARGS,
                          "Did not find lambda component for '%s' in %s",
                          buf, fn);
            }
        }
        else
        {
            if (lam->lc->N > 1)
            {
                gmx_fatal(FARGS,
                   "dhdl without component name with >1 lambda component in %s",
                   fn);
            }
            dhdl_index=0;
        }
        lam->dhdl = dhdl_index;
    }
    return TRUE;
}

static gmx_bool subtitle2lambda(const char *subtitle, xvg_t *ba, const char *fn,
                                lambda_components_t *lc)
{
    gmx_bool bFound;
    const char *ptr;
    char *end;
    double native_lambda;

    bFound = FALSE;

    /* first check for a state string */
    ptr = strstr(subtitle, "state");
    if (ptr)
    {
        int index=-1;
        const char *val_end;

        /* the new 4.6 style lambda vectors */
        ptr = find_value(ptr);
        if (ptr)
        {
            index = strtol(ptr, &end, 10);
            if (ptr == end)
            {
                gmx_fatal(FARGS,"Incomplete state data in %s", fn);
                return FALSE;
            }
            ptr=end;
        }
        else
        {
            gmx_fatal(FARGS,"Incomplete state data in %s", fn);
            return FALSE;
        }
        /* now find the lambda vector component names */
        while(*ptr!='(' && ! isalnum(*ptr))
        {
            ptr++;
            if (*ptr == '\0')
            {
                gmx_fatal(FARGS,
                          "Incomplete lambda vector component data in %s", fn);
                return FALSE;
            }
        }
        val_end=ptr;
        if (!read_lambda_components(ptr, lc, &val_end, fn))
        {
            gmx_fatal(FARGS,
                      "lambda vector components in %s don't match those previously read", 
                      fn);
        }
        ptr=find_value(val_end);
        if (!ptr)
        {
            gmx_fatal(FARGS,"Incomplete state data in %s", fn);
            return FALSE;
        }
        lambda_vec_init(&(ba->native_lambda), lc);
        if (!read_lambda_vector(ptr, &(ba->native_lambda), NULL, fn))
        {
            gmx_fatal(FARGS, "lambda vector in %s faulty", fn);
        }
        ba->native_lambda.index=index;
        bFound=TRUE;
    }
    else
    {
        /* compatibility mode: check for lambda in other ways. */
        /* plain text lambda string */
        ptr = strstr(subtitle,"lambda");
        if (ptr == NULL)
        {
            /* xmgrace formatted lambda string */
            ptr = strstr(subtitle,"\\xl\\f{}");
        }
        if (ptr == NULL)
        {
            /* xmgr formatted lambda string */
            ptr = strstr(subtitle,"\\8l\\4");
        }
        if (ptr != NULL)
        {
            ptr = strstr(ptr,"=");
        }
        if (ptr != NULL)
        {
            bFound = (sscanf(ptr+1,"%lf",&(native_lambda)) == 1);
            /* add the lambda component name as an empty string */
            if (lc->N > 0)
            {
                if (!lambda_components_check(lc, 0, "", 0))
                {
                    gmx_fatal(FARGS,
                              "lambda vector components in %s don't match those previously read", 
                              fn);
                }
            }
            else
            {
                lambda_components_add(lc, "", 0);
            }
            lambda_vec_init(&(ba->native_lambda), lc);
            ba->native_lambda.val[0]=native_lambda;
        }
    }

    return bFound;
}

static void filename2lambda(const char *fn, xvg_t *ba)
{
    double lambda;
    const char   *ptr,*digitptr;
    char *endptr;
    int     dirsep;
    ptr = fn;
    /* go to the end of the path string and search backward to find the last 
       directory in the path which has to contain the value of lambda 
     */
    while (ptr[1] != '\0')
    {
        ptr++;
    }
    /* searching backward to find the second directory separator */
    dirsep = 0;
    digitptr = NULL;
    while (ptr >= fn)
    {
        if (ptr[0] != DIR_SEPARATOR && ptr[1] == DIR_SEPARATOR)
        {            
            if (dirsep == 1) break;
            dirsep++;
        }
        /* save the last position of a digit between the last two 
           separators = in the last dirname */
        if (dirsep > 0 && isdigit(*ptr))
        {
            digitptr = ptr;
        }
        ptr--;
    }
    if (!digitptr)
    {
        gmx_fatal(FARGS,"While trying to read the lambda value from the file path:"
                    " last directory in the path '%s' does not contain a number",fn);
    }
    if (digitptr[-1] == '-')
    {
        digitptr--;
    }
    lambda = strtod(digitptr,&endptr);
    if (endptr == digitptr)
    {
        gmx_fatal(FARGS,"Malformed number in file path '%s'",fn);
    }
}

static void read_bar_xvg_lowlevel(const char *fn, real *temp, xvg_t *ba,
                                  lambda_components_t *lc)
{
    int  i;
    char *subtitle,**legend,*ptr;
    int np;
    gmx_bool native_lambda_read=FALSE;
    char buf[STRLEN];
    lambda_vec_t lv;

    xvg_init(ba);

    ba->filename = fn;

    np = read_xvg_legend(fn,&ba->y,&ba->nset,&subtitle,&legend);
    if (!ba->y)
    {
        gmx_fatal(FARGS,"File %s contains no usable data.",fn);
    }
    /* Reorder the data */
    ba->t  = ba->y[0];
    for(i=1; i<ba->nset; i++)
    {
        ba->y[i-1] = ba->y[i];
    }
    ba->nset--;

    snew(ba->np,ba->nset);
    for(i=0;i<ba->nset;i++)
        ba->np[i]=np;

    ba->temp = -1;
    if (subtitle != NULL)
    {
        /* try to extract temperature */
        ptr = strstr(subtitle,"T =");
        if (ptr != NULL)
        {
            ptr += 3;
            if (sscanf(ptr,"%lf",&ba->temp) == 1)
            {
                if (ba->temp <= 0)
                {
                    gmx_fatal(FARGS,"Found temperature of %g in file '%s'",
                              ba->temp,fn);
                }
            }
        }
    }
    if (ba->temp < 0)
    {
        if (*temp <= 0)
        {
            gmx_fatal(FARGS,"Did not find a temperature in the subtitle in file '%s', use the -temp option of [TT]g_bar[tt]",fn);
        }
        ba->temp = *temp;
    }

    /* Try to deduce lambda from the subtitle */
    if (subtitle)
    {
        if (subtitle2lambda(subtitle,ba, fn, lc))
        {
            native_lambda_read=TRUE;
        }
    }
    snew(ba->lambda,ba->nset);
    if (legend == NULL)
    {
        /* Check if we have a single set, no legend, nset=1 means t and dH/dl */
        if (ba->nset == 1)
        {
            if (!native_lambda_read)
            {
                /* Deduce lambda from the file name */
                filename2lambda(fn, ba);
                native_lambda_read=TRUE;
            }
            ba->lambda[0] = ba->native_lambda;
        }
        else
        {
            gmx_fatal(FARGS,"File %s contains multiple sets but no legends, can not determine the lambda values",fn);
        }
    }
    else
    {
        for(i=0; i<ba->nset; )
        {
            gmx_bool use=FALSE;
            /* Read lambda from the legend */
            lambda_vec_init( &(ba->lambda[i]), lc );
            lambda_vec_copy( &(ba->lambda[i]), &(ba->native_lambda));
            use=legend2lambda(fn,legend[i], ba, &(ba->lambda[i]));
            if (use)
            {
                lambda_vec_print(&(ba->lambda[i]), buf, FALSE);
                i++;
            }
            else
            {
                int j;
                printf("%s: Ignoring set '%s'.\n", fn, legend[i]);
                for(j=i+1; j<ba->nset; j++)
                {
                    ba->y[j-1] = ba->y[j];
                    legend[j-1] = legend[j];
                }
                ba->nset--;
            }
        }
    }

    if (!native_lambda_read)
    {
        gmx_fatal(FARGS,"File %s contains multiple sets but no indication of the native lambda",fn);
    }
    
    if (legend != NULL)
    {
        for(i=0; i<ba->nset-1; i++)
        {
            sfree(legend[i]);
        }
        sfree(legend);
    }
}

static void read_bar_xvg(char *fn, real *temp, sim_data_t *sd)
{
    xvg_t *barsim;
    samples_t *s;
    int i;
    double *lambda;

    snew(barsim,1);

    read_bar_xvg_lowlevel(fn, temp, barsim, &(sd->lc));

    if (barsim->nset <1 )
    {
        gmx_fatal(FARGS,"File '%s' contains fewer than two columns", fn);
    }

    if ( !gmx_within_tol(*temp,barsim->temp,GMX_FLOAT_EPS) && (*temp > 0) )
    {
        gmx_fatal(FARGS,"Temperature in file %s different from earlier files or setting\n", fn);
    }
    *temp=barsim->temp;

    /* now create a series of samples_t */
    snew(s, barsim->nset);
    for(i=0;i<barsim->nset;i++)
    {
        samples_init(s+i, &(barsim->native_lambda), &(barsim->lambda[i]),
                     barsim->temp, lambda_vec_same(&(barsim->native_lambda),
                                                   &(barsim->lambda[i])),
                     fn);
        s[i].du=barsim->y[i];
        s[i].ndu=barsim->np[i];
        s[i].t=barsim->t;

        lambda_data_list_insert_sample(sd->lb, s+i);
    }
    {
        char buf[STRLEN];

        lambda_vec_print(s[0].native_lambda, buf, FALSE);
        printf("%s: %.1f - %.1f; lambda = %s\n    dH/dl & foreign lambdas:\n", 
               fn, s[0].t[0], s[0].t[s[0].ndu-1], buf);
        for(i=0;i<barsim->nset;i++)
        {
            lambda_vec_print(s[i].foreign_lambda, buf, TRUE);
            printf("        %s (%d pts)\n", buf, s[i].ndu);
        }
    }
    printf("\n\n");
}

static void read_edr_rawdh_block(samples_t **smp, int *ndu, t_enxblock *blk, 
                                 double start_time, double delta_time,
                                 lambda_vec_t *native_lambda, double temp,
                                 double *last_t, const char *filename)
{
    int i,j;
    gmx_bool allocated;
    double old_foreign_lambda;
    lambda_vec_t *foreign_lambda;
    int type;
    samples_t *s; /* convenience pointer */
    int startj;

    /* check the block types etc. */
    if ( (blk->nsub < 3) ||
         (blk->sub[0].type != xdr_datatype_int) ||
         (blk->sub[1].type != xdr_datatype_double) ||
         (
          (blk->sub[2].type != xdr_datatype_float) &&
          (blk->sub[2].type != xdr_datatype_double) 
         ) ||
         (blk->sub[0].nr < 1) ||
         (blk->sub[1].nr < 1) )
    {
        gmx_fatal(FARGS, 
                  "Unexpected/corrupted block data in file %s around time %g.", 
                  filename, start_time);
    }

    snew(foreign_lambda, 1);
    lambda_vec_init(foreign_lambda, native_lambda->lc);
    lambda_vec_copy(foreign_lambda, native_lambda);
    type = blk->sub[0].ival[0];
    if (type == dhbtDH)
    {
        for(i=0;i<native_lambda->lc->N;i++)
        {
            foreign_lambda->val[i] = blk->sub[1].dval[i];
        }
    }
    else
    {
        if (blk->sub[0].nr > 1)
        {
            foreign_lambda->dhdl = blk->sub[0].ival[1];
        }
        else
            foreign_lambda->dhdl = 0;
    }

    if (! *smp)
    {
        /* initialize the samples structure if it's empty. */
        snew(*smp, 1);
        samples_init(*smp, native_lambda, foreign_lambda, temp,
                     type==dhbtDHDL, filename);
        (*smp)->start_time=start_time;
        (*smp)->delta_time=delta_time;
    }

    /* set convenience pointer */
    s=*smp;

    /* now double check */
    if ( ! lambda_vec_same(s->foreign_lambda, foreign_lambda) )
    {
        char buf[STRLEN], buf2[STRLEN];
        lambda_vec_print(foreign_lambda, buf, FALSE);
        lambda_vec_print(s->foreign_lambda, buf2, FALSE);
        fprintf(stderr, "Got foreign lambda=%s, expected: %s\n", buf, buf2);
        gmx_fatal(FARGS, "Corrupted data in file %s around t=%g.", 
                  filename, start_time);
    }

    /* make room for the data */
    if (s->ndu_alloc < (size_t)(s->ndu + blk->sub[2].nr) )
    {
        s->ndu_alloc += (s->ndu_alloc < (size_t)blk->sub[2].nr) ?  
                            blk->sub[2].nr*2 : s->ndu_alloc;
        srenew(s->du_alloc, s->ndu_alloc);
        s->du=s->du_alloc;
    }
    startj = s->ndu;
    s->ndu += blk->sub[2].nr;
    s->ntot += blk->sub[2].nr;
    *ndu = blk->sub[2].nr;

    /* and copy the data*/
    for(j=0;j<blk->sub[2].nr;j++)
    {
        if (blk->sub[2].type == xdr_datatype_float)
        {
            s->du[startj+j] = blk->sub[2].fval[j];
        }
        else
        {
            s->du[startj+j] = blk->sub[2].dval[j];
        }
    }
    if (start_time + blk->sub[2].nr*delta_time > *last_t)
    {
        *last_t = start_time + blk->sub[2].nr*delta_time;
    }
}

static samples_t *read_edr_hist_block(int *nsamples, t_enxblock *blk,
                                      double start_time, double delta_time,
                                      lambda_vec_t *native_lambda, double temp,
                                      double *last_t, const char *filename)
{
    int i,j;
    samples_t *s;
    int nhist;
    double old_foreign_lambda;
    lambda_vec_t *foreign_lambda;
    int type;
    int nbins[2];

    /* check the block types etc. */
    if ( (blk->nsub < 2) ||
         (blk->sub[0].type != xdr_datatype_double) ||
         (blk->sub[1].type != xdr_datatype_large_int) ||
         (blk->sub[0].nr < 2)  ||
         (blk->sub[1].nr < 2) )
    {
        gmx_fatal(FARGS, 
                  "Unexpected/corrupted block data in file %s around time %g", 
                  filename, start_time);
    }

    nhist=blk->nsub-2;
    if (nhist == 0)
    {
        return NULL;
    }
    if (nhist > 2)
    {
        gmx_fatal(FARGS, 
                  "Unexpected/corrupted block data in file %s around time %g", 
                  filename, start_time);
    }

    snew(s, 1);
    *nsamples=1;

    snew(foreign_lambda, 1);
    lambda_vec_init(foreign_lambda, native_lambda->lc);
    lambda_vec_copy(foreign_lambda, native_lambda);
    type = (int)(blk->sub[1].lval[1]);
    if (type == dhbtDH)
    {
        double old_foreign_lambda;

        old_foreign_lambda=blk->sub[0].dval[0];
        if (old_foreign_lambda >= 0)
        {
            foreign_lambda->val[0]=old_foreign_lambda;
            if (foreign_lambda->lc->N > 1)
            {
                gmx_fatal(FARGS,
                          "Single-component lambda in multi-component file %s", 
                          filename);
            }
        }
        else
        {
            for(i=0;i<native_lambda->lc->N;i++)
            {
                foreign_lambda->val[i] = blk->sub[0].dval[i+2];
            }
        }
    }
    else
    {
        if (foreign_lambda->lc->N > 1)
        {
            if (blk->sub[1].nr < 3 + nhist)
            {
                gmx_fatal(FARGS,
                        "Missing derivative coord in multi-component file %s", 
                        filename);
            }
            foreign_lambda->dhdl = blk->sub[1].lval[2 + nhist];
        }
        else
        {
            foreign_lambda->dhdl = 0;
        }
    }

    samples_init(s, native_lambda, foreign_lambda, temp, type==dhbtDHDL,
                 filename);
    snew(s->hist, 1);

    for(i=0;i<nhist;i++)
    {
        nbins[i] = blk->sub[i+2].nr;
    }

    hist_init(s->hist, nhist, nbins);

    for(i=0;i<nhist;i++)
    {
        s->hist->x0[i] = blk->sub[1].lval[2+i];
        s->hist->dx[i] = blk->sub[0].dval[1];
        if (i==1)
        {
            s->hist->dx[i] = - s->hist->dx[i];
        }
    }

    s->hist->start_time = start_time;
    s->hist->delta_time = delta_time;
    s->start_time = start_time;
    s->delta_time = delta_time;

    for(i=0;i<nhist;i++)
    {
        int nbin;
        gmx_large_int_t sum=0;

        for(j=0;j<s->hist->nbin[i];j++)
        { 
            int binv=(int)(blk->sub[i+2].ival[j]);

            s->hist->bin[i][j] = binv;
            sum += binv;

        }
        if (i==0)
        {
            s->ntot = sum;
            s->hist->sum = sum;
        }
        else
        {
            if (s->ntot != sum)
            {
                gmx_fatal(FARGS, "Histogram counts don't match in %s", 
                          filename);
            }
        }
    }

    if (start_time + s->hist->sum*delta_time > *last_t)
    {
        *last_t = start_time + s->hist->sum*delta_time;
    }
    return s;
}


static void read_barsim_edr(char *fn, real *temp, sim_data_t *sd)
{
    int i,j;
    ener_file_t fp;
    t_enxframe *fr; 
    int nre;
    gmx_enxnm_t *enm=NULL;
    double first_t=-1;
    double last_t=-1;
    samples_t **samples_rawdh=NULL; /* contains samples for raw delta_h  */
    int *nhists=NULL;       /* array to keep count & print at end */
    int *npts=NULL;         /* array to keep count & print at end */
    lambda_vec_t **lambdas=NULL;   /* array to keep count & print at end */
    lambda_vec_t *native_lambda;
    double end_time;        /* the end time of the last batch of samples */
    int nsamples=0;
    lambda_vec_t start_lambda;

    fp = open_enx(fn,"r");
    do_enxnms(fp,&nre,&enm);
    snew(fr, 1);

    snew(native_lambda, 1);
    start_lambda.lc = NULL;

    while(do_enx(fp, fr))
    {
        /* count the data blocks */
        int nblocks_raw=0;
        int nblocks_hist=0;
        int nlam=0;
        int k;
        /* DHCOLL block information: */
        double start_time=0, delta_time=0, old_start_lambda=0, delta_lambda=0;
        double rtemp=0;

        /* count the blocks and handle collection information: */
        for(i=0;i<fr->nblock;i++)
        {
            if (fr->block[i].id == enxDHHIST )
                nblocks_hist++;
            if ( fr->block[i].id == enxDH )
                nblocks_raw++;
            if (fr->block[i].id == enxDHCOLL )
            {
                nlam++;
                if ( (fr->block[i].nsub < 1) || 
                     (fr->block[i].sub[0].type != xdr_datatype_double) ||
                     (fr->block[i].sub[0].nr < 5))
                {
                    gmx_fatal(FARGS, "Unexpected block data in file %s", fn);
                }

                /* read the data from the DHCOLL block */
                rtemp =        fr->block[i].sub[0].dval[0];
                start_time =   fr->block[i].sub[0].dval[1];
                delta_time =   fr->block[i].sub[0].dval[2];
                old_start_lambda = fr->block[i].sub[0].dval[3];
                delta_lambda = fr->block[i].sub[0].dval[4];

                if (delta_lambda>0)
                {
                    gmx_fatal(FARGS, "Lambda values not constant in %s: can't apply BAR method", fn);
                }
                if ( ( *temp != rtemp) && (*temp > 0) )
                {
                    gmx_fatal(FARGS,"Temperature in file %s different from earlier files or setting\n", fn);
                }
                *temp=rtemp;

                if (old_start_lambda >= 0)
                {
                    if (sd->lc.N > 0)
                    {
                        if (!lambda_components_check(&(sd->lc), 0, "", 0))
                        {
                            gmx_fatal(FARGS,
                                      "lambda vector components in %s don't match those previously read",
                                      fn);
                        }
                    }
                    else
                    {
                        lambda_components_add(&(sd->lc), "", 0);
                    }
                    if (!start_lambda.lc)
                    {
                        lambda_vec_init(&start_lambda, &(sd->lc));
                    }
                    start_lambda.val[0]=old_start_lambda;
                }
                else
                {
                    /* read lambda vector */
                    int n_lambda_vec;
                    gmx_bool check=(sd->lc.N > 0);
                    if (fr->block[i].nsub < 2)
                    {
                        gmx_fatal(FARGS, 
                                  "No lambda vector, but start_lambda=%g\n",
                                  old_start_lambda);
                    }
                    n_lambda_vec=fr->block[i].sub[1].ival[1];
                    for(j=0;j<n_lambda_vec;j++)
                    {
                        const char *name=
                             efpt_singular_names[fr->block[i].sub[1].ival[1+j]];
                        if (check)
                        {
                            /* check the components */
                            lambda_components_check(&(sd->lc), j, name,
                                                    strlen(name));
                        }
                        else
                        {
                            lambda_components_add(&(sd->lc), name, 
                                                  strlen(name));
                        }
                    }
                    lambda_vec_init(&start_lambda, &(sd->lc));
                    start_lambda.index=fr->block[i].sub[1].ival[0];
                    for(j=0;j<n_lambda_vec;j++)
                    {
                        start_lambda.val[j]=fr->block[i].sub[0].dval[5+j];
                    }
                }
                if (first_t < 0)
                    first_t=start_time;
            }
        }

        if (nlam != 1)
        {
            gmx_fatal(FARGS, "Did not find delta H information in file %s", fn);
        }
        if (nblocks_raw > 0 && nblocks_hist > 0 )
        {
            gmx_fatal(FARGS, "Can't handle both raw delta U data and histograms in the same file %s", fn);
        }

        if (nsamples > 0)
        {
            /* check the native lambda */
            if (!lambda_vec_same(&start_lambda, native_lambda) )
            {
                gmx_fatal(FARGS, "Native lambda not constant in file %s: started at %g, and becomes %g at time %g", 
                          fn, native_lambda, start_lambda, start_time);
            }
            /* check the number of samples against the previous number */
            if ( ((nblocks_raw+nblocks_hist)!=nsamples) || (nlam!=1 ) )
            {
                gmx_fatal(FARGS, "Unexpected block count in %s: was %d, now %d\n",
                          fn, nsamples+1, nblocks_raw+nblocks_hist+nlam);
            }
            /* check whether last iterations's end time matches with 
               the currrent start time */
            if ( (fabs(last_t - start_time) > 2*delta_time)  && last_t>=0)
            {
                /* it didn't. We need to store our samples and reallocate */
                for(i=0;i<nsamples;i++)
                {
                    if (samples_rawdh[i])
                    {
                        /* insert it into the existing list */
                        lambda_data_list_insert_sample(sd->lb,
                                                       samples_rawdh[i]);
                        /* and make sure we'll allocate a new one this time
                           around */
                        samples_rawdh[i]=NULL;
                    }
                }
            }
        }
        else
        {
            /* this is the first round; allocate the associated data 
               structures */
            /*native_lambda=start_lambda;*/
            lambda_vec_init(native_lambda, &(sd->lc));
            lambda_vec_copy(native_lambda, &start_lambda);
            nsamples=nblocks_raw+nblocks_hist;
            snew(nhists, nsamples);
            snew(npts, nsamples);
            snew(lambdas, nsamples);
            snew(samples_rawdh, nsamples);
            for(i=0;i<nsamples;i++)
            {
                nhists[i]=0;
                npts[i]=0;
                lambdas[i]=NULL;
                samples_rawdh[i]=NULL; /* init to NULL so we know which
                                          ones contain values */
            }
        }

        /* and read them */
        k=0; /* counter for the lambdas, etc. arrays */
        for(i=0;i<fr->nblock;i++)
        {
            if (fr->block[i].id == enxDH) 
            {
                int type=(fr->block[i].sub[0].ival[0]);
                if (type == dhbtDH || type == dhbtDHDL)
                {
                    int ndu;
                    read_edr_rawdh_block(&(samples_rawdh[k]),
                                         &ndu,
                                         &(fr->block[i]),
                                         start_time, delta_time,
                                         native_lambda, rtemp,
                                         &last_t, fn);
                    npts[k] += ndu;
                    if (samples_rawdh[k])
                    {
                        lambdas[k]=samples_rawdh[k]->foreign_lambda;
                    }
                    k++;
                }
            }
            else if (fr->block[i].id == enxDHHIST)
            {
                int type=(int)(fr->block[i].sub[1].lval[1]);
                if (type == dhbtDH || type == dhbtDHDL)
                {
                    int j;
                    int nb=0;
                    samples_t *s; /* this is where the data will go */
                    s=read_edr_hist_block(&nb, &(fr->block[i]),
                                          start_time, delta_time,
                                          native_lambda, rtemp,
                                          &last_t, fn);
                    nhists[k] += nb;
                    if (nb>0)
                    {
                        lambdas[k]=s->foreign_lambda;
                    }
                    k++;
                    /* and insert the new sample immediately */
                    for(j=0;j<nb;j++)
                    {
                        lambda_data_list_insert_sample(sd->lb, s+j);
                    }
                }
            }
        }
    }
    /* Now store all our extant sample collections */
    for(i=0;i<nsamples;i++)
    {
        if (samples_rawdh[i])
        {
            /* insert it into the existing list */
            lambda_data_list_insert_sample(sd->lb, samples_rawdh[i]);
        }
    }


    {
        char buf[STRLEN];
        printf("\n");
        lambda_vec_print(native_lambda, buf, FALSE);
        printf("%s: %.1f - %.1f; lambda = %s\n    foreign lambdas:\n",
               fn, first_t, last_t, buf);
        for(i=0;i<nsamples;i++)
        {
            if (lambdas[i])
            {
                lambda_vec_print(lambdas[i], buf, TRUE);
                if (nhists[i] > 0)
                {
                    printf("        %s (%d hists)\n", buf, nhists[i]);
                }
                else
                {
                    printf("        %s (%d pts)\n", buf, npts[i]);
                }
            }
        }
    }
    printf("\n\n");
    sfree(npts);
    sfree(nhists);
    sfree(lambdas);
}


int gmx_bar(int argc,char *argv[])
{
    static const char *desc[] = {
        "[TT]g_bar[tt] calculates free energy difference estimates through ",
        "Bennett's acceptance ratio method (BAR). It also automatically",
        "adds series of individual free energies obtained with BAR into",
        "a combined free energy estimate.[PAR]",

        "Every individual BAR free energy difference relies on two ",
        "simulations at different states: say state A and state B, as",
        "controlled by a parameter, [GRK]lambda[grk] (see the [TT].mdp[tt] parameter",
        "[TT]init_lambda[tt]). The BAR method calculates a ratio of weighted",
        "average of the Hamiltonian difference of state B given state A and",
        "vice versa.",
        "The energy differences to the other state must be calculated",
        "explicitly during the simulation. This can be done with",
        "the [TT].mdp[tt] option [TT]foreign_lambda[tt].[PAR]",

        "Input option [TT]-f[tt] expects multiple [TT]dhdl.xvg[tt] files. ",
        "Two types of input files are supported:[BR]",
        "[TT]*[tt]  Files with more than one [IT]y[it]-value. ",
        "The files should have columns ",
        "with dH/d[GRK]lambda[grk] and [GRK]Delta[grk][GRK]lambda[grk]. ",
        "The [GRK]lambda[grk] values are inferred ",
        "from the legends: [GRK]lambda[grk] of the simulation from the legend of ",
        "dH/d[GRK]lambda[grk] and the foreign [GRK]lambda[grk] values from the ",
        "legends of Delta H",
        "[BR]",
        "[TT]*[tt]  Files with only one [IT]y[it]-value. Using the",
        "[TT]-extp[tt] option for these files, it is assumed",
        "that the [IT]y[it]-value is dH/d[GRK]lambda[grk] and that the ",
        "Hamiltonian depends linearly on [GRK]lambda[grk]. ",
        "The [GRK]lambda[grk] value of the simulation is inferred from the ",
        "subtitle (if present), otherwise from a number in the subdirectory ",
        "in the file name.[PAR]",

        "The [GRK]lambda[grk] of the simulation is parsed from ",
        "[TT]dhdl.xvg[tt] file's legend containing the string 'dH', the ",
        "foreign [GRK]lambda[grk] values from the legend containing the ",
        "capitalized letters 'D' and 'H'. The temperature is parsed from ",
        "the legend line containing 'T ='.[PAR]",

        "The input option [TT]-g[tt] expects multiple [TT].edr[tt] files. ",
        "These can contain either lists of energy differences (see the ",
        "[TT].mdp[tt] option [TT]separate_dhdl_file[tt]), or a series of ",
        "histograms (see the [TT].mdp[tt] options [TT]dh_hist_size[tt] and ",
        "[TT]dh_hist_spacing[tt]).", "The temperature and [GRK]lambda[grk] ",
        "values are automatically deduced from the [TT]ener.edr[tt] file.[PAR]",

        "In addition to the [TT].mdp[tt] option [TT]foreign_lambda[tt], ",
        "the energy difference can also be extrapolated from the ",
        "dH/d[GRK]lambda[grk] values. This is done with the[TT]-extp[tt]",
        "option, which assumes that the system's Hamiltonian depends linearly",
        "on [GRK]lambda[grk], which is not normally the case.[PAR]",

        "The free energy estimates are determined using BAR with bisection, ",
        "with the precision of the output set with [TT]-prec[tt]. ",
        "An error estimate taking into account time correlations ",
        "is made by splitting the data into blocks and determining ",
        "the free energy differences over those blocks and assuming ",
        "the blocks are independent. ",
        "The final error estimate is determined from the average variance ",
        "over 5 blocks. A range of block numbers for error estimation can ",
        "be provided with the options [TT]-nbmin[tt] and [TT]-nbmax[tt].[PAR]",

        "[TT]g_bar[tt] tries to aggregate samples with the same 'native' and ",
        "'foreign' [GRK]lambda[grk] values, but always assumes independent ",
        "samples. [BB]Note[bb] that when aggregating energy ",
        "differences/derivatives with different sampling intervals, this is ",
        "almost certainly not correct. Usually subsequent energies are ",
        "correlated and different time intervals mean different degrees ",
        "of correlation between samples.[PAR]",

        "The results are split in two parts: the last part contains the final ",
        "results in kJ/mol, together with the error estimate for each part ",
        "and the total. The first part contains detailed free energy ",
        "difference estimates and phase space overlap measures in units of ",
        "kT (together with their computed error estimate). The printed ",
        "values are:[BR]",
        "[TT]*[tt]  lam_A: the [GRK]lambda[grk] values for point A.[BR]",
        "[TT]*[tt]  lam_B: the [GRK]lambda[grk] values for point B.[BR]",
        "[TT]*[tt]     DG: the free energy estimate.[BR]",
        "[TT]*[tt]    s_A: an estimate of the relative entropy of B in A.[BR]",
        "[TT]*[tt]    s_A: an estimate of the relative entropy of A in B.[BR]",
        "[TT]*[tt]  stdev: an estimate expected per-sample standard deviation.[PAR]",
        
        "The relative entropy of both states in each other's ensemble can be ",
        "interpreted as a measure of phase space overlap: ", 
        "the relative entropy s_A of the work samples of lambda_B in the ",
        "ensemble of lambda_A (and vice versa for s_B), is a ", 
        "measure of the 'distance' between Boltzmann distributions of ",
        "the two states, that goes to zero for identical distributions. See ",
        "Wu & Kofke, J. Chem. Phys. 123 084109 (2005) for more information.",
        "[PAR]",
        "The estimate of the expected per-sample standard deviation, as given ",
        "in Bennett's original BAR paper: Bennett, J. Comp. Phys. 22, p 245 (1976).", 
        "Eq. 10 therein gives an estimate of the quality of sampling (not directly",  
        "of the actual statistical error, because it assumes independent samples).[PAR]",

        "To get a visual estimate of the phase space overlap, use the ",
        "[TT]-oh[tt] option to write series of histograms, together with the ",
        "[TT]-nbin[tt] option.[PAR]"
    };
    static real begin=0,end=-1,temp=-1;
    int nd=2,nbmin=5,nbmax=5;
    int nbin=100;
    gmx_bool use_dhdl=FALSE;
    gmx_bool calc_s,calc_v;
    t_pargs pa[] = {
        { "-b",    FALSE, etREAL, {&begin},  "Begin time for BAR" },
        { "-e",    FALSE, etREAL, {&end},    "End time for BAR" },
        { "-temp", FALSE, etREAL, {&temp},   "Temperature (K)" },
        { "-prec", FALSE, etINT,  {&nd},     "The number of digits after the decimal point" },
        { "-nbmin",  FALSE, etINT,  {&nbmin}, "Minimum number of blocks for error estimation" },
        { "-nbmax",  FALSE, etINT,  {&nbmax}, "Maximum number of blocks for error estimation" },
        { "-nbin",  FALSE, etINT, {&nbin}, "Number of bins for histogram output"},
        { "-extp",  FALSE, etBOOL, {&use_dhdl}, "Whether to linearly extrapolate dH/dl values to use as energies"}
    };
    
    t_filenm   fnm[] = {
        { efXVG, "-f",  "dhdl",   ffOPTRDMULT },
        { efEDR, "-g",  "ener",   ffOPTRDMULT },
        { efXVG, "-o",  "bar",    ffOPTWR },
        { efXVG, "-oi", "barint", ffOPTWR }, 
        { efXVG, "-oh", "histogram", ffOPTWR }
    };
#define NFILE asize(fnm)
    
    int      f,i,j;
    int      nf=0; /* file counter */
    int      nbs;
    int      nfile_tot; /* total number of input files */
    int      nxvgfile=0;
    int      nedrfile=0;
    char     **fxvgnms;
    char     **fedrnms;
    sim_data_t sim_data; /* the simulation data */
    barres_t *results;  /* the results */
    int    nresults;  /* number of results in results array */

    double   *partsum;
    double   prec,dg_tot,dg,sig, dg_tot_max, dg_tot_min;
    FILE     *fpb,*fpi;
    char     dgformat[20],xvg2format[STRLEN],xvg3format[STRLEN];
    char     buf[STRLEN], buf2[STRLEN];
    char     ktformat[STRLEN], sktformat[STRLEN];
    char     kteformat[STRLEN], skteformat[STRLEN];
    output_env_t oenv;
    double   kT, beta;
    gmx_bool     result_OK=TRUE,bEE=TRUE;

    gmx_bool     disc_err=FALSE;
    double   sum_disc_err=0.; /* discretization error */
    gmx_bool     histrange_err=FALSE;
    double   sum_histrange_err=0.; /* histogram range error */
    double   stat_err=0.; /* statistical error */
    
    parse_common_args(&argc,argv,
                      PCA_CAN_VIEW,
                      NFILE,fnm,asize(pa),pa,asize(desc),desc,0,NULL,&oenv);

    if (opt2bSet("-f", NFILE, fnm))
    {
        nxvgfile = opt2fns(&fxvgnms,"-f",NFILE,fnm);
    }
    if (opt2bSet("-g", NFILE, fnm))
    {
        nedrfile = opt2fns(&fedrnms,"-g",NFILE,fnm);
    }

    sim_data_init(&sim_data);
#if 0
    /* make linked list */
    lb=&lambda_head;
    lambda_data_init(lb, 0, 0);
    lb->next=lb;
    lb->prev=lb;
#endif


    nfile_tot = nxvgfile + nedrfile;

    if (nfile_tot == 0)
    {
        gmx_fatal(FARGS,"No input files!");
    }

    if (nd < 0)
    {
        gmx_fatal(FARGS,"Can not have negative number of digits");
    }
    prec = pow(10,-nd);

    snew(partsum,(nbmax+1)*(nbmax+1));
    nf = 0;

    /* read in all files. First xvg files */
    for(f=0; f<nxvgfile; f++)
    {
        read_bar_xvg(fxvgnms[f],&temp,&sim_data);
        nf++;
    }
    /* then .edr files */
    for(f=0; f<nedrfile; f++)
    {
        read_barsim_edr(fedrnms[f],&temp,&sim_data);;
        nf++;
    }

    /* fix the times to allow for equilibration */
    sim_data_impose_times(&sim_data, begin, end);

    if (opt2bSet("-oh",NFILE,fnm))
    {
        sim_data_histogram(&sim_data, opt2fn("-oh",NFILE,fnm), nbin, oenv);
    }
   
    /* assemble the output structures from the lambdas */
    results=barres_list_create(&sim_data, &nresults, use_dhdl);

    sum_disc_err=barres_list_max_disc_err(results, nresults);

    if (nresults == 0)
    {
        printf("\nNo results to calculate.\n");
        return 0;
    }

    if (sum_disc_err > prec)
    {
        prec=sum_disc_err;
        nd = ceil(-log10(prec));
        printf("WARNING: setting the precision to %g because that is the minimum\n         reasonable number, given the expected discretization error.\n", prec);
    }


    /*sprintf(lamformat,"%%6.3f");*/
    sprintf( dgformat,"%%%d.%df",3+nd,nd);
    /* the format strings of the results in kT */
    sprintf( ktformat,"%%%d.%df",5+nd,nd);
    sprintf( sktformat,"%%%ds",6+nd);
    /* the format strings of the errors in kT */
    sprintf( kteformat,"%%%d.%df",3+nd,nd);
    sprintf( skteformat,"%%%ds",4+nd);
    sprintf(xvg2format,"%s %s\n","%s",dgformat);
    sprintf(xvg3format,"%s %s %s\n","%s",dgformat,dgformat);



    fpb = NULL;
    if (opt2bSet("-o",NFILE,fnm))
    {
        sprintf(buf,"%s (%s)","\\DeltaG","kT");
        fpb = xvgropen_type(opt2fn("-o",NFILE,fnm),"Free energy differences",
                            "\\lambda",buf,exvggtXYDY,oenv);
    }

    fpi = NULL;
    if (opt2bSet("-oi",NFILE,fnm))
    {
        sprintf(buf,"%s (%s)","\\DeltaG","kT");
        fpi = xvgropen(opt2fn("-oi",NFILE,fnm),"Free energy integral",
                      "\\lambda",buf,oenv);
    }



    if (nbmin > nbmax)
        nbmin=nbmax;

    /* first calculate results */
    bEE = TRUE;
    disc_err = FALSE;
    for(f=0; f<nresults; f++)
    {
        /* Determine the free energy difference with a factor of 10
         * more accuracy than requested for printing.
         */
        calc_bar(&(results[f]), 0.1*prec, nbmin, nbmax,
                 &bEE, partsum);

        if (results[f].dg_disc_err > prec/10.)
            disc_err=TRUE;
        if (results[f].dg_histrange_err > prec/10.)
            histrange_err=TRUE;
    }

    /* print results in kT */
    kT   = BOLTZ*temp;
    beta = 1/kT;

    printf("\nTemperature: %g K\n", temp);

    printf("\nDetailed results in kT (see help for explanation):\n\n");
    printf("%6s ", " lam_A");
    printf("%6s ", " lam_B");
    printf(sktformat,  "DG ");
    if (bEE)
        printf(skteformat, "+/- ");
    if (disc_err)
        printf(skteformat, "disc ");
    if (histrange_err)
        printf(skteformat, "range ");
    printf(sktformat,  "s_A ");
    if (bEE)
        printf(skteformat, "+/- " );
    printf(sktformat,  "s_B ");
    if (bEE)
        printf(skteformat, "+/- " );
    printf(sktformat,  "stdev ");
    if (bEE)
        printf(skteformat, "+/- ");
    printf("\n");
    for(f=0; f<nresults; f++)
    {
        lambda_vec_print_short(results[f].a->native_lambda, buf);
        printf("%s ", buf);
        lambda_vec_print_short(results[f].b->native_lambda, buf);
        printf("%s ", buf);
        printf(ktformat,  results[f].dg);
        printf(" ");
        if (bEE)
        {
            printf(kteformat, results[f].dg_err);
            printf(" ");
        }
        if (disc_err)
        {
            printf(kteformat, results[f].dg_disc_err);
            printf(" ");
        }
        if (histrange_err)
        {
            printf(kteformat, results[f].dg_histrange_err);
            printf(" ");
        }
        printf(ktformat,  results[f].sa);
        printf(" ");
        if (bEE)
        {
            printf(kteformat, results[f].sa_err);
            printf(" ");
        }
        printf(ktformat,  results[f].sb);
        printf(" ");
        if (bEE)
        {
            printf(kteformat, results[f].sb_err);
            printf(" ");
        }
        printf(ktformat,  results[f].dg_stddev);
        printf(" ");
        if (bEE)
        {
            printf(kteformat, results[f].dg_stddev_err);
        }
        printf("\n");

        /* Check for negative relative entropy with a 95% certainty. */
        if (results[f].sa < -2*results[f].sa_err ||
            results[f].sb < -2*results[f].sb_err)
        {
            result_OK=FALSE;
        }
    }

    if (!result_OK)
    {
        printf("\nWARNING: Some of these results violate the Second Law of "
               "Thermodynamics: \n"
               "         This is can be the result of severe undersampling, or "
               "(more likely)\n" 
               "         there is something wrong with the simulations.\n");
    }
 

    /* final results in kJ/mol */
    printf("\n\nFinal results in kJ/mol:\n\n");
    dg_tot  = 0;
    for(f=0; f<nresults; f++)
    {
        
        if (fpi != NULL)
        {
            lambda_vec_print_short(results[f].a->native_lambda, buf);
            fprintf(fpi, xvg2format, buf, dg_tot);
        }


        if (fpb != NULL)
        {
            lambda_vec_print_intermediate(results[f].a->native_lambda,
                                          results[f].b->native_lambda,
                                          buf);

            fprintf(fpb, xvg3format, buf, results[f].dg,results[f].dg_err);
        }

        printf("point ");
        lambda_vec_print_short(results[f].a->native_lambda, buf);
        lambda_vec_print_short(results[f].b->native_lambda, buf2);
        printf("%s - %s", buf, buf2);
        printf(",   DG ");

        printf(dgformat,results[f].dg*kT);
        if (bEE)
        {
            printf(" +/- ");
            printf(dgformat,results[f].dg_err*kT);
        }
        if (histrange_err)
        {
            printf(" (max. range err. = ");
            printf(dgformat,results[f].dg_histrange_err*kT);
            printf(")");
            sum_histrange_err += results[f].dg_histrange_err*kT;
        }

        printf("\n");
        dg_tot += results[f].dg;
    }
    printf("\n");
    printf("total ");
    lambda_vec_print_short(results[0].a->native_lambda, buf);
    lambda_vec_print_short(results[nresults-1].b->native_lambda, buf2);
    printf("%s - %s", buf, buf2);
    printf(",   DG ");

    printf(dgformat,dg_tot*kT);
    if (bEE)
    {
        stat_err=bar_err(nbmin,nbmax,partsum)*kT;
        printf(" +/- ");
        printf(dgformat, max(max(stat_err, sum_disc_err), sum_histrange_err));
    }
    printf("\n");
    if (disc_err)
    {
        printf("\nmaximum discretization error = ");
        printf(dgformat,sum_disc_err);
        if (bEE && stat_err < sum_disc_err)
        {
            printf("WARNING: discretization error (%g) is larger than statistical error.\n       Decrease histogram spacing for more accurate results\n", stat_err);
        }
    }
    if (histrange_err)
    {
        printf("\nmaximum histogram range error = ");
        printf(dgformat,sum_histrange_err);
        if (bEE && stat_err < sum_histrange_err)
        {
            printf("WARNING: histogram range error (%g) is larger than statistical error.\n       Increase histogram range for more accurate results\n", stat_err);
        }

    }
    printf("\n");


    if (fpi != NULL)
    {
        lambda_vec_print_short(results[nresults-1].b->native_lambda, buf);
        fprintf(fpi, xvg2format, buf, dg_tot);
        ffclose(fpi);
    }

    do_view(oenv,opt2fn_null("-o",NFILE,fnm),"-xydy");
    do_view(oenv,opt2fn_null("-oi",NFILE,fnm),"-xydy");
    
    thanx(stderr);
    
    return 0;
}<|MERGE_RESOLUTION|>--- conflicted
+++ resolved
@@ -36,10 +36,7 @@
 #ifdef HAVE_CONFIG_H
 #include <config.h>
 #endif
-<<<<<<< HEAD
-
-=======
->>>>>>> 19bbbf6d
+
 #include <math.h>
 #include <string.h>
 #include <ctype.h>
@@ -59,18 +56,9 @@
 #include "xvgr.h"
 #include "gmx_ana.h"
 #include "maths.h"
-<<<<<<< HEAD
 #include "string2.h"
-=======
 #include "names.h"
 #include "mdebin.h"
-
-/* Suppress Cygwin compiler warnings from using newlib version of
- * ctype.h */
-#ifdef GMX_CYGWIN
-#undef isdigit
-#endif
->>>>>>> 19bbbf6d
 
 
 /* Structure for the names of lambda vector components */
