/*
 * 
 *                This source code is part of
 * 
 *                 G   R   O   M   A   C   S
 * 
 *          GROningen MAchine for Chemical Simulations
 * 
 *                        VERSION 3.2.0
 * Written by David van der Spoel, Erik Lindahl, Berk Hess, and others.
 * Copyright (c) 1991-2000, University of Groningen, The Netherlands.
 * Copyright (c) 2001-2004, The GROMACS development team,
 * check out http://www.gromacs.org for more information.

 * This program is free software; you can redistribute it and/or
 * modify it under the terms of the GNU General Public License
 * as published by the Free Software Foundation; either version 2
 * of the License, or (at your option) any later version.
 * 
 * If you want to redistribute modifications, please consider that
 * scientific software is very special. Version control is crucial -
 * bugs must be traceable. We will be happy to consider code for
 * inclusion in the official distribution, but derived work must not
 * be called official GROMACS. Details are found in the README & COPYING
 * files - if they are missing, get the official version at www.gromacs.org.
 * 
 * To help us fund GROMACS development, we humbly ask that you cite
 * the papers on the package - you can find them in the top README file.
 * 
 * For more info, check our website at http://www.gromacs.org
 * 
 * And Hey:
 * Green Red Orange Magenta Azure Cyan Skyblue
 */
#ifdef HAVE_CONFIG_H
#include <config.h>
#endif

#include "vec.h"
#include "calcpot.h"
#include "nrnb.h"
#include "mdebin.h"
#include "mshift.h"
#include "smalloc.h"
#include "force.h"
#include "main.h"
#include "filenm.h"
#include "gmx_fatal.h"
#include "mdrun.h"
#include "ns.h"
#include "txtdump.h"
#include "mdatoms.h"
#include "main.h"
#include "mtop_util.h"
#include "chargegroup.h"

static void c_tabpot(real tabscale,   real VFtab[],
		     int  nri,        int  iinr[],
		     int  shift[],
		     int  jindex[],   int  jjnr[],
		     real pos[],      
		     real facel,      real charge[],
		     real pot[],      real shiftvec[])
{
  /* Local variables */
  const real nul = 0.000000;

  /* Table stuff */
  const real one = 1.000000;
  const real two = 2.000000;
  real r1,r1t,fijC,eps,eps2,Y,F,Fp,Geps,Heps2,VV,FF;
  int  n0,n1,nnn;

  /* General and coulomb stuff */
  int  ii,k,n,jnr,ii3,nj0,nj1,is3,j3,ggid;
  real fxJ,fyJ,fzJ,fxO,fyO,fzO;
  real ixO,iyO,izO,dxO,dyO,dzO;
  real txO,tyO,tzO,vcO,fsO,qO,rsqO,rinv1O,rinv2O;
  real qqO,qj;
  real jx,jy,jz,shX,shY,shZ,poti;

  /* Outer loop (over i particles) starts here */
  for(n=0; (n<nri); n++) {

    /* Unpack shift vector */
    is3               = 3*shift[n];
    shX               = shiftvec[is3];
    shY               = shiftvec[is3+1];
    shZ               = shiftvec[is3+2];

    /* Unpack I particle */
    ii                = iinr[n];
    ii3               = 3*ii;

    /* Charge of i particle(s) divided by 4 pi eps0 */
    qO                = facel*charge[ii];

    /* Bounds for the innerloop */
    nj0               = jindex[n];
    nj1               = jindex[n+1];

    /* Compute shifted i position */
    ixO               = shX + pos[ii3];
    iyO               = shY + pos[ii3+1];
    izO               = shZ + pos[ii3+2];
    poti              = nul;
    
    /* Inner loop (over j-particles) starts right here */
    for(k=nj0; (k<nj1); k++) {

      /* Unpack neighbourlist */
      jnr               = jjnr[k];
      j3                = 3*jnr;
      qj                = facel*charge[jnr];
      jx                = pos[j3];
      jy                = pos[j3+1];
      jz                = pos[j3+2];

      /* First one is for oxygen, with LJ */
      dxO               = ixO - jx;
      dyO               = iyO - jy;
      dzO               = izO - jz;
      rsqO              = dxO*dxO + dyO*dyO + dzO*dzO;

      /* Doing fast gmx_invsqrt */
      rinv1O            = gmx_invsqrt(rsqO);

      /* O block */
      r1                = one/rinv1O;
      r1t               = r1*tabscale;
      n0                = r1t;
      n1                = 12*n0;
      eps               = r1t-n0;
      eps2              = eps*eps;
      nnn               = n1;
      Y                 = VFtab[nnn];
      F                 = VFtab[nnn+1];
      Geps              = eps*VFtab[nnn+2];
      Heps2             = eps2*VFtab[nnn+3];
      Fp                = F+Geps+Heps2;
      VV                = Y+eps*Fp;

      pot[jnr]         += VV*qO;
      poti             += VV*qj;
      
    }
    pot[ii] += poti;
  }
}

static void low_calc_pot(FILE *log,int nl_type,t_forcerec *fr,
			 rvec x[],t_mdatoms *mdatoms,real pot[])
{
  t_nblist *nlist;
  
  nlist = &fr->nblists[0].nlist_sr[nl_type];
  
  c_tabpot(fr->nblists[0].tab.scale,fr->nblists[0].tab.tab,
	   nlist->nri,nlist->iinr,
	   nlist->shift,nlist->jindex,nlist->jjnr,
	   x[0],fr->epsfac,mdatoms->chargeA,pot,fr->shift_vec[0]);

  fprintf(log,"There were %d interactions\n",nlist->nrj);
}

void calc_pot(FILE *logf,t_commrec *cr,
	      gmx_mtop_t *mtop,
	      t_inputrec *inputrec,gmx_localtop_t *top,rvec x[],
	      t_forcerec *fr,gmx_enerdata_t *enerd,
	      t_mdatoms *mdatoms,real pot[],matrix box,t_graph *graph)
{
  static t_nrnb      nrnb;
  real        lam[efptNR],dum[efptNR];
  rvec        box_size;
  int         i,m;

  /* Calc the force */
  fprintf(stderr,"Doing single force calculation...\n");

  if (inputrec->ePBC != epbcNONE)
    calc_shifts(box,fr->shift_vec);

  put_charge_groups_in_box(logf,0,top->cgs.nr,fr->ePBC,box,&(top->cgs),
			   x,fr->cg_cm);
  if (graph)
    mk_mshift(logf,graph,fr->ePBC,box,x);
  /* Do the actual neighbour searching and if twin range electrostatics
   * also do the calculation of long range forces and energies.
   */
  ns(logf,fr,x,box,&mtop->groups,&(inputrec->opts),top,mdatoms,cr,
     &nrnb,&lam[0],&dum[0],&enerd->grpp,TRUE,FALSE,FALSE,NULL);
  for(m=0; (m<DIM); m++)
    box_size[m] = box[m][m];
  for(i=0; (i<mdatoms->nr); i++)
    pot[i] = 0;
  if (debug) {
    pr_rvecs(debug,0,"x",x,mdatoms->nr);
    pr_rvecs(debug,0,"cgcm",fr->cg_cm,top->cgs.nr);
  }
  /* electrostatics from any atom to atoms without LJ */
  low_calc_pot(logf,eNL_QQ,fr,x,mdatoms,pot);
    /* electrostatics from any atom to atoms without charge */
  low_calc_pot(logf,eNL_VDW,fr,x,mdatoms,pot);
  /* electrostatics from any atom to atoms with LJ */
  low_calc_pot(logf,eNL_VDWQQ,fr,x,mdatoms,pot);
}

FILE *init_calcpot(const char *log,const char *tpx,const char *table,
		   gmx_mtop_t *mtop,gmx_localtop_t *top,
		   t_inputrec *inputrec,t_commrec **cr,
		   t_graph **graph,t_mdatoms **mdatoms,
		   t_forcerec **fr,
		   gmx_enerdata_t *enerd,
		   real **pot,
		   matrix box,rvec **x, const output_env_t oenv)
{
  gmx_localtop_t *ltop;
  double   t,t0,lam0;
  real     lam;
<<<<<<< HEAD
  int      fep_state;
  bool     bNEMD,bSA;
=======
  gmx_bool     bSA;
>>>>>>> be66ba7f
  int      traj=0,xtc_traj=0;
  t_state  *state;
  rvec     mutot;
  t_nrnb   nrnb;
  int      m;
  rvec     box_size;
  tensor   force_vir,shake_vir;
  FILE     *fplog;
  
  /* Initiate */
  *cr = init_cr_nopar();
  gmx_log_open(log,*cr,FALSE,0,&fplog);

  init_nrnb(&nrnb);
  snew(state,1);
  read_tpx_state(tpx,inputrec,state, NULL, mtop);
  set_state_entries(state,inputrec,1);
  if (fplog)
      pr_inputrec(fplog,0,"Input Parameters",inputrec,FALSE);



  if (inputrec->efep) {
    fprintf(stderr,"WARNING: turning of free energy, will use lambda=0\n");
    inputrec->efep = 0;
  }

  clear_rvec(mutot);
  init_md(fplog,*cr,inputrec,oenv,&t,&t0,&lam,&fep_state,&lam0,
	  &nrnb,mtop,NULL,-1,NULL,NULL,NULL,
	  force_vir,shake_vir,mutot,&bSA,NULL,NULL,0);

  init_enerdata(mtop->groups.grps[egcENER].nr,0,enerd);  

  ltop = gmx_mtop_generate_local_top(mtop,inputrec);
  *top = *ltop;
  sfree(ltop);

  *mdatoms = init_mdatoms(fplog,mtop,FALSE);
  atoms2md(mtop,inputrec,0,NULL,0,mtop->natoms,*mdatoms);

  if (inputrec->ePBC == epbcXYZ) {
    /* Calculate intramolecular shift vectors to make molecules whole again */
    *graph = mk_graph(fplog,&(top->idef),0,mtop->natoms,FALSE,FALSE);
    mk_mshift(fplog,*graph,inputrec->ePBC,state->box,state->x);
  } else {
    *graph = NULL;
  }

  /* Turn off twin range if appropriate */
  inputrec->rvdw  = inputrec->rcoulomb;
  inputrec->rlist = inputrec->rcoulomb;
  fprintf(stderr,"Using a coulomb cut-off of %g nm\n",inputrec->rcoulomb); 
  
  /* Turn off free energy computation */
  inputrec->efep = 0;

  /* Set vanderwaals to shift, to force tables */
  inputrec->vdwtype     = evdwSHIFT;
  inputrec->rvdw_switch = 0.0;
  inputrec->eDispCorr   = edispcNO;
    
  /* Initiate forcerecord */
  *fr = mk_forcerec();
  init_forcerec(fplog,oenv,*fr,NULL,inputrec,mtop,*cr,
		state->box,FALSE,table,table,NULL,TRUE,-1);

  /* Remove periodicity */  
  for(m=0; (m<DIM); m++)
    box_size[m] = state->box[m][m];
  if (inputrec->ePBC != epbcNONE)
    do_pbc_first(fplog,state->box,*fr,*graph,state->x);

  copy_mat(state->box,box);
  *x = state->x;
  state->x = NULL;
  done_state(state);
  sfree(state);

  snew(*pot,mtop->natoms);

  return fplog;
}<|MERGE_RESOLUTION|>--- conflicted
+++ resolved
@@ -217,12 +217,8 @@
   gmx_localtop_t *ltop;
   double   t,t0,lam0;
   real     lam;
-<<<<<<< HEAD
   int      fep_state;
-  bool     bNEMD,bSA;
-=======
-  gmx_bool     bSA;
->>>>>>> be66ba7f
+  gmx_bool     bNEMD,bSA;
   int      traj=0,xtc_traj=0;
   t_state  *state;
   rvec     mutot;
