/*  -*- mode: c; tab-width: 4; indent-tabs-mode: nil; c-basic-offset: 4; c-file-style: "stroustrup"; -*-
 *
 * 
 *                This source code is part of
 *
 *                 G   R   O   M   A   C   S
 * 
 *          GROningen MAchine for Chemical Simulations
 * 
 * Written by David van der Spoel, Erik Lindahl, Berk Hess, and others.
 * Copyright (c) 1991-2000, University of Groningen, The Netherlands.
 * Copyright (c) 2001-2008, The GROMACS development team,
 * check out http://www.gromacs.org for more information.
 
 * This program is free software; you can redistribute it and/or
 * modify it under the terms of the GNU General Public License
 * as published by the Free Software Foundation; either version 2
 * of the License, or (at your option) any later version.
 * 
 * If you want to redistribute modifications, please consider that
 * scientific software is very special. Version control is crucial -
 * bugs must be traceable. We will be happy to consider code for
 * inclusion in the official distribution, but derived work must not
 * be called official GROMACS. Details are found in the README & COPYING
 * files - if they are missing, get the official version at www.gromacs.org.
 * 
 * To help us fund GROMACS development, we humbly ask that you cite
 * the papers on the package - you can find them in the top README file.
 * 
 * For more info, check our website at http://www.gromacs.org
 * 
 * And Hey:
 * Gallium Rubidium Oxygen Manganese Argon Carbon Silicon
 */
#ifdef HAVE_CONFIG_H
#include <config.h>
#endif


#include <time.h>
#ifdef HAVE_SYS_TIME_H
#include <sys/time.h>
#endif



#include "statutil.h"
#include "typedefs.h"
#include "smalloc.h"
#include "vec.h"
#include "copyrite.h"
#include "statutil.h"
#include "tpxio.h"
#include "string2.h"
#include "readinp.h"
#include "calcgrid.h"
#include "checkpoint.h"
#include "gmx_ana.h"
#include "names.h"
#include "perf_est.h"



/* Enum for situations that can occur during log file parsing, the
 * corresponding string entries can be found in do_the_tests() in
 * const char* ParseLog[] */
enum {
    eParselogOK,
    eParselogNotFound,
    eParselogNoPerfData,
    eParselogTerm,
    eParselogResetProblem,
    eParselogNoDDGrid,
    eParselogTPXVersion,
    eParselogNotParallel,
    eParselogFatal,
    eParselogNr
};


typedef struct
{
    int  nPMEnodes;       /* number of PME-only nodes used in this test */
    int  nx, ny, nz;      /* DD grid */
    int  guessPME;        /* if nPMEnodes == -1, this is the guessed number of PME nodes */
    double *Gcycles;      /* This can contain more than one value if doing multiple tests */
    double Gcycles_Av;
    float *ns_per_day;
    float ns_per_day_Av;
    float *PME_f_load;    /* PME mesh/force load average*/
    float PME_f_load_Av;  /* Average average ;) ... */
    char *mdrun_cmd_line; /* Mdrun command line used for this test */
} t_perf;


typedef struct
{
    int  nr_inputfiles;         /* The number of tpr and mdp input files */
    gmx_large_int_t orig_sim_steps;  /* Number of steps to be done in the real simulation */
    real *rcoulomb;             /* The coulomb radii [0...nr_inputfiles] */
    real *rvdw;                 /* The vdW radii */
    real *rlist;                /* Neighbourlist cutoff radius */
    real *rlistlong;
    int  *nkx, *nky, *nkz;
    real *fsx, *fsy, *fsz;      /* Fourierspacing in x,y,z dimension */
} t_inputinfo;


static void sep_line(FILE *fp)
{
    fprintf(fp, "\n------------------------------------------------------------\n");
}


/* Wrapper for system calls */
static int gmx_system_call(char *command)
{
#ifdef GMX_NO_SYSTEM
    gmx_fatal(FARGS,"No calls to system(3) supported on this platform. Attempted to call:\n'%s'\n",command);
#else
    return ( system(command) );
#endif
}


/* Check if string starts with substring */
static gmx_bool str_starts(const char *string, const char *substring)
{
    return ( strncmp(string, substring, strlen(substring)) == 0);
}


static void cleandata(t_perf *perfdata, int test_nr)
{
    perfdata->Gcycles[test_nr]    = 0.0;
    perfdata->ns_per_day[test_nr] = 0.0;
    perfdata->PME_f_load[test_nr] = 0.0;

    return;
}


static gmx_bool is_equal(real a, real b)
{
    real diff, eps=1.0e-7;


    diff = a - b;

    if (diff < 0.0) diff = -diff;

    if (diff < eps)
        return TRUE;
    else
        return FALSE;
}


static void finalize(const char *fn_out)
{
    char buf[STRLEN];
    FILE *fp;


    fp = fopen(fn_out,"r");
    fprintf(stdout,"\n\n");

    while( fgets(buf,STRLEN-1,fp) != NULL )
    {
        fprintf(stdout,"%s",buf);
    }
    fclose(fp);
    fprintf(stdout,"\n\n");
}


enum {eFoundNothing, eFoundDDStr, eFoundAccountingStr, eFoundCycleStr};

static int parse_logfile(const char *logfile, const char *errfile,
        t_perf *perfdata, int test_nr, int presteps, gmx_large_int_t cpt_steps,
        int nnodes)
{
    FILE  *fp;
    char  line[STRLEN], dumstring[STRLEN], dumstring2[STRLEN];
    const char matchstrdd[]="Domain decomposition grid";
    const char matchstrcr[]="resetting all time and cycle counters";
    const char matchstrbal[]="Average PME mesh/force load:";
    const char matchstring[]="R E A L   C Y C L E   A N D   T I M E   A C C O U N T I N G";
    const char errSIG[]="signal, stopping at the next";
    int   iFound;
    int   procs;
    float  dum1,dum2,dum3;
    int   npme;
    gmx_large_int_t resetsteps=-1;
    gmx_bool  bFoundResetStr = FALSE;
    gmx_bool  bResetChecked  = FALSE;


    if (!gmx_fexist(logfile))
    {
        fprintf(stderr, "WARNING: Could not find logfile %s.\n", logfile);
        cleandata(perfdata, test_nr);
        return eParselogNotFound;
    }

    fp = fopen(logfile, "r");
    perfdata->PME_f_load[test_nr] = -1.0;
    perfdata->guessPME            = -1;

    iFound = eFoundNothing;
    if (1 == nnodes)
        iFound = eFoundDDStr; /* Skip some case statements */

    while (fgets(line, STRLEN, fp) != NULL)
    {
        /* Remove leading spaces */
        ltrim(line);

        /* Check for TERM and INT signals from user: */
        if ( strstr(line, errSIG) != NULL )
        {
            fclose(fp);
            cleandata(perfdata, test_nr);
            return eParselogTerm;
        }

        /* Check whether cycle resetting  worked */
        if (presteps > 0 && !bFoundResetStr)
        {
            if (strstr(line, matchstrcr) != NULL)
            {
                sprintf(dumstring, "Step %s", gmx_large_int_pfmt);
                sscanf(line, dumstring, &resetsteps);
                bFoundResetStr = TRUE;
                if (resetsteps == presteps+cpt_steps)
                {
                    bResetChecked = TRUE;
                }
                else
                {
                    sprintf(dumstring , gmx_large_int_pfmt, resetsteps);
                    sprintf(dumstring2, gmx_large_int_pfmt, presteps+cpt_steps);
                    fprintf(stderr, "WARNING: Time step counters were reset at step %s,\n"
                                    "         though they were supposed to be reset at step %s!\n",
                            dumstring, dumstring2);
                }
            }
        }

        /* Look for strings that appear in a certain order in the log file: */
        switch(iFound)
        {
            case eFoundNothing:
                /* Look for domain decomp grid and separate PME nodes: */
                if (str_starts(line, matchstrdd))
                {
                    sscanf(line, "Domain decomposition grid %d x %d x %d, separate PME nodes %d",
                            &(perfdata->nx), &(perfdata->ny), &(perfdata->nz), &npme);
                    if (perfdata->nPMEnodes == -1)
                        perfdata->guessPME = npme;
                    else if (perfdata->nPMEnodes != npme)
                        gmx_fatal(FARGS, "PME nodes from command line and output file are not identical");
                    iFound = eFoundDDStr;
                }
                /* Catch a few errors that might have occured: */
                else if (str_starts(line, "There is no domain decomposition for"))
                {
                    fclose(fp);
                    return eParselogNoDDGrid;
                }
                else if (str_starts(line, "reading tpx file"))
                {
                    fclose(fp);
                    return eParselogTPXVersion;
                }
                else if (str_starts(line, "The -dd or -npme option request a parallel simulation"))
                {
                    fclose(fp);
                    return eParselogNotParallel;
                }
                break;
            case eFoundDDStr:
                /* Look for PME mesh/force balance (not necessarily present, though) */
                if (str_starts(line, matchstrbal))
                    sscanf(&line[strlen(matchstrbal)], "%f", &(perfdata->PME_f_load[test_nr]));
                /* Look for matchstring */
                if (str_starts(line, matchstring))
                    iFound = eFoundAccountingStr;
                break;
            case eFoundAccountingStr:
                /* Already found matchstring - look for cycle data */
                if (str_starts(line, "Total  "))
                {
                    sscanf(line,"Total %d %lf",&procs,&(perfdata->Gcycles[test_nr]));
                    iFound = eFoundCycleStr;
                }
                break;
            case eFoundCycleStr:
                /* Already found cycle data - look for remaining performance info and return */
                if (str_starts(line, "Performance:"))
                {
                    sscanf(line,"%s %f %f %f %f", dumstring, &dum1, &dum2, &(perfdata->ns_per_day[test_nr]), &dum3);
                    fclose(fp);
                    if (bResetChecked || presteps == 0)
                        return eParselogOK;
                    else
                        return eParselogResetProblem;
                }
                break;
        }
    } /* while */

    /* Close the log file */
    fclose(fp);

    /* Check why there is no performance data in the log file.
     * Did a fatal errors occur? */
    if (gmx_fexist(errfile))
    {
        fp = fopen(errfile, "r");
        while (fgets(line, STRLEN, fp) != NULL)
        {
            if ( str_starts(line, "Fatal error:") )
            {
                if (fgets(line, STRLEN, fp) != NULL)
                    fprintf(stderr, "\nWARNING: An error occured during this benchmark:\n"
                                    "%s\n", line);
                fclose(fp);
                cleandata(perfdata, test_nr);
                return eParselogFatal;
            }
        }
        fclose(fp);
    }
    else
    {
        fprintf(stderr, "WARNING: Could not find stderr file %s.\n", errfile);
    }

    /* Giving up ... we could not find out why there is no performance data in
     * the log file. */
    fprintf(stdout, "No performance data in log file.\n");
    cleandata(perfdata, test_nr);

    return eParselogNoPerfData;
}


static gmx_bool analyze_data(
        FILE        *fp,
        const char  *fn,
        t_perf      **perfdata,
        int         nnodes,
        int         ntprs,
        int         ntests,
        int         nrepeats,
        t_inputinfo *info,
        int         *index_tpr,    /* OUT: Nr of mdp file with best settings */
        int         *npme_optimal) /* OUT: Optimal number of PME nodes */
{
    int  i,j,k;
    int line=0, line_win=-1;
    int  k_win=-1, i_win=-1, winPME;
    double s=0.0;  /* standard deviation */
    t_perf *pd;
    char strbuf[STRLEN];
    char str_PME_f_load[13];
    gmx_bool bCanUseOrigTPR;
    gmx_bool bRefinedCoul, bRefinedVdW, bRefinedGrid;


    if (nrepeats > 1)
    {
        sep_line(fp);
        fprintf(fp, "Summary of successful runs:\n");
        fprintf(fp, "Line tpr PME nodes  Gcycles Av.     Std.dev.       ns/day        PME/f");
        if (nnodes > 1)
            fprintf(fp, "    DD grid");
        fprintf(fp, "\n");
    }


    for (k=0; k<ntprs; k++)
    {
        for (i=0; i<ntests; i++)
        {
            /* Select the right dataset: */
            pd = &(perfdata[k][i]);

            pd->Gcycles_Av    = 0.0;
            pd->PME_f_load_Av = 0.0;
            pd->ns_per_day_Av = 0.0;

            if (pd->nPMEnodes == -1)
                sprintf(strbuf, "(%3d)", pd->guessPME);
            else
                sprintf(strbuf, "     ");

            /* Get the average run time of a setting */
            for (j=0; j<nrepeats; j++)
            {
                pd->Gcycles_Av    += pd->Gcycles[j];
                pd->PME_f_load_Av += pd->PME_f_load[j];
            }
            pd->Gcycles_Av    /= nrepeats;
            pd->PME_f_load_Av /= nrepeats;

            for (j=0; j<nrepeats; j++)
            {
                if (pd->ns_per_day[j] > 0.0)
                    pd->ns_per_day_Av += pd->ns_per_day[j];
                else
                {
                    /* Somehow the performance number was not aquired for this run,
                     * therefor set the average to some negative value: */
                    pd->ns_per_day_Av = -1.0f*nrepeats;
                    break;
                }
            }
            pd->ns_per_day_Av /= nrepeats;

            /* Nicer output: */
            if (pd->PME_f_load_Av > 0.0)
                sprintf(str_PME_f_load, "%12.3f", pd->PME_f_load_Av);
            else
                sprintf(str_PME_f_load, "%s", "         -  ");


            /* We assume we had a successful run if both averages are positive */
            if (pd->Gcycles_Av > 0.0 && pd->ns_per_day_Av > 0.0)
            {
                /* Output statistics if repeats were done */
                if (nrepeats > 1)
                {
                    /* Calculate the standard deviation */
                    s = 0.0;
                    for (j=0; j<nrepeats; j++)
                        s += pow( pd->Gcycles[j] - pd->Gcycles_Av, 2 );
                    s /= (nrepeats - 1);
                    s = sqrt(s);

                    fprintf(fp, "%4d %3d %4d%s %12.3f %12.3f %12.3f %s",
                            line, k, pd->nPMEnodes, strbuf, pd->Gcycles_Av, s,
                            pd->ns_per_day_Av, str_PME_f_load);
                    if (nnodes > 1)
                        fprintf(fp, "  %3d %3d %3d", pd->nx, pd->ny, pd->nz);
                    fprintf(fp, "\n");
                }
                /* Store the index of the best run found so far in 'winner': */
                if ( (k_win == -1) || (pd->Gcycles_Av < perfdata[k_win][i_win].Gcycles_Av) )
                {
                    k_win = k;
                    i_win = i;
                    line_win = line;
                }
                line++;
            }
        }
    }

    if (k_win == -1)
        gmx_fatal(FARGS, "None of the runs was successful! Check %s for problems.", fn);

    sep_line(fp);

    winPME = perfdata[k_win][i_win].nPMEnodes;

    if (1 == ntests)
    {
        /* We stuck to a fixed number of PME-only nodes */
        sprintf(strbuf, "settings No. %d", k_win);
    }
    else
    {
        /* We have optimized the number of PME-only nodes */
        if (winPME == -1)
            sprintf(strbuf, "%s", "the automatic number of PME nodes");
        else
            sprintf(strbuf, "%d PME nodes", winPME);
    }
    fprintf(fp, "Best performance was achieved with %s", strbuf);
    if ((nrepeats > 1) && (ntests > 1))
        fprintf(fp, " (see line %d)", line_win);
    fprintf(fp, "\n");

    /* Only mention settings if they were modified: */
    bRefinedCoul = !is_equal(info->rcoulomb[k_win], info->rcoulomb[0]);
    bRefinedVdW  = !is_equal(info->rvdw[k_win]    , info->rvdw[0]    );
    bRefinedGrid = !(info->nkx[k_win] == info->nkx[0] &&
                     info->nky[k_win] == info->nky[0] &&
                     info->nkz[k_win] == info->nkz[0]);

    if (bRefinedCoul || bRefinedVdW || bRefinedGrid)
    {
        fprintf(fp, "Optimized PME settings:\n");
        bCanUseOrigTPR = FALSE;
    }
    else
    {
        bCanUseOrigTPR = TRUE;
    }

    if (bRefinedCoul)
        fprintf(fp, "   New Coulomb radius: %f nm (was %f nm)\n", info->rcoulomb[k_win], info->rcoulomb[0]);

    if (bRefinedVdW)
        fprintf(fp, "   New Van der Waals radius: %f nm (was %f nm)\n", info->rvdw[k_win], info->rvdw[0]);

    if (bRefinedGrid)
        fprintf(fp, "   New Fourier grid xyz: %d %d %d (was %d %d %d)\n", info->nkx[k_win], info->nky[k_win], info->nkz[k_win],
                                                                          info->nkx[0], info->nky[0], info->nkz[0]);

    if (bCanUseOrigTPR && ntprs > 1)
        fprintf(fp, "and original PME settings.\n");

    fflush(fp);

    /* Return the index of the mdp file that showed the highest performance
     * and the optimal number of PME nodes */
    *index_tpr    = k_win;
    *npme_optimal = winPME;

    return bCanUseOrigTPR;
}


/* Get the commands we need to set up the runs from environment variables */
static void get_program_paths(gmx_bool bThreads, char *cmd_mpirun[], char cmd_np[],
                              char *cmd_mdrun[], int repeats)
{
    char *command=NULL;
    char *cp;
    char *cp2;
    char line[STRLEN];
    FILE *fp;
    const char def_mpirun[] = "mpirun";
    const char def_mdrun[]  = "mdrun";
    const char filename[]   = "benchtest.log";
    const char match_mpi[]  = "NNODES=";
    const char match_mdrun[]= "Program: ";
    const char empty_mpirun[] = "";
    gmx_bool  bMdrun = FALSE;
    gmx_bool  bMPI   = FALSE;


    /* Get the commands we need to set up the runs from environment variables */
    if (!bThreads)
    {
        if ( (cp = getenv("MPIRUN")) != NULL)
            *cmd_mpirun = strdup(cp);
        else
            *cmd_mpirun = strdup(def_mpirun);
    }
    else
    {
        *cmd_mpirun = strdup(empty_mpirun);
    }

    if ( (cp = getenv("MDRUN" )) != NULL )
        *cmd_mdrun  = strdup(cp);
    else
        *cmd_mdrun  = strdup(def_mdrun);


    /* If no simulations have to be performed, we are done here */
    if (repeats <= 0)
        return;

    /* Run a small test to see whether mpirun + mdrun work  */
    fprintf(stdout, "Making sure that mdrun can be executed. ");
    if (bThreads)
    {
        snew(command, strlen(*cmd_mdrun) + strlen(cmd_np) + strlen(filename) + 50);
        sprintf(command, "%s%s-version -maxh 0.001 1> %s 2>&1", *cmd_mdrun, cmd_np, filename);
    }	
    else
    {
        snew(command, strlen(*cmd_mpirun) + strlen(cmd_np) + strlen(*cmd_mdrun) + strlen(filename) + 50);
        sprintf(command, "%s%s%s -version -maxh 0.001 1> %s 2>&1", *cmd_mpirun, cmd_np, *cmd_mdrun, filename);
    }
    fprintf(stdout, "Trying '%s' ... ", command);
    make_backup(filename);
    gmx_system_call(command);

    /* Check if we find the characteristic string in the output: */
    if (!gmx_fexist(filename))
        gmx_fatal(FARGS, "Output from test run could not be found.");

    fp = fopen(filename, "r");
    /* We need to scan the whole output file, since sometimes the queuing system
     * also writes stuff to stdout/err */
    while ( !feof(fp) )
    {
        cp2=fgets(line, STRLEN, fp);
        if (cp2!=NULL)
        {
            if ( str_starts(line, match_mdrun) )
                bMdrun = TRUE;
            if ( str_starts(line, match_mpi) )
                bMPI = TRUE;
        }
    }
    fclose(fp);

    if (bThreads)
    {
        if (bMPI)
        {
            gmx_fatal(FARGS, "Need a threaded version of mdrun. This one\n"
                    "(%s)\n"
                    "seems to have been compiled with MPI instead.",
                    *cmd_mdrun);
        }
    }
    else
    {
        if (bMdrun && !bMPI)
        {
            gmx_fatal(FARGS, "Need an MPI-enabled version of mdrun. This one\n"
                    "(%s)\n"
                    "seems to have been compiled without MPI support.",
                    *cmd_mdrun);
        }
    }

    if (!bMdrun)
    {
        gmx_fatal(FARGS, "Cannot execute mdrun. Please check %s for problems!",
                filename);
    }

    fprintf(stdout, "passed.\n");

    /* Clean up ... */
    remove(filename);
    sfree(command);
}


static void launch_simulation(
        gmx_bool bLaunch,       /* Should the simulation be launched? */
        FILE *fp,               /* General log file */
        gmx_bool bThreads,      /* whether to use threads */
        char *cmd_mpirun,       /* Command for mpirun */
        char *cmd_np,           /* Switch for -np or -nt or empty */
        char *cmd_mdrun,        /* Command for mdrun */
        char *args_for_mdrun,   /* Arguments for mdrun */
        const char *simulation_tpr,   /* This tpr will be simulated */
        int  nnodes,            /* Number of nodes to run on */
        int  nPMEnodes)         /* Number of PME nodes to use */
{
    char  *command;


    /* Make enough space for the system call command,
     * (100 extra chars for -npme ... etc. options should suffice): */
    snew(command, strlen(cmd_mpirun)+strlen(cmd_mdrun)+strlen(cmd_np)+strlen(args_for_mdrun)+strlen(simulation_tpr)+100);

    /* Note that the -passall options requires args_for_mdrun to be at the end
     * of the command line string */
    if (bThreads)
    {
        sprintf(command, "%s%s-npme %d -s %s %s",
                cmd_mdrun, cmd_np, nPMEnodes, simulation_tpr, args_for_mdrun);
    }
    else
    {
        sprintf(command, "%s%s%s -npme %d -s %s %s",
                cmd_mpirun, cmd_np, cmd_mdrun, nPMEnodes, simulation_tpr, args_for_mdrun);
    }

    fprintf(fp, "%s this command line to launch the simulation:\n\n%s", bLaunch? "Using":"Please use", command);
    sep_line(fp);
    fflush(fp);

    /* Now the real thing! */
    if (bLaunch)
    {
        fprintf(stdout, "\nLaunching simulation with best parameters now.\nExecuting '%s'", command);
        sep_line(stdout);
        fflush(stdout);
        gmx_system_call(command);
    }
}


static void modify_PMEsettings(
        gmx_large_int_t simsteps,  /* Set this value as number of time steps */
        const char *fn_best_tpr,   /* tpr file with the best performance */
        const char *fn_sim_tpr)    /* name of tpr file to be launched */
{
    t_inputrec   *ir;
    t_state      state;
    gmx_mtop_t   mtop;
    char         buf[200];

    snew(ir,1);
    read_tpx_state(fn_best_tpr,ir,&state,NULL,&mtop);

    /* Set nsteps to the right value */
    ir->nsteps = simsteps;

    /* Write the tpr file which will be launched */
    sprintf(buf, "Writing optimized simulation file %s with nsteps=%s.\n", fn_sim_tpr, gmx_large_int_pfmt);
    fprintf(stdout,buf,ir->nsteps);
    fflush(stdout);
    write_tpx_state(fn_sim_tpr,ir,&state,&mtop);
<<<<<<< HEAD
        
    sfree(ir);
}


typedef struct
{
    int  nkx, nky, nkz;      /* Fourier grid                                  */
    real fac;                /* actual scaling factor                         */
    real fs;                 /* Fourierspacing                                */
} t_pmegrid;


static void copy_grid(t_pmegrid *ingrid, t_pmegrid *outgrid)
{
    outgrid->nkx = ingrid->nkx;
    outgrid->nky = ingrid->nky;
    outgrid->nkz = ingrid->nkz;
    outgrid->fac = ingrid->fac;
    outgrid->fs  = ingrid->fs;
}

/* Removes entry 'index' from the t_pmegrid list */
static void remove_from_list(
        t_pmegrid gridlist[],
        int *nlist,           /* Length of the list                           */
        int index)            /* Index to remove from the list                */
{
    int j;


    for (j = index; j < (*nlist - 1); j++)
    {
        copy_grid(&gridlist[j+1], &gridlist[j]);
    }
    *nlist = *nlist - 1;
}


/* Returns the index of the least necessary grid in the list.
 *
 * This is the one where the following conditions hold for the scaling factor:
 * 1. this grid has the smallest distance to its neighboring grid (distance
 *    measured by fac) -> this condition is true for two grids at the same time
 * 2. this grid (of the two) has the smaller distance to the other neighboring
 *    grid
 *
 * The extreme grids (the ones with the smallest and largest
 * scaling factor) are never thrown away.
 */
static int get_throwaway_index(
        t_pmegrid gridlist[],
        int nlist)           /* Length of the list                           */
{
    int i,index = -1;
    real dist,mindist,d_left,d_right;


    /* Find the two factors with the smallest mutual distance */
    mindist = GMX_FLOAT_MAX;
    for (i = 1; i < nlist; i++)
    {
        dist = fabs(gridlist[i].fac - gridlist[i-1].fac);
        if (dist < mindist)
        {
            index = i;
            mindist = dist;
        }
    }
    /* index and index-1 have the smallest mutual distance */
    if (index == 1)
    {
        /* Never return the first index, i.e. index == 0 */
        ;
    }
    else
    {
        d_left  = fabs(gridlist[index-1].fac - gridlist[index-2].fac);
        d_right = fabs(gridlist[index+1].fac - gridlist[index  ].fac);

        /* Return the left index if its distance to its left neighbor is shorter
         * than the distance of the right index to its right neighbor */
        if (d_left < d_right)
            index--;
    }
    /* Never return the last index */
    if (index == nlist-1)
        index--;

    return index;
}


static void make_grid_list(
        real fmin,            /* minimum scaling factor (downscaling fac)     */
        real fmax,            /* maximum scaling factor (upscaling fac)       */
        int *ntprs,           /* Number of tpr files to test                  */
        matrix box,           /* The box                                      */
        t_pmegrid *griduse[], /* List of grids that have to be tested         */
        real fs)              /* Requested fourierspacing at a scaling factor
                                 of unity                                     */
{
    real req_fac,act_fac=0,act_fs,eps;
    rvec box_size;
    int i,jmin=0,d,ngridall=0;
    int nkx=0,nky=0,nkz=0;
    int nkx_old=0,nky_old=0,nkz_old=0;
    t_pmegrid *gridall;
    int gridalloc,excess;

    /* Determine length of triclinic box vectors */
    for(d=0; d<DIM; d++)
    {
        box_size[d] = 0;
        for(i=0;i<DIM;i++)
            box_size[d] += box[d][i]*box[d][i];
        box_size[d] = sqrt(box_size[d]);
    }

    gridalloc = 25;
    snew(gridall, gridalloc);

    fprintf(stdout, "Possible PME grid settings (apart from input file settings):\n");
    fprintf(stdout, "  nkx  nky  nkz  max spacing  scaling factor\n");

    /* eps should provide a fine enough spacing not to miss any grid */
    if (fmax != fmin)
        eps = (fmax-fmin)/(100.0*(*ntprs - 1));
    else
        eps = 1.0/max( (*griduse)[0].nkz, max( (*griduse)[0].nkx, (*griduse)[0].nky ) );

    /* if no scaling was requested, don't adjust the input's cut-ff based on the calculated spacing */
    if (!(fmin == 1.0 && fmax == 1.0))
    {
        for (req_fac = fmin; act_fac < fmax; req_fac += eps)
        {
            nkx=0;
            nky=0;
            nkz=0;
            calc_grid(NULL,box,fs*req_fac,&nkx,&nky,&nkz);
            act_fs = max(box_size[XX]/nkx,max(box_size[YY]/nky,box_size[ZZ]/nkz));
            act_fac = act_fs/fs;
            if (    ! ( nkx==nkx_old           && nky==nky_old           && nkz==nkz_old           )    /* Exclude if grid is already in list */
                    && ! ( nkx==(*griduse)[0].nkx && nky==(*griduse)[0].nky && nkz==(*griduse)[0].nkz 
                        && (*griduse)[0].fs == fs) )  /* Exclude input file grid if the spacing of the input doesn't need adjustment */
            {
                /* We found a new grid that will do */
                nkx_old = nkx;
                nky_old = nky;
                nkz_old = nkz;
                gridall[ngridall].nkx = nkx;
                gridall[ngridall].nky = nky;
                gridall[ngridall].nkz = nkz;
                gridall[ngridall].fac = act_fac;
                gridall[ngridall].fs  = act_fs;
                fprintf(stdout, "%5d%5d%5d %12f %12f\n",nkx,nky,nkz,act_fs,act_fac);
                ngridall++;
                if (ngridall >= gridalloc)
                {
                    gridalloc += 25;
                    srenew(gridall, gridalloc);
                }
            }
        }
    }

    /* excess is the number of grids we have to get rid of */
    excess = ngridall+1 - *ntprs;

    /* If we found less grids than tpr files were requested, simply test all
     * the grid there are ... */
    if (excess < 0)
    {
        fprintf(stdout, "NOTE: You requested %d tpr files, but apart from the input file grid only the\n"
                        "      above listed %d suitable PME grids were found. Will test all suitable settings.\n",
                        *ntprs, ngridall);
        *ntprs = ngridall+1;
    }
    else
    {
        if (2 == *ntprs)
        {
            /* We can only keep the input tpr file plus one extra tpr file.
             * We make that choice depending on the values of -upfac and -downfac */
            if (fmin < 1.0)
            {
                /* Keep the one with the -downfac as scaling factor. This is already
                 * stored in gridall[0] */
                ;
            }
            else
            {
                /* Keep the one with -upfac as scaling factor */
                copy_grid(&(gridall[ngridall-1]), &(gridall[0]));
            }
=======
>>>>>>> c7a82654

    sfree(ir);
}


#define EPME_SWITCHED(e) ((e) == eelPMESWITCH || (e) == eelPMEUSERSWITCH)

/* Make additional TPR files with more computational load for the
 * direct space processors: */
static void make_benchmark_tprs(
        const char *fn_sim_tpr,     /* READ : User-provided tpr file                 */
        char *fn_bench_tprs[],      /* WRITE: Names of benchmark tpr files           */
        gmx_large_int_t benchsteps, /* Number of time steps for benchmark runs       */
        gmx_large_int_t statesteps, /* Step counter in checkpoint file               */
<<<<<<< HEAD
        real upfac,                 /* Scale rcoulomb inbetween downfac and upfac    */
        real downfac,
        gmx_bool ScaleRvdw,
=======
        real rmin,                  /* Minimal Coulomb radius                        */
        real rmax,                  /* Maximal Coulomb radius                        */
>>>>>>> c7a82654
        int *ntprs,                 /* No. of TPRs to write, each with a different
                                       rcoulomb and fourierspacing                   */
        t_inputinfo *info,          /* Contains information about mdp file options   */
        FILE *fp)                   /* Write the output here                         */
{
    int          i,j,d;
    t_inputrec   *ir;
    t_state      state;
    gmx_mtop_t   mtop;
    real         nlist_buffer;      /* Thickness of the buffer regions for PME-switch potentials */
    char         buf[200];
    rvec         box_size;
    gmx_bool     bNote = FALSE;
    real         add;               /* Add this to rcoul for the next test    */
    real         fac = 1.0;         /* Scaling factor for Coulomb radius      */
    real         fourierspacing;    /* Basic fourierspacing from tpr          */


    sprintf(buf, "Making benchmark tpr file%s with %s time step%s",
            *ntprs > 1? "s":"", gmx_large_int_pfmt, benchsteps>1?"s":"");
    fprintf(stdout, buf, benchsteps);
    if (statesteps > 0)
    {
        sprintf(buf, " (adding %s steps from checkpoint file)", gmx_large_int_pfmt);
        fprintf(stdout, buf, statesteps);
        benchsteps += statesteps;
    }
    fprintf(stdout, ".\n");


    snew(ir,1);
    read_tpx_state(fn_sim_tpr,ir,&state,NULL,&mtop);

    /* Check if some kind of PME was chosen */
    if (EEL_PME(ir->coulombtype) == FALSE)
        gmx_fatal(FARGS, "Can only do optimizations for simulations with %s electrostatics.",
                EELTYPE(eelPME));

    /* Check if rcoulomb == rlist, which is necessary for plain PME. */
    if (  (ir->cutoff_scheme != ecutsVERLET) && 
          (eelPME == ir->coulombtype) && !(ir->rcoulomb == ir->rlist))
    {
        gmx_fatal(FARGS, "%s requires rcoulomb (%f) to be equal to rlist (%f).",
                EELTYPE(eelPME), ir->rcoulomb, ir->rlist);
    }
    /* For other PME types, rcoulomb is allowed to be smaller than rlist */
    else if (ir->rcoulomb > ir->rlist)
    {
        gmx_fatal(FARGS, "%s requires rcoulomb (%f) to be equal to or smaller than rlist (%f)",
                EELTYPE(ir->coulombtype), ir->rcoulomb, ir->rlist);
    }

    if (ScaleRvdw && ir->rvdw != ir->rcoulomb)
    {
        fprintf(stdout,"NOTE: input rvdw != rcoulomb, will not scale rvdw\n");
        ScaleRvdw = FALSE;
    }

    /* Reduce the number of steps for the benchmarks */
    info->orig_sim_steps = ir->nsteps;
    ir->nsteps           = benchsteps;

    /* For PME-switch potentials, keep the radial distance of the buffer region */
    nlist_buffer   = ir->rlist - ir->rcoulomb;

    /* Determine length of triclinic box vectors */
    for(d=0; d<DIM; d++)
    {
        box_size[d] = 0;
        for(i=0;i<DIM;i++)
            box_size[d] += state.box[d][i]*state.box[d][i];
        box_size[d] = sqrt(box_size[d]);
    }

    if (ir->fourier_spacing > 0)
    {
        info->fsx[0] = ir->fourier_spacing;
        info->fsy[0] = ir->fourier_spacing;
        info->fsz[0] = ir->fourier_spacing;
    }
    else
    {
        /* Reconstruct fourierspacing per dimension from the number of grid points and box size */
        info->fsx[0] = box_size[XX]/ir->nkx;
        info->fsy[0] = box_size[YY]/ir->nky;
        info->fsz[0] = box_size[ZZ]/ir->nkz;
    }

<<<<<<< HEAD
    /* Put the input grid as first entry into the grid list */
    snew(pmegrid, *ntprs);
    pmegrid[0].fac = 1.00;
    pmegrid[0].nkx = ir->nkx;
    pmegrid[0].nky = ir->nky;
    pmegrid[0].nkz = ir->nkz;
    pmegrid[0].fs  = max(box_size[ZZ]/ir->nkz, max(box_size[XX]/ir->nkx, box_size[YY]/ir->nky));

    /* If no value for the fourierspacing was provided on the command line, we
     * use the reconstruction from the tpr file */
    if (ir->fourier_spacing > 0)
    {
        /* Use the spacing from the tpr */
        fourierspacing = ir->fourier_spacing;
    }
    else
    {
        fourierspacing = pmegrid[0].fs;
    }

    if (fourierspacing <= 0)
    {
        fourierspacing = pmegrid[0].fs;
    }
=======
    /* Reconstruct the fourierspacing from the number of PME grid points found in the tpr */
    fourierspacing = max(box_size[ZZ]/ir->nkz, max(box_size[XX]/ir->nkx, box_size[YY]/ir->nky));
>>>>>>> c7a82654

    fprintf(stdout, "Calculating PME grid points on the basis of a fourierspacing of %f nm\n", fourierspacing);

    /* For performance comparisons the number of particles is useful to have */
    fprintf(fp, "   Number of particles  : %d\n", mtop.natoms);

    /* Print information about settings of which some are potentially modified: */
    fprintf(fp, "   Coulomb type         : %s\n", EELTYPE(ir->coulombtype));
    fprintf(fp, "   Grid spacing x y z   : %f %f %f\n",
            box_size[XX]/ir->nkx, box_size[YY]/ir->nky, box_size[ZZ]/ir->nkz);
    fprintf(fp, "   Van der Waals type   : %s\n", EVDWTYPE(ir->vdwtype));
    if (EVDW_SWITCHED(ir->vdwtype))
        fprintf(fp, "   rvdw_switch          : %f nm\n", ir->rvdw_switch);
    if (EPME_SWITCHED(ir->coulombtype))
        fprintf(fp, "   rlist                : %f nm\n", ir->rlist);
    if (ir->rlistlong != max_cutoff(ir->rvdw,ir->rcoulomb))
        fprintf(fp, "   rlistlong            : %f nm\n", ir->rlistlong);

    /* Print a descriptive line about the tpr settings tested */
    fprintf(fp, "\nWill try these real/reciprocal workload settings:\n");
    fprintf(fp, " No.   scaling  rcoulomb");
    fprintf(fp, "  nkx  nky  nkz");
    fprintf(fp, "   spacing");
    if (evdwCUT == ir->vdwtype)
        fprintf(fp, "      rvdw");
    if (EPME_SWITCHED(ir->coulombtype))
        fprintf(fp, "     rlist");
    if ( ir->rlistlong != max_cutoff(ir->rlist,max_cutoff(ir->rvdw,ir->rcoulomb)) )
        fprintf(fp, " rlistlong");
    fprintf(fp, "  tpr file\n");

    /* Loop to create the requested number of tpr input files */
    for (j = 0; j < *ntprs; j++)
    {
        /* The first .tpr is the provided one, just need to modify nsteps,
         * so skip the following block */
        if (j != 0)
        {
            /* Determine which Coulomb radii rc to use in the benchmarks */
            add = (rmax-rmin)/(*ntprs-1);
            if (is_equal(rmin,info->rcoulomb[0]))
            {
                ir->rcoulomb = rmin + j*add;
            }
            else if (is_equal(rmax,info->rcoulomb[0]))
            {
                ir->rcoulomb = rmin + (j-1)*add;
            }
            else
            {
                /* rmin != rcoul != rmax, ergo test between rmin and rmax */
                add = (rmax-rmin)/(*ntprs-2);
                ir->rcoulomb = rmin + (j-1)*add;
            }

            /* Determine the scaling factor fac */
            fac = ir->rcoulomb/info->rcoulomb[0];

            /* Scale the Fourier grid spacing */
            ir->nkx = ir->nky = ir->nkz = 0;
            calc_grid(NULL,state.box,fourierspacing*fac,&ir->nkx,&ir->nky,&ir->nkz);

            /* Adjust other radii since various conditions neet to be fulfilled */
            /* rlist must be >= rcoulomb, we keep the size of the buffer region */
            ir->rlist = ir->rcoulomb + nlist_buffer;

            if (ScaleRvdw)
            {
                ir->rvdw = info->rvdw[0]*pmegrid[j].fac;
            }
            else 
            {
                if (evdwCUT == ir->vdwtype)
                {
                    /* For vdw cutoff, rvdw >= rlist */    
                    ir->rvdw = max(info->rvdw[0], ir->rlist);
                }
            }

            ir->rlistlong = max_cutoff(ir->rlist,max_cutoff(ir->rvdw,ir->rcoulomb));

        } /* end of "if (j != 0)" */

        /* for j==0: Save the original settings
         * for j >0: Save modified radii and Fourier grids */
        info->rcoulomb[j]  = ir->rcoulomb;
        info->rvdw[j]      = ir->rvdw;
        info->nkx[j]       = ir->nkx;
        info->nky[j]       = ir->nky;
        info->nkz[j]       = ir->nkz;
        info->rlist[j]     = ir->rlist;
        info->rlistlong[j] = ir->rlistlong;
        info->fsx[j]       = fac*fourierspacing;
        info->fsy[j]       = fac*fourierspacing;
        info->fsz[j]       = fac*fourierspacing;

        /* Write the benchmark tpr file */
        strncpy(fn_bench_tprs[j],fn_sim_tpr,strlen(fn_sim_tpr)-strlen(".tpr"));
        sprintf(buf, "_bench%.2d.tpr", j);
        strcat(fn_bench_tprs[j], buf);
        fprintf(stdout,"Writing benchmark tpr %s with nsteps=", fn_bench_tprs[j]);
        fprintf(stdout, gmx_large_int_pfmt, ir->nsteps);
        if (j > 0)
            fprintf(stdout,", scaling factor %f\n", fac);
        else
            fprintf(stdout,", unmodified settings\n");

        write_tpx_state(fn_bench_tprs[j],ir,&state,&mtop);

        /* Write information about modified tpr settings to log file */
        fprintf(fp, "%4d%10f%10f", j, fac, ir->rcoulomb);
        fprintf(fp, "%5d%5d%5d", ir->nkx, ir->nky, ir->nkz);
        fprintf(fp, " %9f ", info->fsx[j]);
        if (evdwCUT == ir->vdwtype)
            fprintf(fp, "%10f", ir->rvdw);
        if (EPME_SWITCHED(ir->coulombtype))
            fprintf(fp, "%10f", ir->rlist);
        if ( info->rlistlong[0] != max_cutoff(info->rlist[0],max_cutoff(info->rvdw[0],info->rcoulomb[0])) )
            fprintf(fp, "%10f", ir->rlistlong);
        fprintf(fp, "  %-14s\n",fn_bench_tprs[j]);

        /* Make it clear to the user that some additional settings were modified */
        if (   !is_equal(ir->rvdw     , info->rvdw[0])
            || !is_equal(ir->rlistlong, info->rlistlong[0]) )
        {
            bNote = TRUE;
        }
    }
    if (bNote)
        fprintf(fp, "\nNote that in addition to the Coulomb radius and the Fourier grid\n"
                    "other input settings were also changed (see table above).\n"
                    "Please check if the modified settings are appropriate.\n");
    fflush(stdout);
    fflush(fp);
    sfree(ir);
}


/* Rename the files we want to keep to some meaningful filename and
 * delete the rest */
static void cleanup(const t_filenm *fnm, int nfile, int k, int nnodes,
                    int nPMEnodes, int nr, gmx_bool bKeepStderr)
{
    char numstring[STRLEN];
    char newfilename[STRLEN];
    const char *fn=NULL;
    int i;
    const char *opt;


    fprintf(stdout, "Cleaning up, deleting benchmark temp files ...\n");

    for (i=0; i<nfile; i++)
    {
        opt = (char *)fnm[i].opt;
        if ( strcmp(opt, "-p") == 0 )
        {
            /* do nothing; keep this file */
            ;
        }
        else if (strcmp(opt, "-bg") == 0)
        {
            /* Give the log file a nice name so one can later see which parameters were used */
            numstring[0] = '\0';
            if (nr > 0)
                sprintf(numstring, "_%d", nr);
            sprintf(newfilename, "%s_no%d_np%d_npme%d%s", opt2fn("-bg",nfile,fnm), k, nnodes, nPMEnodes, numstring);
            if (gmx_fexist(opt2fn("-bg",nfile,fnm)))
            {
                fprintf(stdout, "renaming log file to %s\n", newfilename);
                make_backup(newfilename);
                rename(opt2fn("-bg",nfile,fnm), newfilename);
            }
        }
        else if (strcmp(opt, "-err") == 0)
        {
            /* This file contains the output of stderr. We want to keep it in
             * cases where there have been problems. */
            fn = opt2fn(opt, nfile, fnm);
            numstring[0] = '\0';
            if (nr > 0)
                sprintf(numstring, "_%d", nr);
            sprintf(newfilename, "%s_no%d_np%d_npme%d%s", fn, k, nnodes, nPMEnodes, numstring);
            if (gmx_fexist(fn))
            {
                if (bKeepStderr)
                {
                    fprintf(stdout, "Saving stderr output in %s\n", newfilename);
                    make_backup(newfilename);
                    rename(fn, newfilename);
                }
                else
                {
                    fprintf(stdout, "Deleting %s\n", fn);
                    remove(fn);
                }
            }
        }
        /* Delete the files which are created for each benchmark run: (options -b*) */
        else if ( (0 == strncmp(opt, "-b", 2)) && (opt2bSet(opt,nfile,fnm) || !is_optional(&fnm[i])) )
        {
            fn = opt2fn(opt, nfile, fnm);
            if (gmx_fexist(fn))
            {
                fprintf(stdout, "Deleting %s\n", fn);
                remove(fn);
            }
        }
    }
}


/* Returns the largest common factor of n1 and n2 */
static int largest_common_factor(int n1, int n2)
{
    int factor, nmax;

    nmax = min(n1, n2);
    for (factor=nmax; factor > 0; factor--)
    {
        if ( 0==(n1 % factor) && 0==(n2 % factor) )
        {
            return(factor);
        }
    }
    return 0; /* one for the compiler */
}

enum {eNpmeAuto, eNpmeAll, eNpmeReduced, eNpmeSubset, eNpmeNr};

/* Create a list of numbers of PME nodes to test */
static void make_npme_list(
        const char *npmevalues_opt,  /* Make a complete list with all
                           * possibilities or a short list that keeps only
                           * reasonable numbers of PME nodes                  */
        int *nentries,    /* Number of entries we put in the nPMEnodes list   */
        int *nPMEnodes[], /* Each entry contains the value for -npme          */
        int nnodes,       /* Total number of nodes to do the tests on         */
        int minPMEnodes,  /* Minimum number of PME nodes                      */
        int maxPMEnodes)  /* Maximum number of PME nodes                      */
{
    int i,npme,npp;
    int min_factor=1;     /* We request that npp and npme have this minimal
                           * largest common factor (depends on npp)           */
    int nlistmax;         /* Max. list size                                   */
    int nlist;            /* Actual number of entries in list                 */
    int eNPME=0;


    /* Do we need to check all possible values for -npme or is a reduced list enough? */
    if ( 0 == strcmp(npmevalues_opt, "all") )
    {
        eNPME = eNpmeAll;
    }
    else if ( 0 == strcmp(npmevalues_opt, "subset") )
    {
        eNPME = eNpmeSubset;
    }
    else /* "auto" or "range" */
    {
        if (nnodes <= 64)
            eNPME = eNpmeAll;
        else if (nnodes < 128)
            eNPME = eNpmeReduced;
        else
            eNPME = eNpmeSubset;
    }

    /* Calculate how many entries we could possibly have (in case of -npme all) */
    if (nnodes > 2)
    {
        nlistmax = maxPMEnodes - minPMEnodes + 3;
        if (0 == minPMEnodes)
            nlistmax--;
    }
    else
        nlistmax = 1;

    /* Now make the actual list which is at most of size nlist */
    snew(*nPMEnodes, nlistmax);
    nlist = 0; /* start counting again, now the real entries in the list */
    for (i = 0; i < nlistmax - 2; i++)
    {
        npme = maxPMEnodes - i;
        npp  = nnodes-npme;
        switch (eNPME)
        {
            case eNpmeAll:
                min_factor = 1;
                break;
            case eNpmeReduced:
                min_factor = 2;
                break;
            case eNpmeSubset:
                /* For 2d PME we want a common largest factor of at least the cube
                 * root of the number of PP nodes */
                min_factor = (int) pow(npp, 1.0/3.0);
                break;
            default:
                gmx_fatal(FARGS, "Unknown option for eNPME in make_npme_list");
                break;
        }
        if (largest_common_factor(npp, npme) >= min_factor)
        {
            (*nPMEnodes)[nlist] = npme;
            nlist++;
        }
    }
    /* We always test 0 PME nodes and the automatic number */
    *nentries = nlist + 2;
    (*nPMEnodes)[nlist  ] =  0;
    (*nPMEnodes)[nlist+1] = -1;

    fprintf(stderr, "Will try the following %d different values for -npme:\n", *nentries);
    for (i=0; i<*nentries-1; i++)
        fprintf(stderr, "%d, ", (*nPMEnodes)[i]);
    fprintf(stderr, "and %d (auto).\n", (*nPMEnodes)[*nentries-1]);
}


/* Allocate memory to store the performance data */
static void init_perfdata(t_perf *perfdata[], int ntprs, int datasets, int repeats)
{
    int i, j, k;


    for (k=0; k<ntprs; k++)
    {
        snew(perfdata[k], datasets);
        for (i=0; i<datasets; i++)
        {
            for (j=0; j<repeats; j++)
            {
                snew(perfdata[k][i].Gcycles   , repeats);
                snew(perfdata[k][i].ns_per_day, repeats);
                snew(perfdata[k][i].PME_f_load, repeats);
            }
        }
    }
}


/* Check for errors on mdrun -h */
static void make_sure_it_runs(char *mdrun_cmd_line, int length, FILE *fp)
{
    char *command, *msg;
    int  ret;


    snew(command, length +  15);
    snew(msg    , length + 500);

    fprintf(stdout, "Making shure the benchmarks can be executed ...\n");
    sprintf(command, "%s-h -quiet", mdrun_cmd_line);
    ret = gmx_system_call(command);

    if (0 != ret)
    {
        /* To prevent confusion, do not again issue a gmx_fatal here since we already
         * get the error message from mdrun itself */
        sprintf(msg,    "Cannot run the benchmark simulations! Please check the error message of\n"
                        "mdrun for the source of the problem. Did you provide a command line\n"
                        "argument that neither g_tune_pme nor mdrun understands? Offending command:\n"
                        "\n%s\n\n", command);

        fprintf(stderr, "%s", msg);
        sep_line(fp);
        fprintf(fp    , "%s", msg);

        exit(ret);
    }

    sfree(command);
    sfree(msg    );
}


static void do_the_tests(
        FILE *fp,                   /* General g_tune_pme output file         */
        char **tpr_names,           /* Filenames of the input files to test   */
        int maxPMEnodes,            /* Max fraction of nodes to use for PME   */
        int minPMEnodes,            /* Min fraction of nodes to use for PME   */
        int npme_fixed,             /* If >= -1, test fixed number of PME
                                     * nodes only                             */
        const char *npmevalues_opt, /* Which -npme values should be tested    */
        t_perf **perfdata,          /* Here the performace data is stored     */
        int *pmeentries,            /* Entries in the nPMEnodes list          */
        int repeats,                /* Repeat each test this often            */
        int nnodes,                 /* Total number of nodes = nPP + nPME     */
        int nr_tprs,                /* Total number of tpr files to test      */
        gmx_bool bThreads,          /* Threads or MPI?                        */
        char *cmd_mpirun,           /* mpirun command string                  */
        char *cmd_np,               /* "-np", "-n", whatever mpirun needs     */
        char *cmd_mdrun,            /* mdrun command string                   */
        char *cmd_args_bench,       /* arguments for mdrun in a string        */
        const t_filenm *fnm,        /* List of filenames from command line    */
        int nfile,                  /* Number of files specified on the cmdl. */
        int sim_part,               /* For checkpointing                      */
        int presteps,               /* DLB equilibration steps, is checked    */
        gmx_large_int_t cpt_steps)  /* Time step counter in the checkpoint    */
{
    int     i,nr,k,ret,count=0,totaltests;
    int     *nPMEnodes=NULL;
    t_perf  *pd=NULL;
    int     cmdline_length;
    char    *command, *cmd_stub;
    char    buf[STRLEN];
    gmx_bool bResetProblem=FALSE;
    gmx_bool bFirst=TRUE;


    /* This string array corresponds to the eParselog enum type at the start
     * of this file */
    const char* ParseLog[] = {"OK.",
                              "Logfile not found!",
                              "No timings, logfile truncated?",
                              "Run was terminated.",
                              "Counters were not reset properly.",
                              "No DD grid found for these settings.",
                              "TPX version conflict!",
                              "mdrun was not started in parallel!",
                              "An error occured." };
    char    str_PME_f_load[13];


    /* Allocate space for the mdrun command line. 100 extra characters should
       be more than enough for the -npme etcetera arguments */
    cmdline_length =  strlen(cmd_mpirun)
                    + strlen(cmd_np)
                    + strlen(cmd_mdrun)
                    + strlen(cmd_args_bench)
                    + strlen(tpr_names[0]) + 100;
    snew(command , cmdline_length);
    snew(cmd_stub, cmdline_length);

    /* Construct the part of the command line that stays the same for all tests: */
    if (bThreads)
    {
        sprintf(cmd_stub, "%s%s", cmd_mdrun, cmd_np);
    }
    else
    {
        sprintf(cmd_stub, "%s%s%s ", cmd_mpirun, cmd_np, cmd_mdrun);
    }

    /* Create a list of numbers of PME nodes to test */
    if (npme_fixed < -1)
    {
        make_npme_list(npmevalues_opt, pmeentries, &nPMEnodes,
                nnodes, minPMEnodes, maxPMEnodes);
    }
    else
    {
        *pmeentries  = 1;
        snew(nPMEnodes, 1);
        nPMEnodes[0] = npme_fixed;
        fprintf(stderr, "Will use a fixed number of %d PME-only nodes.\n", nPMEnodes[0]);
    }

    if (0 == repeats)
    {
        fprintf(fp, "\nNo benchmarks done since number of repeats (-r) is 0.\n");
        ffclose(fp);
        finalize(opt2fn("-p", nfile, fnm));
        exit(0);
    }

    /* Allocate one dataset for each tpr input file: */
    init_perfdata(perfdata, nr_tprs, *pmeentries, repeats);

    /*****************************************/
    /* Main loop over all tpr files to test: */
    /*****************************************/
    totaltests = nr_tprs*(*pmeentries)*repeats;
    for (k=0; k<nr_tprs;k++)
    {
        fprintf(fp, "\nIndividual timings for input file %d (%s):\n", k, tpr_names[k]);
        fprintf(fp, "PME nodes      Gcycles       ns/day        PME/f    Remark\n");
        /* Loop over various numbers of PME nodes: */
        for (i = 0; i < *pmeentries; i++)
        {
            pd = &perfdata[k][i];

            /* Loop over the repeats for each scenario: */
            for (nr = 0; nr < repeats; nr++)
            {
                pd->nPMEnodes = nPMEnodes[i];

                /* Add -npme and -s to the command line and save it. Note that
                 * the -passall (if set) options requires cmd_args_bench to be
                 * at the end of the command line string */
                snew(pd->mdrun_cmd_line, cmdline_length);
                sprintf(pd->mdrun_cmd_line, "%s-npme %d -s %s %s",
                        cmd_stub, pd->nPMEnodes, tpr_names[k], cmd_args_bench);

                /* To prevent that all benchmarks fail due to a show-stopper argument
                 * on the mdrun command line, we make a quick check with mdrun -h first */
                if (bFirst)
                    make_sure_it_runs(pd->mdrun_cmd_line, cmdline_length, fp);
                bFirst = FALSE;

                /* Do a benchmark simulation: */
                if (repeats > 1)
                    sprintf(buf, ", pass %d/%d", nr+1, repeats);
                else
                    buf[0]='\0';
                fprintf(stdout, "\n=== Progress %2.0f%%, tpr %d/%d, run %d/%d%s:\n",
                        (100.0*count)/totaltests,
                        k+1, nr_tprs, i+1, *pmeentries, buf);
                make_backup(opt2fn("-err",nfile,fnm));
                sprintf(command, "%s 1> /dev/null 2>%s", pd->mdrun_cmd_line, opt2fn("-err",nfile,fnm));
                fprintf(stdout, "%s\n", pd->mdrun_cmd_line);
                gmx_system_call(command);

                /* Collect the performance data from the log file; also check stderr
                 * for fatal errors */
                ret = parse_logfile(opt2fn("-bg",nfile,fnm), opt2fn("-err",nfile,fnm),
                        pd, nr, presteps, cpt_steps, nnodes);
                if ((presteps > 0) && (ret == eParselogResetProblem))
                    bResetProblem = TRUE;

                if (-1 == pd->nPMEnodes)
                    sprintf(buf, "(%3d)", pd->guessPME);
                else
                    sprintf(buf, "     ");

                /* Nicer output */
                if (pd->PME_f_load[nr] > 0.0)
                    sprintf(str_PME_f_load, "%12.3f", pd->PME_f_load[nr]);
                else
                    sprintf(str_PME_f_load, "%s", "         -  ");

                /* Write the data we got to disk */
                fprintf(fp, "%4d%s %12.3f %12.3f %s    %s", pd->nPMEnodes,
                        buf, pd->Gcycles[nr], pd->ns_per_day[nr], str_PME_f_load, ParseLog[ret]);
                if (! (ret==eParselogOK || ret==eParselogNoDDGrid || ret==eParselogNotFound) )
                    fprintf(fp, " Check %s file for problems.", ret==eParselogFatal? "err":"log");
                fprintf(fp, "\n");
                fflush(fp);
                count++;

                /* Do some cleaning up and delete the files we do not need any more */
                cleanup(fnm, nfile, k, nnodes, pd->nPMEnodes, nr, ret==eParselogFatal);

                /* If the first run with this number of processors already failed, do not try again: */
                if (pd->Gcycles[0] <= 0.0 && repeats > 1)
                {
                    fprintf(stdout, "Skipping remaining passes of unsuccessful setting, see log file for details.\n");
                    count += repeats-(nr+1);
                    break;
                }
            } /* end of repeats loop */
        } /* end of -npme loop */
    } /* end of tpr file loop */

    if (bResetProblem)
    {
        sep_line(fp);
        fprintf(fp, "WARNING: The cycle and time step counters could not be reset\n"
                    "properly. The reason could be that mpirun did not manage to\n"
                    "export the environment variable GMX_RESET_COUNTER. You might\n"
                    "have to give a special switch to mpirun for that.\n"
                    "Alternatively, you can manually set GMX_RESET_COUNTER to the\n"
                    "value normally provided by -presteps.");
        sep_line(fp);
    }
    sfree(command);
    sfree(cmd_stub);
}


static void check_input(
        int nnodes,
        int repeats,
        int *ntprs,
        real *rmin,
        real rcoulomb,
        real *rmax,
        real maxPMEfraction,
        real minPMEfraction,
        int  npme_fixed,
        gmx_large_int_t bench_nsteps,
        const t_filenm *fnm,
        int nfile,
        int sim_part,
        int presteps,
        int npargs,
        t_pargs *pa)
{
    int old;


    /* Make sure the input file exists */
    if (!gmx_fexist(opt2fn("-s",nfile,fnm)))
        gmx_fatal(FARGS, "File %s not found.", opt2fn("-s",nfile,fnm));

    /* Make sure that the checkpoint file is not overwritten during benchmarking */
    if ( (0 == strcmp(opt2fn("-cpi",nfile,fnm), opt2fn("-bcpo",nfile,fnm)) ) && (sim_part > 1) )
        gmx_fatal(FARGS, "Checkpoint input (-cpi) and benchmark checkpoint output (-bcpo) files must not be identical.\n"
                         "The checkpoint input file must not be overwritten during the benchmarks.\n");

    /* Make sure that repeats is >= 0 (if == 0, only write tpr files) */
    if (repeats < 0)
        gmx_fatal(FARGS, "Number of repeats < 0!");

    /* Check number of nodes */
    if (nnodes < 1)
        gmx_fatal(FARGS, "Number of nodes/threads must be a positive integer.");

    /* Automatically choose -ntpr if not set */
    if (*ntprs < 1)
    {
        if (nnodes < 16)
            *ntprs = 1;
        else
        {
            *ntprs = 3;
            /* Set a reasonable scaling factor for rcoulomb */
            if (*rmax <= 0)
                *rmax = rcoulomb * 1.2;
        }
        fprintf(stderr, "Will test %d tpr file%s.\n", *ntprs, *ntprs==1?"":"s");
    }
    else
    {
        if (1 == *ntprs)
            fprintf(stderr, "Note: Choose ntpr>1 to shift PME load between real and reciprocal space.\n");
    }

    /* Make shure that rmin <= rcoulomb <= rmax */
    if (*rmin <= 0) *rmin = rcoulomb;
    if (*rmax <= 0) *rmax = rcoulomb;
    if ( !(*rmin <= *rmax) )
    {
        gmx_fatal(FARGS, "Please choose the Coulomb radii such that rmin <= rmax.\n"
                         "rmin = %g, rmax = %g, actual rcoul from .tpr file = %g\n", *rmin, *rmax, rcoulomb);
    }
    /* Add test scenarios if rmin or rmax were set */
    if (*ntprs <= 2)
    {
        if ( !is_equal(*rmin, rcoulomb) && (*ntprs == 1) )
        {
            (*ntprs)++;
            fprintf(stderr, "NOTE: Setting -rmin to %g changed -ntpr to %d\n",
                    *rmin, *ntprs);
        }
        if (!is_equal(*rmax, rcoulomb) && (*ntprs == 1) )
        {
            (*ntprs)++;
            fprintf(stderr, "NOTE: Setting -rmax to %g changed -ntpr to %d\n",
                    *rmax, *ntprs);
        }
    }
    old = *ntprs;
    /* If one of rmin, rmax is set, we need 2 tpr files at minimum */
    if ( !is_equal(*rmax, rcoulomb) || !is_equal(*rmin, rcoulomb) )
        *ntprs = max(*ntprs, 2);

    /* If both rmin, rmax are set, we need 3 tpr files at minimum */
    if ( !is_equal(*rmax, rcoulomb) && !is_equal(*rmin, rcoulomb) )
        *ntprs = max(*ntprs, 3);

    if (old != *ntprs)
    {
        fprintf(stderr, "NOTE: Your rmin, rmax setting changed -ntpr to %d\n", *ntprs);
    }

    if (*ntprs > 1)
    {
        if (is_equal(*rmin,rcoulomb) && is_equal(rcoulomb,*rmax)) /* We have just a single rc */
        {
            fprintf(stderr, "WARNING: Resetting -ntpr to 1 since no Coulomb radius scaling is requested.\n"
                            "Please set rmin < rmax to test Coulomb radii in the [rmin, rmax] interval\n"
                            "with correspondingly adjusted PME grid settings\n");
            *ntprs = 1;
        }
    }

    /* Check whether max and min fraction are within required values */
    if (maxPMEfraction > 0.5 || maxPMEfraction < 0)
        gmx_fatal(FARGS, "-max must be between 0 and 0.5");
    if (minPMEfraction > 0.5 || minPMEfraction < 0)
        gmx_fatal(FARGS, "-min must be between 0 and 0.5");
    if (maxPMEfraction < minPMEfraction)
        gmx_fatal(FARGS, "-max must be larger or equal to -min");

    /* Check whether the number of steps - if it was set - has a reasonable value */
    if (bench_nsteps < 0)
        gmx_fatal(FARGS, "Number of steps must be positive.");

    if (bench_nsteps > 10000 || bench_nsteps < 100)
    {
        fprintf(stderr, "WARNING: steps=");
        fprintf(stderr, gmx_large_int_pfmt, bench_nsteps);
        fprintf(stderr, ". Are you sure you want to perform so %s steps for each benchmark?\n", (bench_nsteps < 100)? "few" : "many");
    }

    if (presteps < 0)
    {
        gmx_fatal(FARGS, "Cannot have a negative number of presteps.\n");
    }

    /* Check for rcoulomb scaling if more than one .tpr file is tested */
    if (*ntprs > 1)
    {
        if (*rmin/rcoulomb < 0.75 || *rmax/rcoulomb > 1.25)
            fprintf(stderr, "WARNING: Applying extreme scaling factor. I hope you know what you are doing.\n");
    }

    /* If a fixed number of PME nodes is set we do rcoulomb and PME gird tuning
     * only. We need to check whether the requested number of PME-only nodes
     * makes sense. */
    if (npme_fixed > -1)
    {
        /* No more than 50% of all nodes can be assigned as PME-only nodes. */
        if (2*npme_fixed > nnodes)
        {
            gmx_fatal(FARGS, "Cannot have more than %d PME-only nodes for a total of %d nodes (you chose %d).\n",
                             nnodes/2, nnodes, npme_fixed);
        }
        if ((npme_fixed > 0) && (5*npme_fixed < nnodes))
        {
            fprintf(stderr, "WARNING: Only %g percent of the nodes are assigned as PME-only nodes.\n",
                             100.0*((real)npme_fixed / (real)nnodes));
        }
        if (opt2parg_bSet("-min",npargs,pa) || opt2parg_bSet("-max",npargs,pa))
        {
            fprintf(stderr, "NOTE: The -min, -max, and -npme options have no effect when a\n"
                            "      fixed number of PME-only nodes is requested with -fix.\n");
        }
    }
}


<<<<<<< HEAD
/* Returns TRUE when "opt" is a switch for g_tune_pme itself */
static gmx_bool is_main_switch(char *opt)
{
    if ( (0 == strcmp(opt,"-s"        ))
      || (0 == strcmp(opt,"-p"        ))
      || (0 == strcmp(opt,"-launch"   ))
      || (0 == strcmp(opt,"-r"        ))
      || (0 == strcmp(opt,"-ntpr"     ))
      || (0 == strcmp(opt,"-max"      ))
      || (0 == strcmp(opt,"-min"      ))
      || (0 == strcmp(opt,"-upfac"    ))
      || (0 == strcmp(opt,"-downfac"  ))
      || (0 == strcmp(opt,"-fix"      ))
      || (0 == strcmp(opt,"-four"     ))
      || (0 == strcmp(opt,"-steps"    ))
      || (0 == strcmp(opt,"-simsteps" ))
      || (0 == strcmp(opt,"-resetstep"))
      || (0 == strcmp(opt,"-so"       ))
      || (0 == strcmp(opt,"-npstring" ))
      || (0 == strcmp(opt,"-npme"     ))
      || (0 == strcmp(opt,"-passall"  ))
      || (0 == strcmp(opt,"-scalevdw" )) )
    return TRUE;
    
    return FALSE;
}


/* Returns TRUE when "opt" is needed at launch time */
static gmx_bool is_launch_option(char *opt, gmx_bool bSet)
{
    if (bSet)
        return TRUE;
    else    
        return FALSE;
}


=======
>>>>>>> c7a82654
/* Returns TRUE when "opt" is needed at launch time */
static gmx_bool is_launch_file(char *opt, gmx_bool bSet)
{
    /* Apart from the input .tpr we need all options that were set
     * on the command line and that do not start with -b */
    if (0 == strncmp(opt,"-b", 2) || 0 == strncmp(opt,"-s", 2))
        return FALSE;

    if (bSet)
        return TRUE;
    else
        return FALSE;
}


/* Returns TRUE when "opt" defines a file which is needed for the benchmarks runs */
static gmx_bool is_bench_file(char *opt, gmx_bool bSet, gmx_bool bOptional, gmx_bool bIsOutput)
{
    /* Apart from the input .tpr, all files starting with "-b" are for
     * _b_enchmark files exclusively */
    if (0 == strncmp(opt,"-s", 2)) return FALSE;
    if (0 == strncmp(opt,"-b", 2) || 0 == strncmp(opt,"-s", 2))
    {
        if (!bOptional || bSet)
            return TRUE;
        else
            return FALSE;
    }
    else
    {
        if (bIsOutput)
            return FALSE;
        else
            if (bSet) /* These are additional input files like -cpi -ei */
                return TRUE;
            else
                return FALSE;
    }
}


/* Adds 'buf' to 'str' */
static void add_to_string(char **str, char *buf)
{
    int len;


    len = strlen(*str) + strlen(buf) + 1;
    srenew(*str, len);
    strcat(*str, buf);
}


/* Create the command line for the benchmark as well as for the real run */
static void create_command_line_snippets(
        gmx_bool bThreads,
        gmx_bool bAppendFiles,
        gmx_bool bKeepAndNumCPT,
        gmx_bool bResetHWay,
        int      presteps,
        int      nfile,
        t_filenm fnm[],
        int      npargs,
        t_pargs  *pa,
        const char *procstring,      /* How to pass the number of processors to $MPIRUN */
        char     *cmd_np[],          /* Actual command line snippet, e.g. '-np <N>' */
        char     *cmd_args_bench[],  /* command line arguments for benchmark runs */
        char     *cmd_args_launch[], /* command line arguments for simulation run */
        char     extra_args[])       /* Add this to the end of the command line */
{
    int        i;
    char       *opt;
    const char *name;
    char       strbuf[STRLEN];


    /* strlen needs at least '\0' as a string: */
    snew(*cmd_args_bench ,1);
    snew(*cmd_args_launch,1);
    *cmd_args_launch[0]='\0';
    *cmd_args_bench[0] ='\0';


    /*******************************************/
    /* 1. Process other command line arguments */
    /*******************************************/
    if (presteps > 0)
    {
        /* Add equilibration steps to benchmark options */
        sprintf(strbuf, "-resetstep %d ", presteps);
        add_to_string(cmd_args_bench, strbuf);
    }
    /* These switches take effect only at launch time */
    if (FALSE == bAppendFiles)
    {
        add_to_string(cmd_args_launch, "-noappend ");
    }
    if (bKeepAndNumCPT)
    {
        add_to_string(cmd_args_launch, "-cpnum ");
    }
    if (bResetHWay)
    {
        add_to_string(cmd_args_launch, "-resethway ");
    }

    /********************/
    /* 2. Process files */
    /********************/
    for (i=0; i<nfile; i++)
    {
        opt  = (char *)fnm[i].opt;
        name = opt2fn(opt,nfile,fnm);

        /* Strbuf contains the options, now let's sort out where we need that */
        sprintf(strbuf, "%s %s ", opt, name);

        if ( is_bench_file(opt, opt2bSet(opt,nfile,fnm), is_optional(&fnm[i]), is_output(&fnm[i])) )
        {
            /* All options starting with -b* need the 'b' removed,
             * therefore overwrite strbuf */
            if (0 == strncmp(opt, "-b", 2))
                sprintf(strbuf, "-%s %s ", &opt[2], name);

            add_to_string(cmd_args_bench, strbuf);
        }

        if ( is_launch_file(opt,opt2bSet(opt,nfile,fnm)) )
            add_to_string(cmd_args_launch, strbuf);
    }

    add_to_string(cmd_args_bench , extra_args);
    add_to_string(cmd_args_launch, extra_args);
}


/* Set option opt */
static void setopt(const char *opt,int nfile,t_filenm fnm[])
{
  int i;

  for(i=0; (i<nfile); i++)
    if (strcmp(opt,fnm[i].opt)==0)
      fnm[i].flag |= ffSET;
}


/* This routine inspects the tpr file and ...
 * 1. checks for output files that get triggered by a tpr option. These output
 *    files are marked as 'set' to allow for a proper cleanup after each
 *    tuning run.
 * 2. returns the PME:PP load ratio
 * 3. returns rcoulomb from the tpr */
static float inspect_tpr(int nfile, t_filenm fnm[], real *rcoulomb)
{
    gmx_bool     bPull;     /* Is pulling requested in .tpr file?             */
    gmx_bool     bTpi;      /* Is test particle insertion requested?          */
    gmx_bool     bFree;     /* Is a free energy simulation requested?         */
    gmx_bool     bNM;       /* Is a normal mode analysis requested?           */
    t_inputrec   ir;
    t_state      state;
    gmx_mtop_t   mtop;


    /* Check tpr file for options that trigger extra output files */
    read_tpx_state(opt2fn("-s",nfile,fnm),&ir,&state,NULL,&mtop);
    bPull = (epullNO != ir.ePull);
    bFree = (efepNO  != ir.efep );
    bNM   = (eiNM    == ir.eI   );
    bTpi  = EI_TPI(ir.eI);

    /* Set these output files on the tuning command-line */
    if (bPull)
    {
        setopt("-pf"  , nfile, fnm);
        setopt("-px"  , nfile, fnm);
    }
    if (bFree)
    {
        setopt("-dhdl", nfile, fnm);
    }
    if (bTpi)
    {
        setopt("-tpi" , nfile, fnm);
        setopt("-tpid", nfile, fnm);
    }
    if (bNM)
    {
        setopt("-mtx" , nfile, fnm);
    }

    *rcoulomb = ir.rcoulomb;

    /* Return the estimate for the number of PME nodes */
    return pme_load_estimate(&mtop,&ir,state.box);
}


static void couple_files_options(int nfile, t_filenm fnm[])
{
    int i;
    gmx_bool bSet,bBench;
    char *opt;
    char buf[20];


    for (i=0; i<nfile; i++)
    {
        opt  = (char *)fnm[i].opt;
        bSet = ((fnm[i].flag & ffSET) != 0);
        bBench = (0 == strncmp(opt,"-b", 2));

        /* Check optional files */
        /* If e.g. -eo is set, then -beo also needs to be set */
        if (is_optional(&fnm[i]) && bSet && !bBench)
        {
            sprintf(buf, "-b%s", &opt[1]);
            setopt(buf,nfile,fnm);
        }
        /* If -beo is set, then -eo also needs to be! */
        if (is_optional(&fnm[i]) && bSet && bBench)
        {
            sprintf(buf, "-%s", &opt[2]);
            setopt(buf,nfile,fnm);
        }
    }
}


static double gettime()
{
#ifdef HAVE_GETTIMEOFDAY
    struct timeval t;
    double seconds;

    gettimeofday(&t,NULL);

    seconds = (double) t.tv_sec + 1e-6*(double)t.tv_usec;

    return seconds;
#else
    double  seconds;

    seconds = time(NULL);

    return seconds;
#endif
}


#define BENCHSTEPS (1000)

int gmx_tune_pme(int argc,char *argv[])
{
    const char *desc[] = {
            "For a given number [TT]-np[tt] or [TT]-nt[tt] of processors/threads, this program systematically",
            "times [TT]mdrun[tt] with various numbers of PME-only nodes and determines",
            "which setting is fastest. It will also test whether performance can",
            "be enhanced by shifting load from the reciprocal to the real space",
            "part of the Ewald sum. ",
            "Simply pass your [TT].tpr[tt] file to [TT]g_tune_pme[tt] together with other options",
            "for [TT]mdrun[tt] as needed.[PAR]",
            "Which executables are used can be set in the environment variables",
            "MPIRUN and MDRUN. If these are not present, 'mpirun' and 'mdrun'",
            "will be used as defaults. Note that for certain MPI frameworks you",
            "need to provide a machine- or hostfile. This can also be passed",
            "via the MPIRUN variable, e.g.[PAR]",
            "[TT]export MPIRUN=\"/usr/local/mpirun -machinefile hosts\"[tt][PAR]",
            "Please call [TT]g_tune_pme[tt] with the normal options you would pass to",
            "[TT]mdrun[tt] and add [TT]-np[tt] for the number of processors to perform the",
            "tests on, or [TT]-nt[tt] for the number of threads. You can also add [TT]-r[tt]",
            "to repeat each test several times to get better statistics. [PAR]",
            "[TT]g_tune_pme[tt] can test various real space / reciprocal space workloads",
            "for you. With [TT]-ntpr[tt] you control how many extra [TT].tpr[tt] files will be",
            "written with enlarged cutoffs and smaller Fourier grids respectively.",
            "Typically, the first test (number 0) will be with the settings from the input",
            "[TT].tpr[tt] file; the last test (number [TT]ntpr[tt]) will have the Coulomb cutoff",
            "specified by [TT]-rmax[tt] with a somwhat smaller PME grid at the same time. ",
            "In this last test, the Fourier spacing is multiplied with [TT]rmax[tt]/rcoulomb. ",
            "The remaining [TT].tpr[tt] files will have equally-spaced Coulomb radii (and Fourier "
            "spacings) between these extremes. [BB]Note[bb] that you can set [TT]-ntpr[tt] to 1",
            "if you just seek the optimal number of PME-only nodes; in that case",
            "your input [TT].tpr[tt] file will remain unchanged.[PAR]",
            "For the benchmark runs, the default of 1000 time steps should suffice for most",
            "MD systems. The dynamic load balancing needs about 100 time steps",
            "to adapt to local load imbalances, therefore the time step counters",
            "are by default reset after 100 steps. For large systems (>1M atoms), as well as ",
            "for a higher accuarcy of the measurements, you should set [TT]-resetstep[tt] to a higher value.",
            "From the 'DD' load imbalance entries in the md.log output file you",
            "can tell after how many steps the load is sufficiently balanced. Example call:[PAR]"
            "[TT]g_tune_pme -np 64 -s protein.tpr -launch[tt][PAR]",
            "After calling [TT]mdrun[tt] several times, detailed performance information",
            "is available in the output file [TT]perf.out.[tt] ",
            "[BB]Note[bb] that during the benchmarks, a couple of temporary files are written",
            "(options [TT]-b[tt]*), these will be automatically deleted after each test.[PAR]",
            "If you want the simulation to be started automatically with the",
            "optimized parameters, use the command line option [TT]-launch[tt].[PAR]",
    };

    int        nnodes =1;
    int        repeats=2;
    int        pmeentries=0; /* How many values for -npme do we actually test for each tpr file */
    real       maxPMEfraction=0.50;
    real       minPMEfraction=0.25;
    int        maxPMEnodes, minPMEnodes;
    float      guessPMEratio;   /* guessed PME:PP ratio based on the tpr file */
    float      guessPMEnodes;
    int        npme_fixed=-2;             /* If >= -1, use only this number
                                           * of PME-only nodes                */
<<<<<<< HEAD
    real       downfac=1.0,upfac=1.2;
    gmx_bool   ScaleRvdw=TRUE;
=======
>>>>>>> c7a82654
    int        ntprs=0;
    real       rmin=0.0,rmax=0.0;  /* min and max value for rcoulomb if scaling is requested */
    real       rcoulomb=-1.0;             /* Coulomb radius as set in .tpr file */
    gmx_large_int_t bench_nsteps=BENCHSTEPS;
    gmx_large_int_t new_sim_nsteps=-1;   /* -1 indicates: not set by the user */
    gmx_large_int_t cpt_steps=0;         /* Step counter in .cpt input file   */
    int        presteps=100;    /* Do a full cycle reset after presteps steps */
    gmx_bool   bOverwrite=FALSE, bKeepTPR;
    gmx_bool   bLaunch=FALSE;
    char       *ExtraArgs=NULL;
    char       **tpr_names=NULL;
    const char *simulation_tpr=NULL;
    int        best_npme, best_tpr;
    int        sim_part = 1;     /* For benchmarks with checkpoint files */
    char       bbuf[STRLEN];

    /* Default program names if nothing else is found */
    char        *cmd_mpirun=NULL, *cmd_mdrun=NULL;
    char        *cmd_args_bench, *cmd_args_launch;
    char        *cmd_np=NULL;

    t_perf      **perfdata=NULL;
    t_inputinfo *info;
    int         i;
    FILE        *fp;
    t_commrec   *cr;

    /* Print out how long the tuning took */
    double      seconds;

    static t_filenm fnm[] = {
      /* g_tune_pme */
      { efOUT, "-p",      "perf",     ffWRITE },
      { efLOG, "-err",    "bencherr", ffWRITE },
      { efTPX, "-so",     "tuned",    ffWRITE },
      /* mdrun: */
      { efTPX, NULL,      NULL,       ffREAD },
      { efTRN, "-o",      NULL,       ffWRITE },
      { efXTC, "-x",      NULL,       ffOPTWR },
      { efCPT, "-cpi",    NULL,       ffOPTRD },
      { efCPT, "-cpo",    NULL,       ffOPTWR },
      { efSTO, "-c",      "confout",  ffWRITE },
      { efEDR, "-e",      "ener",     ffWRITE },
      { efLOG, "-g",      "md",       ffWRITE },
      { efXVG, "-dhdl",   "dhdl",     ffOPTWR },
      { efXVG, "-field",  "field",    ffOPTWR },
      { efXVG, "-table",  "table",    ffOPTRD },
      { efXVG, "-tabletf", "tabletf",   ffOPTRD },
      { efXVG, "-tablep", "tablep",   ffOPTRD },
      { efXVG, "-tableb", "table",    ffOPTRD },
      { efTRX, "-rerun",  "rerun",    ffOPTRD },
      { efXVG, "-tpi",    "tpi",      ffOPTWR },
      { efXVG, "-tpid",   "tpidist",  ffOPTWR },
      { efEDI, "-ei",     "sam",      ffOPTRD },
      { efEDO, "-eo",     "sam",      ffOPTWR },
      { efGCT, "-j",      "wham",     ffOPTRD },
      { efGCT, "-jo",     "bam",      ffOPTWR },
      { efXVG, "-ffout",  "gct",      ffOPTWR },
      { efXVG, "-devout", "deviatie", ffOPTWR },
      { efXVG, "-runav",  "runaver",  ffOPTWR },
      { efXVG, "-px",     "pullx",    ffOPTWR },
      { efXVG, "-pf",     "pullf",    ffOPTWR },
      { efXVG, "-ro",     "rotation", ffOPTWR },
      { efLOG, "-ra",     "rotangles",ffOPTWR },
      { efLOG, "-rs",     "rotslabs", ffOPTWR },
      { efLOG, "-rt",     "rottorque",ffOPTWR },
      { efMTX, "-mtx",    "nm",       ffOPTWR },
      { efNDX, "-dn",     "dipole",   ffOPTWR },
      /* Output files that are deleted after each benchmark run */
      { efTRN, "-bo",     "bench",    ffWRITE },
      { efXTC, "-bx",     "bench",    ffWRITE },
      { efCPT, "-bcpo",   "bench",    ffWRITE },
      { efSTO, "-bc",     "bench",    ffWRITE },
      { efEDR, "-be",     "bench",    ffWRITE },
      { efLOG, "-bg",     "bench",    ffWRITE },
      { efEDO, "-beo",    "bench",    ffOPTWR },
      { efXVG, "-bdhdl",  "benchdhdl",ffOPTWR },
      { efXVG, "-bfield", "benchfld" ,ffOPTWR },
      { efXVG, "-btpi",   "benchtpi", ffOPTWR },
      { efXVG, "-btpid",  "benchtpid",ffOPTWR },
      { efGCT, "-bjo",    "bench",    ffOPTWR },
      { efXVG, "-bffout", "benchgct", ffOPTWR },
      { efXVG, "-bdevout","benchdev", ffOPTWR },
      { efXVG, "-brunav", "benchrnav",ffOPTWR },
      { efXVG, "-bpx",    "benchpx",  ffOPTWR },
      { efXVG, "-bpf",    "benchpf",  ffOPTWR },
      { efXVG, "-bro",    "benchrot", ffOPTWR },
      { efLOG, "-bra",    "benchrota",ffOPTWR },
      { efLOG, "-brs",    "benchrots",ffOPTWR },
      { efLOG, "-brt",    "benchrott",ffOPTWR },
      { efMTX, "-bmtx",   "benchn",   ffOPTWR },
      { efNDX, "-bdn",    "bench",    ffOPTWR }
    };

    gmx_bool bThreads     = FALSE;

    int  nthreads=1;

    const char *procstring[] =
      { NULL, "-np", "-n", "none", NULL };
    const char *npmevalues_opt[] =
      { NULL, "auto", "all", "subset", NULL };

    gmx_bool bAppendFiles=TRUE;
    gmx_bool bKeepAndNumCPT=FALSE;
    gmx_bool bResetCountersHalfWay=FALSE;
    gmx_bool bBenchmark=TRUE;

    output_env_t oenv=NULL;

    t_pargs pa[] = {
      /***********************/
      /* g_tune_pme options: */
      /***********************/
      { "-np",       FALSE, etINT,  {&nnodes},
        "Number of nodes to run the tests on (must be > 2 for separate PME nodes)" },
      { "-npstring", FALSE, etENUM, {procstring},
        "Specify the number of processors to [TT]$MPIRUN[tt] using this string"},
      { "-nt",       FALSE, etINT,  {&nthreads},
        "Number of threads to run the tests on (turns MPI & mpirun off)"},
      { "-r",        FALSE, etINT,  {&repeats},
        "Repeat each test this often" },
      { "-max",      FALSE, etREAL, {&maxPMEfraction},
        "Max fraction of PME nodes to test with" },
      { "-min",      FALSE, etREAL, {&minPMEfraction},
        "Min fraction of PME nodes to test with" },
      { "-npme",     FALSE, etENUM, {npmevalues_opt},
        "Within -min and -max, benchmark all possible values for [TT]-npme[tt], or just a reasonable subset. "
        "Auto neglects -min and -max and chooses reasonable values around a guess for npme derived from the .tpr"},
      { "-fix",      FALSE, etINT,  {&npme_fixed},
        "If >= -1, do not vary the number of PME-only nodes, instead use this fixed value and only vary rcoulomb and the PME grid spacing."},
<<<<<<< HEAD
      { "-upfac",    FALSE, etREAL, {&upfac},
        "Upper limit for rcoulomb scaling factor (Note that rcoulomb upscaling results in fourier grid downscaling)" },
      { "-downfac",  FALSE, etREAL, {&downfac},
        "Lower limit for rcoulomb scaling factor" },
      { "-scalevdw",  FALSE, etBOOL, {&ScaleRvdw},
        "Scale rvdw along with rcoulomb"},
=======
      { "-rmax",     FALSE, etREAL, {&rmax},
        "If >0, maximal rcoulomb for -ntpr>1 (rcoulomb upscaling results in fourier grid downscaling)" },
      { "-rmin",     FALSE, etREAL, {&rmin},
        "If >0, minimal rcoulomb for -ntpr>1" },
>>>>>>> c7a82654
      { "-ntpr",     FALSE, etINT,  {&ntprs},
        "Number of [TT].tpr[tt] files to benchmark. Create this many files with different rcoulomb scaling factors depending on -rmin and -rmax. "
        "If < 1, automatically choose the number of [TT].tpr[tt] files to test" },
      { "-steps",    FALSE, etGMX_LARGE_INT, {&bench_nsteps},
        "Take timings for this many steps in the benchmark runs" },
      { "-resetstep",FALSE, etINT,  {&presteps},
        "Let dlb equilibrate this many steps before timings are taken (reset cycle counters after this many steps)" },
      { "-simsteps", FALSE, etGMX_LARGE_INT, {&new_sim_nsteps},
        "If non-negative, perform this many steps in the real run (overwrites nsteps from [TT].tpr[tt], add [TT].cpt[tt] steps)" },
      { "-launch",   FALSE, etBOOL, {&bLaunch},
        "Launch the real simulation after optimization" },
      { "-bench",    FALSE, etBOOL, {&bBenchmark},
        "Run the benchmarks or just create the input [TT].tpr[tt] files?" },
      /******************/
      /* mdrun options: */
      /******************/
      /* We let g_tune_pme parse and understand these options, because we need to
       * prevent that they appear on the mdrun command line for the benchmarks */
      { "-append",   FALSE, etBOOL, {&bAppendFiles},
        "Append to previous output files when continuing from checkpoint instead of adding the simulation part number to all file names (for launch only)" },
      { "-cpnum",    FALSE, etBOOL, {&bKeepAndNumCPT},
        "Keep and number checkpoint files (launch only)" },
      { "-resethway", FALSE, etBOOL, {&bResetCountersHalfWay},
        "HIDDENReset the cycle counters after half the number of steps or halfway [TT]-maxh[tt] (launch only)" }
    };


#define NFILE asize(fnm)

    CopyRight(stderr,argv[0]);

    seconds = gettime();

    parse_common_args(&argc,argv,PCA_NOEXIT_ON_ARGS,
                      NFILE,fnm,asize(pa),pa,asize(desc),desc,
                      0,NULL,&oenv);

    /* Store the remaining unparsed command line entries in a string which
     * is then attached to the mdrun command line */
    snew(ExtraArgs, 1);
    ExtraArgs[0] = '\0';
    for (i=1; i<argc; i++) /* argc will now be 1 if everything was understood */
    {
        add_to_string(&ExtraArgs, argv[i]);
        add_to_string(&ExtraArgs, " ");
    }

    if (opt2parg_bSet("-nt",asize(pa),pa))
    {
        bThreads=TRUE;
        if (opt2parg_bSet("-npstring",asize(pa),pa))
            fprintf(stderr, "WARNING: -npstring has no effect when using threads.\n");

        if (nnodes > 1)
            gmx_fatal(FARGS, "Can't run multi-threaded MPI simulation yet!");
        /* and now we just set this; a bit of an ugly hack*/
        nnodes=nthreads;
    }
    /* Check for PME:PP ratio and whether tpr triggers additional output files */
    guessPMEratio = inspect_tpr(NFILE,fnm,&rcoulomb);

    /* Automatically set -beo options if -eo is set etc. */
    couple_files_options(NFILE,fnm);

    /* Construct the command line arguments for benchmark runs
     * as well as for the simulation run */
    if (bThreads)
        sprintf(bbuf," -nt %d ", nthreads);
    else
        sprintf(bbuf," -np %d ", nnodes);

    cmd_np = bbuf;

    create_command_line_snippets(bThreads,bAppendFiles,bKeepAndNumCPT,bResetCountersHalfWay,presteps,
                                 NFILE,fnm,asize(pa),pa,procstring[0],
                                 &cmd_np, &cmd_args_bench, &cmd_args_launch,
                                 ExtraArgs);

    /* Read in checkpoint file if requested */
    sim_part = 1;
    if(opt2bSet("-cpi",NFILE,fnm))
    {
        snew(cr,1);
        cr->duty=DUTY_PP; /* makes the following routine happy */
        read_checkpoint_simulation_part(opt2fn("-cpi",NFILE,fnm),
                    &sim_part,&cpt_steps,cr,
                    FALSE,NFILE,fnm,NULL,NULL);
        sfree(cr);
        sim_part++;
        /* sim_part will now be 1 if no checkpoint file was found */
        if (sim_part<=1)
            gmx_fatal(FARGS, "Checkpoint file %s not found!", opt2fn("-cpi",NFILE,fnm));
    }

    /* Open performance output file and write header info */
    fp = ffopen(opt2fn("-p",NFILE,fnm),"w");

    /* Make a quick consistency check of command line parameters */
    check_input(nnodes, repeats, &ntprs, &rmin, rcoulomb, &rmax,
                maxPMEfraction, minPMEfraction, npme_fixed,
                bench_nsteps, fnm, NFILE, sim_part, presteps,
                asize(pa),pa);

    /* Determine the maximum and minimum number of PME nodes to test,
     * the actual list of settings is build in do_the_tests(). */
    if ((nnodes > 2) && (npme_fixed < -1))
    {
        if (0 == strcmp(npmevalues_opt[0], "auto"))
        {
            /* Determine the npme range automatically based on the PME:PP load guess */
            if (guessPMEratio > 1.0)
            {
                /* More PME than PP work, probably we do not need separate PME nodes at all! */
                maxPMEnodes=nnodes/2;
                minPMEnodes=nnodes/2;
            }
            else
            {
                /* PME : PP load is in the range 0..1, let's test around the guess */
                guessPMEnodes = nnodes/(1.0 + 1.0/guessPMEratio);
                minPMEnodes = floor(0.7*guessPMEnodes);
                maxPMEnodes =  ceil(1.6*guessPMEnodes);
                maxPMEnodes = min(maxPMEnodes, nnodes/2);
            }
        }
        else
        {
            /* Determine the npme range based on user input */
            maxPMEnodes = floor(maxPMEfraction*nnodes);
            minPMEnodes = max(floor(minPMEfraction*nnodes), 0);
            fprintf(stdout, "Will try runs with %d ", minPMEnodes);
            if (maxPMEnodes != minPMEnodes)
                fprintf(stdout, "- %d ", maxPMEnodes);
            fprintf(stdout, "PME-only nodes.\n  Note that the automatic number of PME-only nodes and no separate PME nodes are always tested.\n");
        }
    }
    else
    {
        maxPMEnodes = 0;
        minPMEnodes = 0;
    }

    /* Get the commands we need to set up the runs from environment variables */
    get_program_paths(bThreads, &cmd_mpirun, cmd_np, &cmd_mdrun, repeats);

    /* Print some header info to file */
    sep_line(fp);
    fprintf(fp, "\n      P E R F O R M A N C E   R E S U L T S\n");
    sep_line(fp);
    fprintf(fp, "%s for Gromacs %s\n", ShortProgram(),GromacsVersion());
    if (!bThreads)
    {
        fprintf(fp, "Number of nodes         : %d\n", nnodes);
        fprintf(fp, "The mpirun command is   : %s\n", cmd_mpirun);
        if ( strcmp(procstring[0], "none") != 0)
            fprintf(fp, "Passing # of nodes via  : %s\n", procstring[0]);
        else
            fprintf(fp, "Not setting number of nodes in system call\n");
    }
    else
        fprintf(fp, "Number of threads       : %d\n", nnodes);

    fprintf(fp, "The mdrun  command is   : %s\n", cmd_mdrun);
    fprintf(fp, "mdrun args benchmarks   : %s\n", cmd_args_bench);
    fprintf(fp, "Benchmark steps         : ");
    fprintf(fp, gmx_large_int_pfmt, bench_nsteps);
    fprintf(fp, "\n");
    fprintf(fp, "dlb equilibration steps : %d\n", presteps);
    if (sim_part > 1)
    {
        fprintf(fp, "Checkpoint time step    : ");
        fprintf(fp, gmx_large_int_pfmt, cpt_steps);
        fprintf(fp, "\n");
    }
    fprintf(fp, "mdrun args at launchtime: %s\n", cmd_args_launch);

    if (new_sim_nsteps >= 0)
    {
        bOverwrite = TRUE;
        fprintf(stderr, "Note: Simulation input file %s will have ", opt2fn("-so",NFILE,fnm));
        fprintf(stderr, gmx_large_int_pfmt, new_sim_nsteps+cpt_steps);
        fprintf(stderr, " steps.\n");
        fprintf(fp, "Simulation steps        : ");
        fprintf(fp, gmx_large_int_pfmt, new_sim_nsteps);
        fprintf(fp, "\n");
    }
    if (repeats > 1)
        fprintf(fp, "Repeats for each test   : %d\n", repeats);

    if (npme_fixed >= -1)
    {
        fprintf(fp, "Fixing -npme at         : %d\n", npme_fixed);
    }

    fprintf(fp, "Input file              : %s\n", opt2fn("-s",NFILE,fnm));
    fprintf(fp, "   PME/PP load estimate : %g\n", guessPMEratio);

    /* Allocate memory for the inputinfo struct: */
    snew(info, 1);
    info->nr_inputfiles = ntprs;
    for (i=0; i<ntprs; i++)
    {
        snew(info->rcoulomb , ntprs);
        snew(info->rvdw     , ntprs);
        snew(info->rlist    , ntprs);
        snew(info->rlistlong, ntprs);
        snew(info->nkx      , ntprs);
        snew(info->nky      , ntprs);
        snew(info->nkz      , ntprs);
        snew(info->fsx      , ntprs);
        snew(info->fsy      , ntprs);
        snew(info->fsz      , ntprs);
    }
    /* Make alternative tpr files to test: */
    snew(tpr_names, ntprs);
    for (i=0; i<ntprs; i++)
        snew(tpr_names[i], STRLEN);

    /* It can be that ntprs is reduced by make_benchmark_tprs if not enough
     * different grids could be found. */
    make_benchmark_tprs(opt2fn("-s",NFILE,fnm), tpr_names, bench_nsteps+presteps,
<<<<<<< HEAD
            cpt_steps, upfac, downfac, ScaleRvdw, &ntprs, fs, info, fp);

=======
            cpt_steps, rmin, rmax, &ntprs, info, fp);
>>>>>>> c7a82654

    /********************************************************************************/
    /* Main loop over all scenarios we need to test: tpr files, PME nodes, repeats  */
    /********************************************************************************/
    snew(perfdata, ntprs);
    if (bBenchmark)
    {
        do_the_tests(fp, tpr_names, maxPMEnodes, minPMEnodes, npme_fixed, npmevalues_opt[0], perfdata, &pmeentries,
                repeats, nnodes, ntprs, bThreads, cmd_mpirun, cmd_np, cmd_mdrun,
                cmd_args_bench, fnm, NFILE, sim_part, presteps, cpt_steps);

        fprintf(fp, "\nTuning took%8.1f minutes.\n", (gettime()-seconds)/60.0);

        /* Analyse the results and give a suggestion for optimal settings: */
        bKeepTPR = analyze_data(fp, opt2fn("-p", NFILE, fnm), perfdata, nnodes, ntprs, pmeentries,
                repeats, info, &best_tpr, &best_npme);

        /* Take the best-performing tpr file and enlarge nsteps to original value */
        if ( bKeepTPR && !bOverwrite )
        {
            simulation_tpr = opt2fn("-s",NFILE,fnm);
        }
        else
        {
            simulation_tpr = opt2fn("-so",NFILE,fnm);
            modify_PMEsettings(bOverwrite? (new_sim_nsteps+cpt_steps) :
                    info->orig_sim_steps, tpr_names[best_tpr],
                    simulation_tpr);
        }

        /* Let's get rid of the temporary benchmark input files */
        for (i=0; i<ntprs; i++)
        {
            fprintf(stdout, "Deleting temporary benchmark input file %s\n", tpr_names[i]);
            remove(tpr_names[i]);
        }

        /* Now start the real simulation if the user requested it ... */
        launch_simulation(bLaunch, fp, bThreads, cmd_mpirun, cmd_np, cmd_mdrun,
                cmd_args_launch, simulation_tpr, nnodes, best_npme);
    }
    ffclose(fp);

    /* ... or simply print the performance results to screen: */
    if (!bLaunch)
        finalize(opt2fn("-p", NFILE, fnm));

    return 0;
}<|MERGE_RESOLUTION|>--- conflicted
+++ resolved
@@ -1,5 +1,4 @@
-/*  -*- mode: c; tab-width: 4; indent-tabs-mode: nil; c-basic-offset: 4; c-file-style: "stroustrup"; -*-
- *
+/*
  * 
  *                This source code is part of
  *
@@ -705,204 +704,6 @@
     fprintf(stdout,buf,ir->nsteps);
     fflush(stdout);
     write_tpx_state(fn_sim_tpr,ir,&state,&mtop);
-<<<<<<< HEAD
-        
-    sfree(ir);
-}
-
-
-typedef struct
-{
-    int  nkx, nky, nkz;      /* Fourier grid                                  */
-    real fac;                /* actual scaling factor                         */
-    real fs;                 /* Fourierspacing                                */
-} t_pmegrid;
-
-
-static void copy_grid(t_pmegrid *ingrid, t_pmegrid *outgrid)
-{
-    outgrid->nkx = ingrid->nkx;
-    outgrid->nky = ingrid->nky;
-    outgrid->nkz = ingrid->nkz;
-    outgrid->fac = ingrid->fac;
-    outgrid->fs  = ingrid->fs;
-}
-
-/* Removes entry 'index' from the t_pmegrid list */
-static void remove_from_list(
-        t_pmegrid gridlist[],
-        int *nlist,           /* Length of the list                           */
-        int index)            /* Index to remove from the list                */
-{
-    int j;
-
-
-    for (j = index; j < (*nlist - 1); j++)
-    {
-        copy_grid(&gridlist[j+1], &gridlist[j]);
-    }
-    *nlist = *nlist - 1;
-}
-
-
-/* Returns the index of the least necessary grid in the list.
- *
- * This is the one where the following conditions hold for the scaling factor:
- * 1. this grid has the smallest distance to its neighboring grid (distance
- *    measured by fac) -> this condition is true for two grids at the same time
- * 2. this grid (of the two) has the smaller distance to the other neighboring
- *    grid
- *
- * The extreme grids (the ones with the smallest and largest
- * scaling factor) are never thrown away.
- */
-static int get_throwaway_index(
-        t_pmegrid gridlist[],
-        int nlist)           /* Length of the list                           */
-{
-    int i,index = -1;
-    real dist,mindist,d_left,d_right;
-
-
-    /* Find the two factors with the smallest mutual distance */
-    mindist = GMX_FLOAT_MAX;
-    for (i = 1; i < nlist; i++)
-    {
-        dist = fabs(gridlist[i].fac - gridlist[i-1].fac);
-        if (dist < mindist)
-        {
-            index = i;
-            mindist = dist;
-        }
-    }
-    /* index and index-1 have the smallest mutual distance */
-    if (index == 1)
-    {
-        /* Never return the first index, i.e. index == 0 */
-        ;
-    }
-    else
-    {
-        d_left  = fabs(gridlist[index-1].fac - gridlist[index-2].fac);
-        d_right = fabs(gridlist[index+1].fac - gridlist[index  ].fac);
-
-        /* Return the left index if its distance to its left neighbor is shorter
-         * than the distance of the right index to its right neighbor */
-        if (d_left < d_right)
-            index--;
-    }
-    /* Never return the last index */
-    if (index == nlist-1)
-        index--;
-
-    return index;
-}
-
-
-static void make_grid_list(
-        real fmin,            /* minimum scaling factor (downscaling fac)     */
-        real fmax,            /* maximum scaling factor (upscaling fac)       */
-        int *ntprs,           /* Number of tpr files to test                  */
-        matrix box,           /* The box                                      */
-        t_pmegrid *griduse[], /* List of grids that have to be tested         */
-        real fs)              /* Requested fourierspacing at a scaling factor
-                                 of unity                                     */
-{
-    real req_fac,act_fac=0,act_fs,eps;
-    rvec box_size;
-    int i,jmin=0,d,ngridall=0;
-    int nkx=0,nky=0,nkz=0;
-    int nkx_old=0,nky_old=0,nkz_old=0;
-    t_pmegrid *gridall;
-    int gridalloc,excess;
-
-    /* Determine length of triclinic box vectors */
-    for(d=0; d<DIM; d++)
-    {
-        box_size[d] = 0;
-        for(i=0;i<DIM;i++)
-            box_size[d] += box[d][i]*box[d][i];
-        box_size[d] = sqrt(box_size[d]);
-    }
-
-    gridalloc = 25;
-    snew(gridall, gridalloc);
-
-    fprintf(stdout, "Possible PME grid settings (apart from input file settings):\n");
-    fprintf(stdout, "  nkx  nky  nkz  max spacing  scaling factor\n");
-
-    /* eps should provide a fine enough spacing not to miss any grid */
-    if (fmax != fmin)
-        eps = (fmax-fmin)/(100.0*(*ntprs - 1));
-    else
-        eps = 1.0/max( (*griduse)[0].nkz, max( (*griduse)[0].nkx, (*griduse)[0].nky ) );
-
-    /* if no scaling was requested, don't adjust the input's cut-ff based on the calculated spacing */
-    if (!(fmin == 1.0 && fmax == 1.0))
-    {
-        for (req_fac = fmin; act_fac < fmax; req_fac += eps)
-        {
-            nkx=0;
-            nky=0;
-            nkz=0;
-            calc_grid(NULL,box,fs*req_fac,&nkx,&nky,&nkz);
-            act_fs = max(box_size[XX]/nkx,max(box_size[YY]/nky,box_size[ZZ]/nkz));
-            act_fac = act_fs/fs;
-            if (    ! ( nkx==nkx_old           && nky==nky_old           && nkz==nkz_old           )    /* Exclude if grid is already in list */
-                    && ! ( nkx==(*griduse)[0].nkx && nky==(*griduse)[0].nky && nkz==(*griduse)[0].nkz 
-                        && (*griduse)[0].fs == fs) )  /* Exclude input file grid if the spacing of the input doesn't need adjustment */
-            {
-                /* We found a new grid that will do */
-                nkx_old = nkx;
-                nky_old = nky;
-                nkz_old = nkz;
-                gridall[ngridall].nkx = nkx;
-                gridall[ngridall].nky = nky;
-                gridall[ngridall].nkz = nkz;
-                gridall[ngridall].fac = act_fac;
-                gridall[ngridall].fs  = act_fs;
-                fprintf(stdout, "%5d%5d%5d %12f %12f\n",nkx,nky,nkz,act_fs,act_fac);
-                ngridall++;
-                if (ngridall >= gridalloc)
-                {
-                    gridalloc += 25;
-                    srenew(gridall, gridalloc);
-                }
-            }
-        }
-    }
-
-    /* excess is the number of grids we have to get rid of */
-    excess = ngridall+1 - *ntprs;
-
-    /* If we found less grids than tpr files were requested, simply test all
-     * the grid there are ... */
-    if (excess < 0)
-    {
-        fprintf(stdout, "NOTE: You requested %d tpr files, but apart from the input file grid only the\n"
-                        "      above listed %d suitable PME grids were found. Will test all suitable settings.\n",
-                        *ntprs, ngridall);
-        *ntprs = ngridall+1;
-    }
-    else
-    {
-        if (2 == *ntprs)
-        {
-            /* We can only keep the input tpr file plus one extra tpr file.
-             * We make that choice depending on the values of -upfac and -downfac */
-            if (fmin < 1.0)
-            {
-                /* Keep the one with the -downfac as scaling factor. This is already
-                 * stored in gridall[0] */
-                ;
-            }
-            else
-            {
-                /* Keep the one with -upfac as scaling factor */
-                copy_grid(&(gridall[ngridall-1]), &(gridall[0]));
-            }
-=======
->>>>>>> c7a82654
 
     sfree(ir);
 }
@@ -917,14 +718,9 @@
         char *fn_bench_tprs[],      /* WRITE: Names of benchmark tpr files           */
         gmx_large_int_t benchsteps, /* Number of time steps for benchmark runs       */
         gmx_large_int_t statesteps, /* Step counter in checkpoint file               */
-<<<<<<< HEAD
-        real upfac,                 /* Scale rcoulomb inbetween downfac and upfac    */
-        real downfac,
-        gmx_bool ScaleRvdw,
-=======
         real rmin,                  /* Minimal Coulomb radius                        */
         real rmax,                  /* Maximal Coulomb radius                        */
->>>>>>> c7a82654
+	real ScaleRvdw,             /* Scale rvdw along with rcoulomb */
         int *ntprs,                 /* No. of TPRs to write, each with a different
                                        rcoulomb and fourierspacing                   */
         t_inputinfo *info,          /* Contains information about mdp file options   */
@@ -1013,15 +809,6 @@
         info->fsz[0] = box_size[ZZ]/ir->nkz;
     }
 
-<<<<<<< HEAD
-    /* Put the input grid as first entry into the grid list */
-    snew(pmegrid, *ntprs);
-    pmegrid[0].fac = 1.00;
-    pmegrid[0].nkx = ir->nkx;
-    pmegrid[0].nky = ir->nky;
-    pmegrid[0].nkz = ir->nkz;
-    pmegrid[0].fs  = max(box_size[ZZ]/ir->nkz, max(box_size[XX]/ir->nkx, box_size[YY]/ir->nky));
-
     /* If no value for the fourierspacing was provided on the command line, we
      * use the reconstruction from the tpr file */
     if (ir->fourier_spacing > 0)
@@ -1031,17 +818,9 @@
     }
     else
     {
-        fourierspacing = pmegrid[0].fs;
-    }
-
-    if (fourierspacing <= 0)
-    {
-        fourierspacing = pmegrid[0].fs;
-    }
-=======
-    /* Reconstruct the fourierspacing from the number of PME grid points found in the tpr */
-    fourierspacing = max(box_size[ZZ]/ir->nkz, max(box_size[XX]/ir->nkx, box_size[YY]/ir->nky));
->>>>>>> c7a82654
+	/* Use the maximum observed spacing */
+        fourierspacing = max(max(info->fsx[0],info->fsy[0]),info->fsz[0]);
+    }
 
     fprintf(stdout, "Calculating PME grid points on the basis of a fourierspacing of %f nm\n", fourierspacing);
 
@@ -1105,20 +884,21 @@
             calc_grid(NULL,state.box,fourierspacing*fac,&ir->nkx,&ir->nky,&ir->nkz);
 
             /* Adjust other radii since various conditions neet to be fulfilled */
-            /* rlist must be >= rcoulomb, we keep the size of the buffer region */
-            ir->rlist = ir->rcoulomb + nlist_buffer;
-
-            if (ScaleRvdw)
+            if (eelPME == ir->coulombtype)
             {
-                ir->rvdw = info->rvdw[0]*pmegrid[j].fac;
+                /* plain PME, rcoulomb must be equal to rlist */
+                ir->rlist = ir->rcoulomb;
             }
-            else 
+            else
             {
-                if (evdwCUT == ir->vdwtype)
-                {
-                    /* For vdw cutoff, rvdw >= rlist */    
-                    ir->rvdw = max(info->rvdw[0], ir->rlist);
-                }
+                /* rlist must be >= rcoulomb, we keep the size of the buffer region */
+                ir->rlist = ir->rcoulomb + nlist_buffer;
+            }
+
+            if (ScaleRvdw && evdwCUT == ir->vdwtype)
+            {
+                /* For vdw cutoff, rvdw >= rlist */
+                ir->rvdw = max(info->rvdw[0], ir->rlist);
             }
 
             ir->rlistlong = max_cutoff(ir->rlist,max_cutoff(ir->rvdw,ir->rcoulomb));
@@ -1776,47 +1556,6 @@
 }
 
 
-<<<<<<< HEAD
-/* Returns TRUE when "opt" is a switch for g_tune_pme itself */
-static gmx_bool is_main_switch(char *opt)
-{
-    if ( (0 == strcmp(opt,"-s"        ))
-      || (0 == strcmp(opt,"-p"        ))
-      || (0 == strcmp(opt,"-launch"   ))
-      || (0 == strcmp(opt,"-r"        ))
-      || (0 == strcmp(opt,"-ntpr"     ))
-      || (0 == strcmp(opt,"-max"      ))
-      || (0 == strcmp(opt,"-min"      ))
-      || (0 == strcmp(opt,"-upfac"    ))
-      || (0 == strcmp(opt,"-downfac"  ))
-      || (0 == strcmp(opt,"-fix"      ))
-      || (0 == strcmp(opt,"-four"     ))
-      || (0 == strcmp(opt,"-steps"    ))
-      || (0 == strcmp(opt,"-simsteps" ))
-      || (0 == strcmp(opt,"-resetstep"))
-      || (0 == strcmp(opt,"-so"       ))
-      || (0 == strcmp(opt,"-npstring" ))
-      || (0 == strcmp(opt,"-npme"     ))
-      || (0 == strcmp(opt,"-passall"  ))
-      || (0 == strcmp(opt,"-scalevdw" )) )
-    return TRUE;
-    
-    return FALSE;
-}
-
-
-/* Returns TRUE when "opt" is needed at launch time */
-static gmx_bool is_launch_option(char *opt, gmx_bool bSet)
-{
-    if (bSet)
-        return TRUE;
-    else    
-        return FALSE;
-}
-
-
-=======
->>>>>>> c7a82654
 /* Returns TRUE when "opt" is needed at launch time */
 static gmx_bool is_launch_file(char *opt, gmx_bool bSet)
 {
@@ -2126,14 +1865,10 @@
     float      guessPMEnodes;
     int        npme_fixed=-2;             /* If >= -1, use only this number
                                            * of PME-only nodes                */
-<<<<<<< HEAD
-    real       downfac=1.0,upfac=1.2;
-    gmx_bool   ScaleRvdw=TRUE;
-=======
->>>>>>> c7a82654
     int        ntprs=0;
     real       rmin=0.0,rmax=0.0;  /* min and max value for rcoulomb if scaling is requested */
     real       rcoulomb=-1.0;             /* Coulomb radius as set in .tpr file */
+    gmx_bool   ScaleRvdw=TRUE;
     gmx_large_int_t bench_nsteps=BENCHSTEPS;
     gmx_large_int_t new_sim_nsteps=-1;   /* -1 indicates: not set by the user */
     gmx_large_int_t cpt_steps=0;         /* Step counter in .cpt input file   */
@@ -2262,19 +1997,12 @@
         "Auto neglects -min and -max and chooses reasonable values around a guess for npme derived from the .tpr"},
       { "-fix",      FALSE, etINT,  {&npme_fixed},
         "If >= -1, do not vary the number of PME-only nodes, instead use this fixed value and only vary rcoulomb and the PME grid spacing."},
-<<<<<<< HEAD
-      { "-upfac",    FALSE, etREAL, {&upfac},
-        "Upper limit for rcoulomb scaling factor (Note that rcoulomb upscaling results in fourier grid downscaling)" },
-      { "-downfac",  FALSE, etREAL, {&downfac},
-        "Lower limit for rcoulomb scaling factor" },
-      { "-scalevdw",  FALSE, etBOOL, {&ScaleRvdw},
-        "Scale rvdw along with rcoulomb"},
-=======
       { "-rmax",     FALSE, etREAL, {&rmax},
         "If >0, maximal rcoulomb for -ntpr>1 (rcoulomb upscaling results in fourier grid downscaling)" },
       { "-rmin",     FALSE, etREAL, {&rmin},
         "If >0, minimal rcoulomb for -ntpr>1" },
->>>>>>> c7a82654
+      { "-scalevdw",  FALSE, etBOOL, {&ScaleRvdw},
+        "Scale rvdw along with rcoulomb"},
       { "-ntpr",     FALSE, etINT,  {&ntprs},
         "Number of [TT].tpr[tt] files to benchmark. Create this many files with different rcoulomb scaling factors depending on -rmin and -rmax. "
         "If < 1, automatically choose the number of [TT].tpr[tt] files to test" },
@@ -2496,12 +2224,7 @@
     /* It can be that ntprs is reduced by make_benchmark_tprs if not enough
      * different grids could be found. */
     make_benchmark_tprs(opt2fn("-s",NFILE,fnm), tpr_names, bench_nsteps+presteps,
-<<<<<<< HEAD
-            cpt_steps, upfac, downfac, ScaleRvdw, &ntprs, fs, info, fp);
-
-=======
-            cpt_steps, rmin, rmax, &ntprs, info, fp);
->>>>>>> c7a82654
+			cpt_steps, rmin, rmax, ScaleRvdw, &ntprs, info, fp);
 
     /********************************************************************************/
     /* Main loop over all scenarios we need to test: tpr files, PME nodes, repeats  */
