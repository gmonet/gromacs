/*
 * This file is part of the GROMACS molecular simulation package.
 *
 * Copyright (c) 1991-2000, University of Groningen, The Netherlands.
 * Copyright (c) 2001-2004, The GROMACS development team.
 * Copyright (c) 2013,2014,2015,2016, by the GROMACS development team, led by
 * Mark Abraham, David van der Spoel, Berk Hess, and Erik Lindahl,
 * and including many others, as listed in the AUTHORS file in the
 * top-level source directory and at http://www.gromacs.org.
 *
 * GROMACS is free software; you can redistribute it and/or
 * modify it under the terms of the GNU Lesser General Public License
 * as published by the Free Software Foundation; either version 2.1
 * of the License, or (at your option) any later version.
 *
 * GROMACS is distributed in the hope that it will be useful,
 * but WITHOUT ANY WARRANTY; without even the implied warranty of
 * MERCHANTABILITY or FITNESS FOR A PARTICULAR PURPOSE.  See the GNU
 * Lesser General Public License for more details.
 *
 * You should have received a copy of the GNU Lesser General Public
 * License along with GROMACS; if not, see
 * http://www.gnu.org/licenses, or write to the Free Software Foundation,
 * Inc., 51 Franklin Street, Fifth Floor, Boston, MA  02110-1301  USA.
 *
 * If you want to redistribute modifications to GROMACS, please
 * consider that scientific software is very special. Version
 * control is crucial - bugs must be traceable. We will be happy to
 * consider code for inclusion in the official distribution, but
 * derived work must not be called official GROMACS. Details are found
 * in the README & COPYING files - if they are missing, get the
 * official version at http://www.gromacs.org.
 *
 * To help us fund GROMACS development, we humbly ask that you cite
 * the research papers on the package. Check out http://www.gromacs.org.
 */
/*! \internal \file
 *
 * \brief This file defines low-level functions necessary for
 * computing energies and forces for listed interactions.
 *
 * \author Mark Abraham <mark.j.abraham@gmail.com>
 *
 * \ingroup module_listed-forces
 */
#include "gmxpre.h"

#include "bonded.h"

#include "config.h"

#include <cassert>
#include <cmath>

#include <algorithm>

#include "gromacs/listed-forces/pairs.h"
#include "gromacs/math/functions.h"
#include "gromacs/math/units.h"
#include "gromacs/math/utilities.h"
#include "gromacs/math/vec.h"
#include "gromacs/pbcutil/ishift.h"
#include "gromacs/pbcutil/mshift.h"
#include "gromacs/pbcutil/pbc.h"
#include "gromacs/pbcutil/pbc-simd.h"
#include "gromacs/simd/simd.h"
#include "gromacs/simd/simd_math.h"
#include "gromacs/simd/vector_operations.h"
#include "gromacs/utility/basedefinitions.h"
#include "gromacs/utility/fatalerror.h"
#include "gromacs/utility/real.h"
#include "gromacs/utility/smalloc.h"

#include "listed-internal.h"
#include "restcbt.h"

using namespace gmx; // TODO: Remove when this file is moved into gmx namespace

/*! \brief Mysterious CMAP coefficient matrix */
const int cmap_coeff_matrix[] = {
    1, 0, -3,  2, 0, 0,  0,  0, -3,  0,  9, -6,  2,  0, -6,  4,
    0, 0,  0,  0, 0, 0,  0,  0,  3,  0, -9,  6, -2,  0,  6, -4,
    0, 0,  0,  0, 0, 0,  0,  0,  0,  0,  9, -6,  0,  0, -6,  4,
    0, 0,  3, -2, 0, 0,  0,  0,  0,  0, -9,  6,  0,  0,  6, -4,
    0, 0,  0,  0, 1, 0, -3,  2, -2,  0,  6, -4,  1,  0, -3,  2,
    0, 0,  0,  0, 0, 0,  0,  0, -1,  0,  3, -2,  1,  0, -3,  2,
    0, 0,  0,  0, 0, 0,  0,  0,  0,  0, -3,  2,  0,  0,  3, -2,
    0, 0,  0,  0, 0, 0,  3, -2,  0,  0, -6,  4,  0,  0,  3, -2,
    0, 1, -2,  1, 0, 0,  0,  0,  0, -3,  6, -3,  0,  2, -4,  2,
    0, 0,  0,  0, 0, 0,  0,  0,  0,  3, -6,  3,  0, -2,  4, -2,
    0, 0,  0,  0, 0, 0,  0,  0,  0,  0, -3,  3,  0,  0,  2, -2,
    0, 0, -1,  1, 0, 0,  0,  0,  0,  0,  3, -3,  0,  0, -2,  2,
    0, 0,  0,  0, 0, 1, -2,  1,  0, -2,  4, -2,  0,  1, -2,  1,
    0, 0,  0,  0, 0, 0,  0,  0,  0, -1,  2, -1,  0,  1, -2,  1,
    0, 0,  0,  0, 0, 0,  0,  0,  0,  0,  1, -1,  0,  0, -1,  1,
    0, 0,  0,  0, 0, 0, -1,  1,  0,  0,  2, -2,  0,  0, -1,  1
};


/*! \brief Compute dx = xi - xj, modulo PBC if non-NULL
 *
 * \todo This kind of code appears in many places. Consolidate it */
static int pbc_rvec_sub(const t_pbc *pbc, const rvec xi, const rvec xj, rvec dx)
{
    if (pbc)
    {
        return pbc_dx_aiuc(pbc, xi, xj, dx);
    }
    else
    {
        rvec_sub(xi, xj, dx);
        return CENTRAL;
    }
}

/*! \brief Morse potential bond
 *
 * By Frank Everdij. Three parameters needed:
 *
 * b0 = equilibrium distance in nm
 * be = beta in nm^-1 (actually, it's nu_e*Sqrt(2*pi*pi*mu/D_e))
 * cb = well depth in kJ/mol
 *
 * Note: the potential is referenced to be +cb at infinite separation
 *       and zero at the equilibrium distance!
 */
real morse_bonds(int nbonds,
                 const t_iatom forceatoms[], const t_iparams forceparams[],
                 const rvec x[], rvec4 f[], rvec fshift[],
                 const t_pbc *pbc, const t_graph *g,
                 real lambda, real *dvdlambda,
                 const t_mdatoms gmx_unused *md, t_fcdata gmx_unused *fcd,
                 int gmx_unused *global_atom_index)
{
    const real one = 1.0;
    const real two = 2.0;
    real       dr, dr2, temp, omtemp, cbomtemp, fbond, vbond, fij, vtot;
    real       b0, be, cb, b0A, beA, cbA, b0B, beB, cbB, L1;
    rvec       dx;
    int        i, m, ki, type, ai, aj;
    ivec       dt;

    vtot = 0.0;
    for (i = 0; (i < nbonds); )
    {
        type = forceatoms[i++];
        ai   = forceatoms[i++];
        aj   = forceatoms[i++];

        b0A   = forceparams[type].morse.b0A;
        beA   = forceparams[type].morse.betaA;
        cbA   = forceparams[type].morse.cbA;

        b0B   = forceparams[type].morse.b0B;
        beB   = forceparams[type].morse.betaB;
        cbB   = forceparams[type].morse.cbB;

        L1 = one-lambda;                            /* 1 */
        b0 = L1*b0A + lambda*b0B;                   /* 3 */
        be = L1*beA + lambda*beB;                   /* 3 */
        cb = L1*cbA + lambda*cbB;                   /* 3 */

        ki   = pbc_rvec_sub(pbc, x[ai], x[aj], dx); /*   3          */
        dr2  = iprod(dx, dx);                       /*   5          */
        dr   = dr2*gmx::invsqrt(dr2);               /*  10          */
        temp = std::exp(-be*(dr-b0));               /*  12          */

        if (temp == one)
        {
            /* bonds are constrained. This may _not_ include bond constraints
               if they are lambda dependent.
               The bond energy should still be included in the total! */
            vtot       -= cb;
            *dvdlambda += cbB-cbA;
            continue;
        }

        omtemp    = one-temp;          /*   1          */
        cbomtemp  = cb*omtemp;         /*   1          */
        vbond     = cbomtemp*omtemp;   /*   1          */
        fbond     = -two*be*temp*cbomtemp*gmx::invsqrt(dr2); /*   9          */
        vtot     += vbond; /*   2          */

        *dvdlambda += (cbB - cbA) * omtemp * omtemp - (2-2*omtemp)*omtemp * cb * ((b0B-b0A)*be - (beB-beA)*(dr-b0)); /* 15 */

        if (g)
        {
            ivec_sub(SHIFT_IVEC(g, ai), SHIFT_IVEC(g, aj), dt);
            ki = IVEC2IS(dt);
        }

        for (m = 0; (m < DIM); m++)                            /*  15          */
        {
            fij                 = fbond*dx[m];
            f[ai][m]           += fij;
            f[aj][m]           -= fij;
            fshift[ki][m]      += fij;
            fshift[CENTRAL][m] -= fij;
        }
    }                                           /*  83 TOTAL    */
    return vtot;
}

//! \cond
real cubic_bonds(int nbonds,
                 const t_iatom forceatoms[], const t_iparams forceparams[],
                 const rvec x[], rvec4 f[], rvec fshift[],
                 const t_pbc *pbc, const t_graph *g,
                 real gmx_unused lambda, real gmx_unused *dvdlambda,
                 const t_mdatoms gmx_unused *md, t_fcdata gmx_unused *fcd,
                 int gmx_unused *global_atom_index)
{
    const real three = 3.0;
    const real two   = 2.0;
    real       kb, b0, kcub;
    real       dr, dr2, dist, kdist, kdist2, fbond, vbond, fij, vtot;
    rvec       dx;
    int        i, m, ki, type, ai, aj;
    ivec       dt;

    vtot = 0.0;
    for (i = 0; (i < nbonds); )
    {
        type = forceatoms[i++];
        ai   = forceatoms[i++];
        aj   = forceatoms[i++];

        b0   = forceparams[type].cubic.b0;
        kb   = forceparams[type].cubic.kb;
        kcub = forceparams[type].cubic.kcub;

        ki   = pbc_rvec_sub(pbc, x[ai], x[aj], dx);     /*   3          */
        dr2  = iprod(dx, dx);                           /*   5          */

        if (dr2 == 0.0)
        {
            continue;
        }

        dr         = dr2*gmx::invsqrt(dr2);                  /*  10          */
        dist       = dr-b0;
        kdist      = kb*dist;
        kdist2     = kdist*dist;

        vbond      = kdist2 + kcub*kdist2*dist;
        fbond      = -(two*kdist + three*kdist2*kcub)/dr;

        vtot      += vbond;   /* 21 */

        if (g)
        {
            ivec_sub(SHIFT_IVEC(g, ai), SHIFT_IVEC(g, aj), dt);
            ki = IVEC2IS(dt);
        }
        for (m = 0; (m < DIM); m++)                    /*  15          */
        {
            fij                 = fbond*dx[m];
            f[ai][m]           += fij;
            f[aj][m]           -= fij;
            fshift[ki][m]      += fij;
            fshift[CENTRAL][m] -= fij;
        }
    }                                         /*  54 TOTAL    */
    return vtot;
}

real FENE_bonds(int nbonds,
                const t_iatom forceatoms[], const t_iparams forceparams[],
                const rvec x[], rvec4 f[], rvec fshift[],
                const t_pbc *pbc, const t_graph *g,
                real gmx_unused lambda, real gmx_unused *dvdlambda,
                const t_mdatoms gmx_unused *md, t_fcdata gmx_unused *fcd,
                int *global_atom_index)
{
    const real half = 0.5;
    const real one  = 1.0;
    real       bm, kb;
    real       dr2, bm2, omdr2obm2, fbond, vbond, fij, vtot;
    rvec       dx;
    int        i, m, ki, type, ai, aj;
    ivec       dt;

    vtot = 0.0;
    for (i = 0; (i < nbonds); )
    {
        type = forceatoms[i++];
        ai   = forceatoms[i++];
        aj   = forceatoms[i++];

        bm   = forceparams[type].fene.bm;
        kb   = forceparams[type].fene.kb;

        ki   = pbc_rvec_sub(pbc, x[ai], x[aj], dx);     /*   3          */
        dr2  = iprod(dx, dx);                           /*   5          */

        if (dr2 == 0.0)
        {
            continue;
        }

        bm2 = bm*bm;

        if (dr2 >= bm2)
        {
            gmx_fatal(FARGS,
                      "r^2 (%f) >= bm^2 (%f) in FENE bond between atoms %d and %d",
                      dr2, bm2,
                      glatnr(global_atom_index, ai),
                      glatnr(global_atom_index, aj));
        }

        omdr2obm2  = one - dr2/bm2;

        vbond      = -half*kb*bm2*std::log(omdr2obm2);
        fbond      = -kb/omdr2obm2;

        vtot      += vbond;   /* 35 */

        if (g)
        {
            ivec_sub(SHIFT_IVEC(g, ai), SHIFT_IVEC(g, aj), dt);
            ki = IVEC2IS(dt);
        }
        for (m = 0; (m < DIM); m++)                    /*  15          */
        {
            fij                 = fbond*dx[m];
            f[ai][m]           += fij;
            f[aj][m]           -= fij;
            fshift[ki][m]      += fij;
            fshift[CENTRAL][m] -= fij;
        }
    }                                         /*  58 TOTAL    */
    return vtot;
}

real harmonic(real kA, real kB, real xA, real xB, real x, real lambda,
              real *V, real *F)
{
    const real half = 0.5;
    real       L1, kk, x0, dx, dx2;
    real       v, f, dvdlambda;

    L1    = 1.0-lambda;
    kk    = L1*kA+lambda*kB;
    x0    = L1*xA+lambda*xB;

    dx    = x-x0;
    dx2   = dx*dx;

    f          = -kk*dx;
    v          = half*kk*dx2;
    dvdlambda  = half*(kB-kA)*dx2 + (xA-xB)*kk*dx;

    *F    = f;
    *V    = v;

    return dvdlambda;

    /* That was 19 flops */
}


real bonds(int nbonds,
           const t_iatom forceatoms[], const t_iparams forceparams[],
           const rvec x[], rvec4 f[], rvec fshift[],
           const t_pbc *pbc, const t_graph *g,
           real lambda, real *dvdlambda,
           const t_mdatoms gmx_unused *md, t_fcdata gmx_unused *fcd,
           int gmx_unused *global_atom_index)
{
    int  i, m, ki, ai, aj, type;
    real dr, dr2, fbond, vbond, fij, vtot;
    rvec dx;
    ivec dt;

    vtot = 0.0;
    for (i = 0; (i < nbonds); )
    {
        type = forceatoms[i++];
        ai   = forceatoms[i++];
        aj   = forceatoms[i++];

        ki   = pbc_rvec_sub(pbc, x[ai], x[aj], dx); /*   3      */
        dr2  = iprod(dx, dx);                       /*   5		*/
        dr   = dr2*gmx::invsqrt(dr2);               /*  10		*/

        *dvdlambda += harmonic(forceparams[type].harmonic.krA,
                               forceparams[type].harmonic.krB,
                               forceparams[type].harmonic.rA,
                               forceparams[type].harmonic.rB,
                               dr, lambda, &vbond, &fbond); /*  19  */

        if (dr2 == 0.0)
        {
            continue;
        }


        vtot  += vbond;             /* 1*/
        fbond *= gmx::invsqrt(dr2); /*   6		*/
#ifdef DEBUG
        if (debug)
        {
            fprintf(debug, "BONDS: dr = %10g  vbond = %10g  fbond = %10g\n",
                    dr, vbond, fbond);
        }
#endif
        if (g)
        {
            ivec_sub(SHIFT_IVEC(g, ai), SHIFT_IVEC(g, aj), dt);
            ki = IVEC2IS(dt);
        }
        for (m = 0; (m < DIM); m++)     /*  15		*/
        {
            fij                 = fbond*dx[m];
            f[ai][m]           += fij;
            f[aj][m]           -= fij;
            fshift[ki][m]      += fij;
            fshift[CENTRAL][m] -= fij;
        }
    }               /* 59 TOTAL	*/
    return vtot;
}

real restraint_bonds(int nbonds,
                     const t_iatom forceatoms[], const t_iparams forceparams[],
                     const rvec x[], rvec4 f[], rvec fshift[],
                     const t_pbc *pbc, const t_graph *g,
                     real lambda, real *dvdlambda,
                     const t_mdatoms gmx_unused *md, t_fcdata gmx_unused *fcd,
                     int gmx_unused *global_atom_index)
{
    int  i, m, ki, ai, aj, type;
    real dr, dr2, fbond, vbond, fij, vtot;
    real L1;
    real low, dlow, up1, dup1, up2, dup2, k, dk;
    real drh, drh2;
    rvec dx;
    ivec dt;

    L1   = 1.0 - lambda;

    vtot = 0.0;
    for (i = 0; (i < nbonds); )
    {
        type = forceatoms[i++];
        ai   = forceatoms[i++];
        aj   = forceatoms[i++];

        ki   = pbc_rvec_sub(pbc, x[ai], x[aj], dx); /*   3      */
        dr2  = iprod(dx, dx);                       /*   5		*/
        dr   = dr2*gmx::invsqrt(dr2);               /*  10		*/

        low  = L1*forceparams[type].restraint.lowA + lambda*forceparams[type].restraint.lowB;
        dlow =   -forceparams[type].restraint.lowA +        forceparams[type].restraint.lowB;
        up1  = L1*forceparams[type].restraint.up1A + lambda*forceparams[type].restraint.up1B;
        dup1 =   -forceparams[type].restraint.up1A +        forceparams[type].restraint.up1B;
        up2  = L1*forceparams[type].restraint.up2A + lambda*forceparams[type].restraint.up2B;
        dup2 =   -forceparams[type].restraint.up2A +        forceparams[type].restraint.up2B;
        k    = L1*forceparams[type].restraint.kA   + lambda*forceparams[type].restraint.kB;
        dk   =   -forceparams[type].restraint.kA   +        forceparams[type].restraint.kB;
        /* 24 */

        if (dr < low)
        {
            drh         = dr - low;
            drh2        = drh*drh;
            vbond       = 0.5*k*drh2;
            fbond       = -k*drh;
            *dvdlambda += 0.5*dk*drh2 - k*dlow*drh;
        } /* 11 */
        else if (dr <= up1)
        {
            vbond = 0;
            fbond = 0;
        }
        else if (dr <= up2)
        {
            drh         = dr - up1;
            drh2        = drh*drh;
            vbond       = 0.5*k*drh2;
            fbond       = -k*drh;
            *dvdlambda += 0.5*dk*drh2 - k*dup1*drh;
        } /* 11	*/
        else
        {
            drh         = dr - up2;
            vbond       = k*(up2 - up1)*(0.5*(up2 - up1) + drh);
            fbond       = -k*(up2 - up1);
            *dvdlambda += dk*(up2 - up1)*(0.5*(up2 - up1) + drh)
                + k*(dup2 - dup1)*(up2 - up1 + drh)
                - k*(up2 - up1)*dup2;
        }

        if (dr2 == 0.0)
        {
            continue;
        }

        vtot  += vbond;             /* 1*/
        fbond *= gmx::invsqrt(dr2); /*   6		*/
#ifdef DEBUG
        if (debug)
        {
            fprintf(debug, "BONDS: dr = %10g  vbond = %10g  fbond = %10g\n",
                    dr, vbond, fbond);
        }
#endif
        if (g)
        {
            ivec_sub(SHIFT_IVEC(g, ai), SHIFT_IVEC(g, aj), dt);
            ki = IVEC2IS(dt);
        }
        for (m = 0; (m < DIM); m++)             /*  15		*/
        {
            fij                 = fbond*dx[m];
            f[ai][m]           += fij;
            f[aj][m]           -= fij;
            fshift[ki][m]      += fij;
            fshift[CENTRAL][m] -= fij;
        }
    }                   /* 59 TOTAL	*/

    return vtot;
}

real polarize(int nbonds,
              const t_iatom forceatoms[], const t_iparams forceparams[],
              const rvec x[], rvec4 f[], rvec fshift[],
              const t_pbc *pbc, const t_graph *g,
              real lambda, real *dvdlambda,
              const t_mdatoms *md, t_fcdata gmx_unused *fcd,
              int gmx_unused *global_atom_index)
{
    int  i, m, ki, ai, aj, type;
    real dr, dr2, fbond, vbond, fij, vtot, ksh;
    rvec dx;
    ivec dt;

    vtot = 0.0;
    for (i = 0; (i < nbonds); )
    {
        type = forceatoms[i++];
        ai   = forceatoms[i++];
        aj   = forceatoms[i++];
        ksh  = gmx::square(md->chargeA[aj])*ONE_4PI_EPS0/forceparams[type].polarize.alpha;
        if (debug)
        {
            fprintf(debug, "POL: local ai = %d aj = %d ksh = %.3f\n", ai, aj, ksh);
        }

        ki   = pbc_rvec_sub(pbc, x[ai], x[aj], dx);                         /*   3      */
        dr2  = iprod(dx, dx);                                               /*   5		*/
<<<<<<< HEAD
        dr   = sqrt(dr2);                                       /*  10		*/
=======
        dr   = std::sqrt(dr2);                                              /*  10		*/
>>>>>>> 436c405c

        *dvdlambda += harmonic(ksh, ksh, 0, 0, dr, lambda, &vbond, &fbond); /*  19  */

        if (dr2 == 0.0)
        {
            continue;
        }

        vtot  += vbond;             /* 1*/
        fbond *= gmx::invsqrt(dr2); /*   6		*/

        if (g)
        {
            ivec_sub(SHIFT_IVEC(g, ai), SHIFT_IVEC(g, aj), dt);
            ki = IVEC2IS(dt);
        }
        for (m = 0; (m < DIM); m++)     /*  15		*/
        {
            fij                 = fbond*dx[m];
            f[ai][m]           += fij;
            f[aj][m]           -= fij;
            fshift[ki][m]      += fij;
            fshift[CENTRAL][m] -= fij;
        }
    }               /* 59 TOTAL	*/
    return vtot;
}

real anharm_polarize(int nbonds,
                     const t_iatom forceatoms[], const t_iparams forceparams[],
                     const rvec x[], rvec4 f[], rvec fshift[],
                     const t_pbc *pbc, const t_graph *g,
                     real lambda, real *dvdlambda,
                     const t_mdatoms *md, t_fcdata gmx_unused *fcd,
                     int gmx_unused *global_atom_index)
{
    int  i, m, ki, ai, aj, type;
    real dr, dr2, fbond, vbond, fij, vtot, ksh, khyp, drcut, ddr, ddr3;
    rvec dx;
    ivec dt;

    vtot = 0.0;
    for (i = 0; (i < nbonds); )
    {
        type  = forceatoms[i++];
        ai    = forceatoms[i++];
        aj    = forceatoms[i++];
        ksh   = gmx::square(md->chargeA[aj])*ONE_4PI_EPS0/forceparams[type].anharm_polarize.alpha; /* 7*/
        khyp  = forceparams[type].anharm_polarize.khyp;
        drcut = forceparams[type].anharm_polarize.drcut;
        if (debug)
        {
            fprintf(debug, "POL: local ai = %d aj = %d ksh = %.3f\n", ai, aj, ksh);
        }

        ki   = pbc_rvec_sub(pbc, x[ai], x[aj], dx);                         /*   3      */
        dr2  = iprod(dx, dx);                                               /*   5		*/
        dr   = dr2*gmx::invsqrt(dr2);                                       /*  10		*/

        *dvdlambda += harmonic(ksh, ksh, 0, 0, dr, lambda, &vbond, &fbond); /*  19  */

        if (dr2 == 0.0)
        {
            continue;
        }

        if (dr > drcut)
        {
            ddr    = dr-drcut;
            ddr3   = ddr*ddr*ddr;
            vbond += khyp*ddr*ddr3;
            fbond -= 4*khyp*ddr3;
        }
        fbond *= gmx::invsqrt(dr2); /*   6		*/
        vtot  += vbond;             /* 1*/

        if (g)
        {
            ivec_sub(SHIFT_IVEC(g, ai), SHIFT_IVEC(g, aj), dt);
            ki = IVEC2IS(dt);
        }
        for (m = 0; (m < DIM); m++)     /*  15		*/
        {
            fij                 = fbond*dx[m];
            f[ai][m]           += fij;
            f[aj][m]           -= fij;
            fshift[ki][m]      += fij;
            fshift[CENTRAL][m] -= fij;
        }
    }               /* 72 TOTAL	*/
    return vtot;
}

real water_pol(int nbonds,
               const t_iatom forceatoms[], const t_iparams forceparams[],
               const rvec x[], rvec4 f[], rvec gmx_unused fshift[],
               const t_pbc gmx_unused *pbc, const t_graph gmx_unused *g,
               real gmx_unused lambda, real gmx_unused *dvdlambda,
               const t_mdatoms gmx_unused *md, t_fcdata gmx_unused *fcd,
               int gmx_unused *global_atom_index)
{
    /* This routine implements anisotropic polarizibility for water, through
     * a shell connected to a dummy with spring constant that differ in the
     * three spatial dimensions in the molecular frame.
     */
    int  i, m, aO, aH1, aH2, aD, aS, type, type0, ki;
    ivec dt;
    rvec dOH1, dOH2, dHH, dOD, dDS, nW, kk, dx, kdx, proj;
#ifdef DEBUG
    rvec df;
#endif
    real vtot, fij, r_HH, r_OD, r_nW, tx, ty, tz, qS;

    vtot = 0.0;
    if (nbonds > 0)
    {
        type0  = forceatoms[0];
        aS     = forceatoms[5];
        qS     = md->chargeA[aS];
        kk[XX] = gmx::square(qS)*ONE_4PI_EPS0/forceparams[type0].wpol.al_x;
        kk[YY] = gmx::square(qS)*ONE_4PI_EPS0/forceparams[type0].wpol.al_y;
        kk[ZZ] = gmx::square(qS)*ONE_4PI_EPS0/forceparams[type0].wpol.al_z;
        r_HH   = 1.0/forceparams[type0].wpol.rHH;
        if (debug)
        {
            fprintf(debug, "WPOL: qS  = %10.5f aS = %5d\n", qS, aS);
            fprintf(debug, "WPOL: kk  = %10.3f        %10.3f        %10.3f\n",
                    kk[XX], kk[YY], kk[ZZ]);
            fprintf(debug, "WPOL: rOH = %10.3f  rHH = %10.3f  rOD = %10.3f\n",
                    forceparams[type0].wpol.rOH,
                    forceparams[type0].wpol.rHH,
                    forceparams[type0].wpol.rOD);
        }
        for (i = 0; (i < nbonds); i += 6)
        {
            type = forceatoms[i];
            if (type != type0)
            {
                gmx_fatal(FARGS, "Sorry, type = %d, type0 = %d, file = %s, line = %d",
                          type, type0, __FILE__, __LINE__);
            }
            aO   = forceatoms[i+1];
            aH1  = forceatoms[i+2];
            aH2  = forceatoms[i+3];
            aD   = forceatoms[i+4];
            aS   = forceatoms[i+5];

            /* Compute vectors describing the water frame */
            pbc_rvec_sub(pbc, x[aH1], x[aO], dOH1);
            pbc_rvec_sub(pbc, x[aH2], x[aO], dOH2);
            pbc_rvec_sub(pbc, x[aH2], x[aH1], dHH);
            pbc_rvec_sub(pbc, x[aD], x[aO], dOD);
            ki = pbc_rvec_sub(pbc, x[aS], x[aD], dDS);
            cprod(dOH1, dOH2, nW);

            /* Compute inverse length of normal vector
             * (this one could be precomputed, but I'm too lazy now)
             */
            r_nW = gmx::invsqrt(iprod(nW, nW));
            /* This is for precision, but does not make a big difference,
             * it can go later.
             */
            r_OD = gmx::invsqrt(iprod(dOD, dOD));

            /* Normalize the vectors in the water frame */
            svmul(r_nW, nW, nW);
            svmul(r_HH, dHH, dHH);
            svmul(r_OD, dOD, dOD);

            /* Compute displacement of shell along components of the vector */
            dx[ZZ] = iprod(dDS, dOD);
            /* Compute projection on the XY plane: dDS - dx[ZZ]*dOD */
            for (m = 0; (m < DIM); m++)
            {
                proj[m] = dDS[m]-dx[ZZ]*dOD[m];
            }

            /*dx[XX] = iprod(dDS,nW);
               dx[YY] = iprod(dDS,dHH);*/
            dx[XX] = iprod(proj, nW);
            for (m = 0; (m < DIM); m++)
            {
                proj[m] -= dx[XX]*nW[m];
            }
            dx[YY] = iprod(proj, dHH);
            /*#define DEBUG*/
#ifdef DEBUG
            if (debug)
            {
                fprintf(debug, "WPOL: dx2=%10g  dy2=%10g  dz2=%10g  sum=%10g  dDS^2=%10g\n",
                        gmx::square(dx[XX]), gmx::square(dx[YY]), gmx::square(dx[ZZ]), iprod(dx, dx), iprod(dDS, dDS));
                fprintf(debug, "WPOL: dHH=(%10g,%10g,%10g)\n", dHH[XX], dHH[YY], dHH[ZZ]);
                fprintf(debug, "WPOL: dOD=(%10g,%10g,%10g), 1/r_OD = %10g\n",
                        dOD[XX], dOD[YY], dOD[ZZ], 1/r_OD);
                fprintf(debug, "WPOL: nW =(%10g,%10g,%10g), 1/r_nW = %10g\n",
                        nW[XX], nW[YY], nW[ZZ], 1/r_nW);
                fprintf(debug, "WPOL: dx  =%10g, dy  =%10g, dz  =%10g\n",
                        dx[XX], dx[YY], dx[ZZ]);
                fprintf(debug, "WPOL: dDSx=%10g, dDSy=%10g, dDSz=%10g\n",
                        dDS[XX], dDS[YY], dDS[ZZ]);
            }
#endif
            /* Now compute the forces and energy */
            kdx[XX] = kk[XX]*dx[XX];
            kdx[YY] = kk[YY]*dx[YY];
            kdx[ZZ] = kk[ZZ]*dx[ZZ];
            vtot   += iprod(dx, kdx);

            if (g)
            {
                ivec_sub(SHIFT_IVEC(g, aS), SHIFT_IVEC(g, aD), dt);
                ki = IVEC2IS(dt);
            }

            for (m = 0; (m < DIM); m++)
            {
                /* This is a tensor operation but written out for speed */
                tx        =  nW[m]*kdx[XX];
                ty        = dHH[m]*kdx[YY];
                tz        = dOD[m]*kdx[ZZ];
                fij       = -tx-ty-tz;
#ifdef DEBUG
                df[m] = fij;
#endif
                f[aS][m]           += fij;
                f[aD][m]           -= fij;
                fshift[ki][m]      += fij;
                fshift[CENTRAL][m] -= fij;
            }
#ifdef DEBUG
            if (debug)
            {
                fprintf(debug, "WPOL: vwpol=%g\n", 0.5*iprod(dx, kdx));
                fprintf(debug, "WPOL: df = (%10g, %10g, %10g)\n", df[XX], df[YY], df[ZZ]);
            }
#endif
        }
    }
    return 0.5*vtot;
}

static real do_1_thole(const rvec xi, const rvec xj, rvec fi, rvec fj,
                       const t_pbc *pbc, real qq,
                       rvec fshift[], real afac)
{
    rvec r12;
    real r12sq, r12_1, r12bar, v0, v1, fscal, ebar, fff;
    int  m, t;

    t      = pbc_rvec_sub(pbc, xi, xj, r12);                      /*  3 */

    r12sq  = iprod(r12, r12);                                     /*  5 */
    r12_1  = gmx::invsqrt(r12sq);                                 /*  5 */
    r12bar = afac/r12_1;                                          /*  5 */
    v0     = qq*ONE_4PI_EPS0*r12_1;                               /*  2 */
    ebar   = std::exp(-r12bar);                                   /*  5 */
    v1     = (1-(1+0.5*r12bar)*ebar);                             /*  4 */
    fscal  = ((v0*r12_1)*v1 - v0*0.5*afac*ebar*(r12bar+1))*r12_1; /* 9 */
    if (debug)
    {
        fprintf(debug, "THOLE: v0 = %.3f v1 = %.3f r12= % .3f r12bar = %.3f fscal = %.3f  ebar = %.3f\n", v0, v1, 1/r12_1, r12bar, fscal, ebar);
    }

    for (m = 0; (m < DIM); m++)
    {
        fff                 = fscal*r12[m];
        fi[m]              += fff;
        fj[m]              -= fff;
        fshift[t][m]       += fff;
        fshift[CENTRAL][m] -= fff;
    }             /* 15 */

    return v0*v1; /* 1 */
    /* 54 */
}

real thole_pol(int nbonds,
               const t_iatom forceatoms[], const t_iparams forceparams[],
               const rvec x[], rvec4 f[], rvec fshift[],
               const t_pbc *pbc, const t_graph gmx_unused *g,
               real gmx_unused lambda, real gmx_unused *dvdlambda,
               const t_mdatoms *md, t_fcdata gmx_unused *fcd,
               int gmx_unused *global_atom_index)
{
    /* Interaction between two pairs of particles with opposite charge */
    int        i, type, a1, da1, a2, da2;
    real       q1, q2, qq, a, al1, al2, afac;
    real       V             = 0;

    for (i = 0; (i < nbonds); )
    {
        type  = forceatoms[i++];
        a1    = forceatoms[i++];
        da1   = forceatoms[i++];
        a2    = forceatoms[i++];
        da2   = forceatoms[i++];
        q1    = md->chargeA[da1];
        q2    = md->chargeA[da2];
        a     = forceparams[type].thole.a;
        al1   = forceparams[type].thole.alpha1;
        al2   = forceparams[type].thole.alpha2;
        qq    = q1*q2;
        afac  = a*gmx::invsixthroot(al1*al2);
        V    += do_1_thole(x[a1], x[a2], f[a1], f[a2], pbc, qq, fshift, afac);
        V    += do_1_thole(x[da1], x[a2], f[da1], f[a2], pbc, -qq, fshift, afac);
        V    += do_1_thole(x[a1], x[da2], f[a1], f[da2], pbc, -qq, fshift, afac);
        V    += do_1_thole(x[da1], x[da2], f[da1], f[da2], pbc, qq, fshift, afac);
    }
    /* 290 flops */
    return V;
}

real bond_angle(const rvec xi, const rvec xj, const rvec xk, const t_pbc *pbc,
                rvec r_ij, rvec r_kj, real *costh,
                int *t1, int *t2)
/* Return value is the angle between the bonds i-j and j-k */
{
    /* 41 FLOPS */
    real th;

    *t1 = pbc_rvec_sub(pbc, xi, xj, r_ij); /*  3		*/
    *t2 = pbc_rvec_sub(pbc, xk, xj, r_kj); /*  3		*/

    *costh = cos_angle(r_ij, r_kj);        /* 25		*/
    th     = std::acos(*costh);            /* 10		*/
    /* 41 TOTAL	*/
    return th;
}

real angles(int nbonds,
            const t_iatom forceatoms[], const t_iparams forceparams[],
            const rvec x[], rvec4 f[], rvec fshift[],
            const t_pbc *pbc, const t_graph *g,
            real lambda, real *dvdlambda,
            const t_mdatoms gmx_unused *md, t_fcdata gmx_unused *fcd,
            int gmx_unused *global_atom_index)
{
    int  i, ai, aj, ak, t1, t2, type;
    rvec r_ij, r_kj;
    real cos_theta, cos_theta2, theta, dVdt, va, vtot;
    ivec jt, dt_ij, dt_kj;

    vtot = 0.0;
    for (i = 0; i < nbonds; )
    {
        type = forceatoms[i++];
        ai   = forceatoms[i++];
        aj   = forceatoms[i++];
        ak   = forceatoms[i++];

        theta  = bond_angle(x[ai], x[aj], x[ak], pbc,
                            r_ij, r_kj, &cos_theta, &t1, &t2);  /*  41		*/

        *dvdlambda += harmonic(forceparams[type].harmonic.krA,
                               forceparams[type].harmonic.krB,
                               forceparams[type].harmonic.rA*DEG2RAD,
                               forceparams[type].harmonic.rB*DEG2RAD,
                               theta, lambda, &va, &dVdt);  /*  21  */
        vtot += va;

        cos_theta2 = gmx::square(cos_theta);
        if (cos_theta2 < 1)
        {
            int  m;
            real st, sth;
            real cik, cii, ckk;
            real nrkj2, nrij2;
            real nrkj_1, nrij_1;
            rvec f_i, f_j, f_k;

            st  = dVdt*gmx::invsqrt(1 - cos_theta2); /*  12		*/
            sth = st*cos_theta;                      /*   1		*/
#ifdef DEBUG
            if (debug)
            {
                fprintf(debug, "ANGLES: theta = %10g  vth = %10g  dV/dtheta = %10g\n",
                        theta*RAD2DEG, va, dVdt);
            }
#endif
            nrij2 = iprod(r_ij, r_ij);      /*   5		*/
            nrkj2 = iprod(r_kj, r_kj);      /*   5		*/

            nrij_1 = gmx::invsqrt(nrij2);   /*  10		*/
            nrkj_1 = gmx::invsqrt(nrkj2);   /*  10		*/

            cik = st*nrij_1*nrkj_1;         /*   2		*/
            cii = sth*nrij_1*nrij_1;        /*   2		*/
            ckk = sth*nrkj_1*nrkj_1;        /*   2		*/

            for (m = 0; m < DIM; m++)
            {           /*  39		*/
                f_i[m]    = -(cik*r_kj[m] - cii*r_ij[m]);
                f_k[m]    = -(cik*r_ij[m] - ckk*r_kj[m]);
                f_j[m]    = -f_i[m] - f_k[m];
                f[ai][m] += f_i[m];
                f[aj][m] += f_j[m];
                f[ak][m] += f_k[m];
            }
            if (g != NULL)
            {
                copy_ivec(SHIFT_IVEC(g, aj), jt);

                ivec_sub(SHIFT_IVEC(g, ai), jt, dt_ij);
                ivec_sub(SHIFT_IVEC(g, ak), jt, dt_kj);
                t1 = IVEC2IS(dt_ij);
                t2 = IVEC2IS(dt_kj);
            }
            rvec_inc(fshift[t1], f_i);
            rvec_inc(fshift[CENTRAL], f_j);
            rvec_inc(fshift[t2], f_k);
        }                                           /* 161 TOTAL	*/
    }

    return vtot;
}

#if GMX_SIMD_HAVE_REAL

/* As angles, but using SIMD to calculate many angles at once.
 * This routines does not calculate energies and shift forces.
 */
void
angles_noener_simd(int nbonds,
                   const t_iatom forceatoms[], const t_iparams forceparams[],
                   const rvec x[], rvec4 f[],
                   const t_pbc *pbc, const t_graph gmx_unused *g,
                   real gmx_unused lambda,
                   const t_mdatoms gmx_unused *md, t_fcdata gmx_unused *fcd,
                   int gmx_unused *global_atom_index)
{
    const int            nfa1 = 4;
    int                  i, iu, s;
    int                  type;
    GMX_ALIGNED(int, GMX_SIMD_REAL_WIDTH)    ai[GMX_SIMD_REAL_WIDTH];
    GMX_ALIGNED(int, GMX_SIMD_REAL_WIDTH)    aj[GMX_SIMD_REAL_WIDTH];
    GMX_ALIGNED(int, GMX_SIMD_REAL_WIDTH)    ak[GMX_SIMD_REAL_WIDTH];
    GMX_ALIGNED(real, GMX_SIMD_REAL_WIDTH)   coeff[2*GMX_SIMD_REAL_WIDTH];
    SimdReal             deg2rad_S(DEG2RAD);
    SimdReal             xi_S, yi_S, zi_S;
    SimdReal             xj_S, yj_S, zj_S;
    SimdReal             xk_S, yk_S, zk_S;
    SimdReal             k_S, theta0_S;
    SimdReal             rijx_S, rijy_S, rijz_S;
    SimdReal             rkjx_S, rkjy_S, rkjz_S;
    SimdReal             one_S(1.0);
    SimdReal             min_one_plus_eps_S(-1.0 + 2.0*GMX_REAL_EPS); // Smallest number > -1

    SimdReal             rij_rkj_S;
    SimdReal             nrij2_S, nrij_1_S;
    SimdReal             nrkj2_S, nrkj_1_S;
    SimdReal             cos_S, invsin_S;
    SimdReal             theta_S;
    SimdReal             st_S, sth_S;
    SimdReal             cik_S, cii_S, ckk_S;
    SimdReal             f_ix_S, f_iy_S, f_iz_S;
    SimdReal             f_kx_S, f_ky_S, f_kz_S;
    GMX_ALIGNED(real, GMX_SIMD_REAL_WIDTH)    pbc_simd[9*GMX_SIMD_REAL_WIDTH];

    set_pbc_simd(pbc, pbc_simd);

    /* nbonds is the number of angles times nfa1, here we step GMX_SIMD_REAL_WIDTH angles */
    for (i = 0; (i < nbonds); i += GMX_SIMD_REAL_WIDTH*nfa1)
    {
        /* Collect atoms for GMX_SIMD_REAL_WIDTH angles.
         * iu indexes into forceatoms, we should not let iu go beyond nbonds.
         */
        iu = i;
        for (s = 0; s < GMX_SIMD_REAL_WIDTH; s++)
        {
            type  = forceatoms[iu];
            ai[s] = forceatoms[iu+1];
            aj[s] = forceatoms[iu+2];
            ak[s] = forceatoms[iu+3];

            /* At the end fill the arrays with the last atoms and 0 params */
            if (i + s*nfa1 < nbonds)
            {
                coeff[s]                     = forceparams[type].harmonic.krA;
                coeff[GMX_SIMD_REAL_WIDTH+s] = forceparams[type].harmonic.rA;

                if (iu + nfa1 < nbonds)
                {
                    iu += nfa1;
                }
            }
            else
            {
                coeff[s]                     = 0;
                coeff[GMX_SIMD_REAL_WIDTH+s] = 0;
            }
        }

        /* Store the non PBC corrected distances packed and aligned */
        gatherLoadUTranspose<3>(reinterpret_cast<const real *>(x), ai, &xi_S, &yi_S, &zi_S);
        gatherLoadUTranspose<3>(reinterpret_cast<const real *>(x), aj, &xj_S, &yj_S, &zj_S);
        gatherLoadUTranspose<3>(reinterpret_cast<const real *>(x), ak, &xk_S, &yk_S, &zk_S);
        rijx_S = xi_S - xj_S;
        rijy_S = yi_S - yj_S;
        rijz_S = zi_S - zj_S;
        rkjx_S = xk_S - xj_S;
        rkjy_S = yk_S - yj_S;
        rkjz_S = zk_S - zj_S;

        k_S       = load(coeff);
        theta0_S  = load(coeff+GMX_SIMD_REAL_WIDTH) * deg2rad_S;

        pbc_correct_dx_simd(&rijx_S, &rijy_S, &rijz_S, pbc_simd);
        pbc_correct_dx_simd(&rkjx_S, &rkjy_S, &rkjz_S, pbc_simd);

        rij_rkj_S = iprod(rijx_S, rijy_S, rijz_S,
                          rkjx_S, rkjy_S, rkjz_S);

        nrij2_S   = norm2(rijx_S, rijy_S, rijz_S);
        nrkj2_S   = norm2(rkjx_S, rkjy_S, rkjz_S);

        nrij_1_S  = invsqrt(nrij2_S);
        nrkj_1_S  = invsqrt(nrkj2_S);

        cos_S     = rij_rkj_S * nrij_1_S * nrkj_1_S;

        /* To allow for 180 degrees, we take the max of cos and -1 + 1bit,
         * so we can safely get the 1/sin from 1/sqrt(1 - cos^2).
         * This also ensures that rounding errors would cause the argument
         * of simdAcos to be < -1.
         * Note that we do not take precautions for cos(0)=1, so the outer
         * atoms in an angle should not be on top of each other.
         */
        cos_S     = max(cos_S, min_one_plus_eps_S);

        theta_S   = acos(cos_S);

        invsin_S  = invsqrt( one_S - cos_S * cos_S );

        st_S      = k_S * (theta0_S - theta_S) * invsin_S;
        sth_S     = st_S * cos_S;

        cik_S     = st_S  * nrij_1_S * nrkj_1_S;
        cii_S     = sth_S * nrij_1_S * nrij_1_S;
        ckk_S     = sth_S * nrkj_1_S * nrkj_1_S;

        f_ix_S    = cii_S * rijx_S;
        f_ix_S    = fnma(cik_S, rkjx_S, f_ix_S);
        f_iy_S    = cii_S * rijy_S;
        f_iy_S    = fnma(cik_S, rkjy_S, f_iy_S);
        f_iz_S    = cii_S * rijz_S;
        f_iz_S    = fnma(cik_S, rkjz_S, f_iz_S);
        f_kx_S    = ckk_S * rkjx_S;
        f_kx_S    = fnma(cik_S, rijx_S, f_kx_S);
        f_ky_S    = ckk_S * rkjy_S;
        f_ky_S    = fnma(cik_S, rijy_S, f_ky_S);
        f_kz_S    = ckk_S * rkjz_S;
        f_kz_S    = fnma(cik_S, rijz_S, f_kz_S);

        transposeScatterIncrU<4>(reinterpret_cast<real *>(f), ai, f_ix_S, f_iy_S, f_iz_S);
        transposeScatterDecrU<4>(reinterpret_cast<real *>(f), aj, f_ix_S + f_kx_S, f_iy_S + f_ky_S, f_iz_S + f_kz_S);
        transposeScatterIncrU<4>(reinterpret_cast<real *>(f), ak, f_kx_S, f_ky_S, f_kz_S);
    }
}

#endif // GMX_SIMD_HAVE_REAL

real linear_angles(int nbonds,
                   const t_iatom forceatoms[], const t_iparams forceparams[],
                   const rvec x[], rvec4 f[], rvec fshift[],
                   const t_pbc *pbc, const t_graph *g,
                   real lambda, real *dvdlambda,
                   const t_mdatoms gmx_unused *md, t_fcdata gmx_unused *fcd,
                   int gmx_unused *global_atom_index)
{
    int  i, m, ai, aj, ak, t1, t2, type;
    rvec f_i, f_j, f_k;
    real L1, kA, kB, aA, aB, dr, dr2, va, vtot, a, b, klin;
    ivec jt, dt_ij, dt_kj;
    rvec r_ij, r_kj, r_ik, dx;

    L1   = 1-lambda;
    vtot = 0.0;
    for (i = 0; (i < nbonds); )
    {
        type = forceatoms[i++];
        ai   = forceatoms[i++];
        aj   = forceatoms[i++];
        ak   = forceatoms[i++];

        kA   = forceparams[type].linangle.klinA;
        kB   = forceparams[type].linangle.klinB;
        klin = L1*kA + lambda*kB;

        aA   = forceparams[type].linangle.aA;
        aB   = forceparams[type].linangle.aB;
        a    = L1*aA+lambda*aB;
        b    = 1-a;

        t1 = pbc_rvec_sub(pbc, x[ai], x[aj], r_ij);
        t2 = pbc_rvec_sub(pbc, x[ak], x[aj], r_kj);
        rvec_sub(r_ij, r_kj, r_ik);

        dr2 = 0;
        for (m = 0; (m < DIM); m++)
        {
            dr        = -a * r_ij[m] - b * r_kj[m];
            dr2      += dr*dr;
            dx[m]     = dr;
            f_i[m]    = a*klin*dr;
            f_k[m]    = b*klin*dr;
            f_j[m]    = -(f_i[m]+f_k[m]);
            f[ai][m] += f_i[m];
            f[aj][m] += f_j[m];
            f[ak][m] += f_k[m];
        }
        va          = 0.5*klin*dr2;
        *dvdlambda += 0.5*(kB-kA)*dr2 + klin*(aB-aA)*iprod(dx, r_ik);

        vtot += va;

        if (g)
        {
            copy_ivec(SHIFT_IVEC(g, aj), jt);

            ivec_sub(SHIFT_IVEC(g, ai), jt, dt_ij);
            ivec_sub(SHIFT_IVEC(g, ak), jt, dt_kj);
            t1 = IVEC2IS(dt_ij);
            t2 = IVEC2IS(dt_kj);
        }
        rvec_inc(fshift[t1], f_i);
        rvec_inc(fshift[CENTRAL], f_j);
        rvec_inc(fshift[t2], f_k);
    }                                         /* 57 TOTAL	*/
    return vtot;
}

real urey_bradley(int nbonds,
                  const t_iatom forceatoms[], const t_iparams forceparams[],
                  const rvec x[], rvec4 f[], rvec fshift[],
                  const t_pbc *pbc, const t_graph *g,
                  real lambda, real *dvdlambda,
                  const t_mdatoms gmx_unused *md, t_fcdata gmx_unused *fcd,
                  int gmx_unused *global_atom_index)
{
    int  i, m, ai, aj, ak, t1, t2, type, ki;
    rvec r_ij, r_kj, r_ik;
    real cos_theta, cos_theta2, theta;
    real dVdt, va, vtot, dr, dr2, vbond, fbond, fik;
    real kthA, th0A, kUBA, r13A, kthB, th0B, kUBB, r13B;
    ivec jt, dt_ij, dt_kj, dt_ik;

    vtot = 0.0;
    for (i = 0; (i < nbonds); )
    {
        type  = forceatoms[i++];
        ai    = forceatoms[i++];
        aj    = forceatoms[i++];
        ak    = forceatoms[i++];
        th0A  = forceparams[type].u_b.thetaA*DEG2RAD;
        kthA  = forceparams[type].u_b.kthetaA;
        r13A  = forceparams[type].u_b.r13A;
        kUBA  = forceparams[type].u_b.kUBA;
        th0B  = forceparams[type].u_b.thetaB*DEG2RAD;
        kthB  = forceparams[type].u_b.kthetaB;
        r13B  = forceparams[type].u_b.r13B;
        kUBB  = forceparams[type].u_b.kUBB;

        theta  = bond_angle(x[ai], x[aj], x[ak], pbc,
                            r_ij, r_kj, &cos_theta, &t1, &t2);                     /*  41		*/

        *dvdlambda += harmonic(kthA, kthB, th0A, th0B, theta, lambda, &va, &dVdt); /*  21  */
        vtot       += va;

        ki   = pbc_rvec_sub(pbc, x[ai], x[ak], r_ik);                               /*   3      */
        dr2  = iprod(r_ik, r_ik);                                                   /*   5		*/
        dr   = dr2*gmx::invsqrt(dr2);                                               /*  10		*/

        *dvdlambda += harmonic(kUBA, kUBB, r13A, r13B, dr, lambda, &vbond, &fbond); /*  19  */

        cos_theta2 = gmx::square(cos_theta);                                        /*   1		*/
        if (cos_theta2 < 1)
        {
            real st, sth;
            real cik, cii, ckk;
            real nrkj2, nrij2;
            rvec f_i, f_j, f_k;

            st  = dVdt*gmx::invsqrt(1 - cos_theta2); /*  12		*/
            sth = st*cos_theta;                      /*   1		*/
#ifdef DEBUG
            if (debug)
            {
                fprintf(debug, "ANGLES: theta = %10g  vth = %10g  dV/dtheta = %10g\n",
                        theta*RAD2DEG, va, dVdt);
            }
#endif
            nrkj2 = iprod(r_kj, r_kj);  /*   5		*/
            nrij2 = iprod(r_ij, r_ij);

            cik = st*gmx::invsqrt(nrkj2*nrij2); /*  12		*/
            cii = sth/nrij2;                    /*  10		*/
            ckk = sth/nrkj2;                    /*  10		*/

            for (m = 0; (m < DIM); m++)         /*  39		*/
            {
                f_i[m]    = -(cik*r_kj[m]-cii*r_ij[m]);
                f_k[m]    = -(cik*r_ij[m]-ckk*r_kj[m]);
                f_j[m]    = -f_i[m]-f_k[m];
                f[ai][m] += f_i[m];
                f[aj][m] += f_j[m];
                f[ak][m] += f_k[m];
            }
            if (g)
            {
                copy_ivec(SHIFT_IVEC(g, aj), jt);

                ivec_sub(SHIFT_IVEC(g, ai), jt, dt_ij);
                ivec_sub(SHIFT_IVEC(g, ak), jt, dt_kj);
                t1 = IVEC2IS(dt_ij);
                t2 = IVEC2IS(dt_kj);
            }
            rvec_inc(fshift[t1], f_i);
            rvec_inc(fshift[CENTRAL], f_j);
            rvec_inc(fshift[t2], f_k);
        }                                       /* 161 TOTAL	*/
        /* Time for the bond calculations */
        if (dr2 == 0.0)
        {
            continue;
        }

        vtot  += vbond;             /* 1*/
        fbond *= gmx::invsqrt(dr2); /*   6		*/

        if (g)
        {
            ivec_sub(SHIFT_IVEC(g, ai), SHIFT_IVEC(g, ak), dt_ik);
            ki = IVEC2IS(dt_ik);
        }
        for (m = 0; (m < DIM); m++)     /*  15		*/
        {
            fik                 = fbond*r_ik[m];
            f[ai][m]           += fik;
            f[ak][m]           -= fik;
            fshift[ki][m]      += fik;
            fshift[CENTRAL][m] -= fik;
        }
    }
    return vtot;
}

real quartic_angles(int nbonds,
                    const t_iatom forceatoms[], const t_iparams forceparams[],
                    const rvec x[], rvec4 f[], rvec fshift[],
                    const t_pbc *pbc, const t_graph *g,
                    real gmx_unused lambda, real gmx_unused *dvdlambda,
                    const t_mdatoms gmx_unused *md, t_fcdata gmx_unused *fcd,
                    int gmx_unused *global_atom_index)
{
    int  i, j, ai, aj, ak, t1, t2, type;
    rvec r_ij, r_kj;
    real cos_theta, cos_theta2, theta, dt, dVdt, va, dtp, c, vtot;
    ivec jt, dt_ij, dt_kj;

    vtot = 0.0;
    for (i = 0; (i < nbonds); )
    {
        type = forceatoms[i++];
        ai   = forceatoms[i++];
        aj   = forceatoms[i++];
        ak   = forceatoms[i++];

        theta  = bond_angle(x[ai], x[aj], x[ak], pbc,
                            r_ij, r_kj, &cos_theta, &t1, &t2); /*  41		*/

        dt = theta - forceparams[type].qangle.theta*DEG2RAD;   /* 2          */

        dVdt = 0;
        va   = forceparams[type].qangle.c[0];
        dtp  = 1.0;
        for (j = 1; j <= 4; j++)
        {
            c     = forceparams[type].qangle.c[j];
            dVdt -= j*c*dtp;
            dtp  *= dt;
            va   += c*dtp;
        }
        /* 20 */

        vtot += va;

        cos_theta2 = gmx::square(cos_theta);            /*   1		*/
        if (cos_theta2 < 1)
        {
            int  m;
            real st, sth;
            real cik, cii, ckk;
            real nrkj2, nrij2;
            rvec f_i, f_j, f_k;

            st  = dVdt*gmx::invsqrt(1 - cos_theta2); /*  12		*/
            sth = st*cos_theta;                      /*   1		*/
#ifdef DEBUG
            if (debug)
            {
                fprintf(debug, "ANGLES: theta = %10g  vth = %10g  dV/dtheta = %10g\n",
                        theta*RAD2DEG, va, dVdt);
            }
#endif
            nrkj2 = iprod(r_kj, r_kj);  /*   5		*/
            nrij2 = iprod(r_ij, r_ij);

            cik = st*gmx::invsqrt(nrkj2*nrij2); /*  12		*/
            cii = sth/nrij2;                    /*  10		*/
            ckk = sth/nrkj2;                    /*  10		*/

            for (m = 0; (m < DIM); m++)         /*  39		*/
            {
                f_i[m]    = -(cik*r_kj[m]-cii*r_ij[m]);
                f_k[m]    = -(cik*r_ij[m]-ckk*r_kj[m]);
                f_j[m]    = -f_i[m]-f_k[m];
                f[ai][m] += f_i[m];
                f[aj][m] += f_j[m];
                f[ak][m] += f_k[m];
            }
            if (g)
            {
                copy_ivec(SHIFT_IVEC(g, aj), jt);

                ivec_sub(SHIFT_IVEC(g, ai), jt, dt_ij);
                ivec_sub(SHIFT_IVEC(g, ak), jt, dt_kj);
                t1 = IVEC2IS(dt_ij);
                t2 = IVEC2IS(dt_kj);
            }
            rvec_inc(fshift[t1], f_i);
            rvec_inc(fshift[CENTRAL], f_j);
            rvec_inc(fshift[t2], f_k);
        }                                       /* 153 TOTAL	*/
    }
    return vtot;
}

real dih_angle(const rvec xi, const rvec xj, const rvec xk, const rvec xl,
               const t_pbc *pbc,
               rvec r_ij, rvec r_kj, rvec r_kl, rvec m, rvec n,
               real *sign, int *t1, int *t2, int *t3)
{
    real ipr, phi;

    *t1 = pbc_rvec_sub(pbc, xi, xj, r_ij); /*  3        */
    *t2 = pbc_rvec_sub(pbc, xk, xj, r_kj); /*  3		*/
    *t3 = pbc_rvec_sub(pbc, xk, xl, r_kl); /*  3		*/

    cprod(r_ij, r_kj, m);                  /*  9        */
    cprod(r_kj, r_kl, n);                  /*  9		*/
    phi     = gmx_angle(m, n);             /* 49 (assuming 25 for atan2) */
    ipr     = iprod(r_ij, n);              /*  5        */
    (*sign) = (ipr < 0.0) ? -1.0 : 1.0;
    phi     = (*sign)*phi;                 /*  1		*/
    /* 82 TOTAL	*/
    return phi;
}


#if GMX_SIMD_HAVE_REAL

/* As dih_angle above, but calculates 4 dihedral angles at once using SIMD,
 * also calculates the pre-factor required for the dihedral force update.
 * Note that bv and buf should be register aligned.
 */
static gmx_inline void
dih_angle_simd(const rvec *x,
               const int *ai, const int *aj, const int *ak, const int *al,
               const real *pbc_simd,
               SimdReal *phi_S,
               SimdReal *mx_S, SimdReal *my_S, SimdReal *mz_S,
               SimdReal *nx_S, SimdReal *ny_S, SimdReal *nz_S,
               SimdReal *nrkj_m2_S,
               SimdReal *nrkj_n2_S,
               SimdReal *p_S,
               SimdReal *q_S)
{
    SimdReal xi_S, yi_S, zi_S;
    SimdReal xj_S, yj_S, zj_S;
    SimdReal xk_S, yk_S, zk_S;
    SimdReal xl_S, yl_S, zl_S;
    SimdReal rijx_S, rijy_S, rijz_S;
    SimdReal rkjx_S, rkjy_S, rkjz_S;
    SimdReal rklx_S, rkly_S, rklz_S;
    SimdReal cx_S, cy_S, cz_S;
    SimdReal cn_S;
    SimdReal s_S;
    SimdReal ipr_S;
    SimdReal iprm_S, iprn_S;
    SimdReal nrkj2_S, nrkj_1_S, nrkj_2_S, nrkj_S;
    SimdReal toler_S;
    SimdReal nrkj2_min_S;
    SimdReal real_eps_S;

    /* Used to avoid division by zero.
     * We take into acount that we multiply the result by real_eps_S.
     */
    nrkj2_min_S = SimdReal(GMX_REAL_MIN/(2*GMX_REAL_EPS));

    /* The value of the last significant bit (GMX_REAL_EPS is half of that) */
    real_eps_S  = SimdReal(2*GMX_REAL_EPS);

    /* Store the non PBC corrected distances packed and aligned */
    gatherLoadUTranspose<3>(reinterpret_cast<const real *>(x), ai, &xi_S, &yi_S, &zi_S);
    gatherLoadUTranspose<3>(reinterpret_cast<const real *>(x), aj, &xj_S, &yj_S, &zj_S);
    gatherLoadUTranspose<3>(reinterpret_cast<const real *>(x), ak, &xk_S, &yk_S, &zk_S);
    gatherLoadUTranspose<3>(reinterpret_cast<const real *>(x), al, &xl_S, &yl_S, &zl_S);
    rijx_S = xi_S - xj_S;
    rijy_S = yi_S - yj_S;
    rijz_S = zi_S - zj_S;
    rkjx_S = xk_S - xj_S;
    rkjy_S = yk_S - yj_S;
    rkjz_S = zk_S - zj_S;
    rklx_S = xk_S - xl_S;
    rkly_S = yk_S - yl_S;
    rklz_S = zk_S - zl_S;

    pbc_correct_dx_simd(&rijx_S, &rijy_S, &rijz_S, pbc_simd);
    pbc_correct_dx_simd(&rkjx_S, &rkjy_S, &rkjz_S, pbc_simd);
    pbc_correct_dx_simd(&rklx_S, &rkly_S, &rklz_S, pbc_simd);

    cprod(rijx_S, rijy_S, rijz_S,
          rkjx_S, rkjy_S, rkjz_S,
          mx_S, my_S, mz_S);

    cprod(rkjx_S, rkjy_S, rkjz_S,
          rklx_S, rkly_S, rklz_S,
          nx_S, ny_S, nz_S);

    cprod(*mx_S, *my_S, *mz_S,
          *nx_S, *ny_S, *nz_S,
          &cx_S, &cy_S, &cz_S);

    cn_S       = sqrt(norm2(cx_S, cy_S, cz_S));

    s_S        = iprod(*mx_S, *my_S, *mz_S, *nx_S, *ny_S, *nz_S);

    /* Determine the dihedral angle, the sign might need correction */
    *phi_S     = atan2(cn_S, s_S);

    ipr_S      = iprod(rijx_S, rijy_S, rijz_S,
                       *nx_S, *ny_S, *nz_S);

    iprm_S     = norm2(*mx_S, *my_S, *mz_S);
    iprn_S     = norm2(*nx_S, *ny_S, *nz_S);

    nrkj2_S    = norm2(rkjx_S, rkjy_S, rkjz_S);

    /* Avoid division by zero. When zero, the result is multiplied by 0
     * anyhow, so the 3 max below do not affect the final result.
     */
    nrkj2_S    = max(nrkj2_S, nrkj2_min_S);
    nrkj_1_S   = invsqrt(nrkj2_S);
    nrkj_2_S   = nrkj_1_S * nrkj_1_S;
    nrkj_S     = nrkj2_S * nrkj_1_S;

    toler_S    = nrkj2_S * real_eps_S;

    /* Here the plain-C code uses a conditional, but we can't do that in SIMD.
     * So we take a max with the tolerance instead. Since we multiply with
     * m or n later, the max does not affect the results.
     */
    iprm_S     = max(iprm_S, toler_S);
    iprn_S     = max(iprn_S, toler_S);
    *nrkj_m2_S = nrkj_S * inv(iprm_S);
    *nrkj_n2_S = nrkj_S * inv(iprn_S);

    /* Set sign of phi_S with the sign of ipr_S; phi_S is currently positive */
    *phi_S     = copysign(*phi_S, ipr_S);
    *p_S       = iprod(rijx_S, rijy_S, rijz_S, rkjx_S, rkjy_S, rkjz_S);
    *p_S       = *p_S * nrkj_2_S;

    *q_S       = iprod(rklx_S, rkly_S, rklz_S, rkjx_S, rkjy_S, rkjz_S);
    *q_S       = *q_S * nrkj_2_S;
}

#endif // GMX_SIMD_HAVE_REAL

void do_dih_fup(int i, int j, int k, int l, real ddphi,
                rvec r_ij, rvec r_kj, rvec r_kl,
                rvec m, rvec n, rvec4 f[], rvec fshift[],
                const t_pbc *pbc, const t_graph *g,
                const rvec x[], int t1, int t2, int t3)
{
    /* 143 FLOPS */
    rvec f_i, f_j, f_k, f_l;
    rvec uvec, vvec, svec, dx_jl;
    real iprm, iprn, nrkj, nrkj2, nrkj_1, nrkj_2;
    real a, b, p, q, toler;
    ivec jt, dt_ij, dt_kj, dt_lj;

    iprm  = iprod(m, m);       /*  5    */
    iprn  = iprod(n, n);       /*  5	*/
    nrkj2 = iprod(r_kj, r_kj); /*  5	*/
    toler = nrkj2*GMX_REAL_EPS;
    if ((iprm > toler) && (iprn > toler))
    {
        nrkj_1 = gmx::invsqrt(nrkj2); /* 10	*/
        nrkj_2 = nrkj_1*nrkj_1;       /*  1	*/
        nrkj   = nrkj2*nrkj_1;        /*  1	*/
        a      = -ddphi*nrkj/iprm;    /* 11	*/
        svmul(a, m, f_i);             /*  3	*/
        b     = ddphi*nrkj/iprn;      /* 11	*/
        svmul(b, n, f_l);             /*  3  */
        p     = iprod(r_ij, r_kj);    /*  5	*/
        p    *= nrkj_2;               /*  1	*/
        q     = iprod(r_kl, r_kj);    /*  5	*/
        q    *= nrkj_2;               /*  1	*/
        svmul(p, f_i, uvec);          /*  3	*/
        svmul(q, f_l, vvec);          /*  3	*/
        rvec_sub(uvec, vvec, svec);   /*  3	*/
        rvec_sub(f_i, svec, f_j);     /*  3	*/
        rvec_add(f_l, svec, f_k);     /*  3	*/
        rvec_inc(f[i], f_i);          /*  3	*/
        rvec_dec(f[j], f_j);          /*  3	*/
        rvec_dec(f[k], f_k);          /*  3	*/
        rvec_inc(f[l], f_l);          /*  3	*/

        if (g)
        {
            copy_ivec(SHIFT_IVEC(g, j), jt);
            ivec_sub(SHIFT_IVEC(g, i), jt, dt_ij);
            ivec_sub(SHIFT_IVEC(g, k), jt, dt_kj);
            ivec_sub(SHIFT_IVEC(g, l), jt, dt_lj);
            t1 = IVEC2IS(dt_ij);
            t2 = IVEC2IS(dt_kj);
            t3 = IVEC2IS(dt_lj);
        }
        else if (pbc)
        {
            t3 = pbc_rvec_sub(pbc, x[l], x[j], dx_jl);
        }
        else
        {
            t3 = CENTRAL;
        }

        rvec_inc(fshift[t1], f_i);
        rvec_dec(fshift[CENTRAL], f_j);
        rvec_dec(fshift[t2], f_k);
        rvec_inc(fshift[t3], f_l);
    }
    /* 112 TOTAL    */
}

/* As do_dih_fup above, but without shift forces */
static void
do_dih_fup_noshiftf(int i, int j, int k, int l, real ddphi,
                    rvec r_ij, rvec r_kj, rvec r_kl,
                    rvec m, rvec n, rvec4 f[])
{
    rvec f_i, f_j, f_k, f_l;
    rvec uvec, vvec, svec;
    real iprm, iprn, nrkj, nrkj2, nrkj_1, nrkj_2;
    real a, b, p, q, toler;

    iprm  = iprod(m, m);       /*  5    */
    iprn  = iprod(n, n);       /*  5	*/
    nrkj2 = iprod(r_kj, r_kj); /*  5	*/
    toler = nrkj2*GMX_REAL_EPS;
    if ((iprm > toler) && (iprn > toler))
    {
        nrkj_1 = gmx::invsqrt(nrkj2); /* 10	*/
        nrkj_2 = nrkj_1*nrkj_1;       /*  1	*/
        nrkj   = nrkj2*nrkj_1;        /*  1	*/
        a      = -ddphi*nrkj/iprm;    /* 11	*/
        svmul(a, m, f_i);             /*  3	*/
        b     = ddphi*nrkj/iprn;      /* 11	*/
        svmul(b, n, f_l);             /*  3  */
        p     = iprod(r_ij, r_kj);    /*  5	*/
        p    *= nrkj_2;               /*  1	*/
        q     = iprod(r_kl, r_kj);    /*  5	*/
        q    *= nrkj_2;               /*  1	*/
        svmul(p, f_i, uvec);          /*  3	*/
        svmul(q, f_l, vvec);          /*  3	*/
        rvec_sub(uvec, vvec, svec);   /*  3	*/
        rvec_sub(f_i, svec, f_j);     /*  3	*/
        rvec_add(f_l, svec, f_k);     /*  3	*/
        rvec_inc(f[i], f_i);          /*  3	*/
        rvec_dec(f[j], f_j);          /*  3	*/
        rvec_dec(f[k], f_k);          /*  3	*/
        rvec_inc(f[l], f_l);          /*  3	*/
    }
}

#if GMX_SIMD_HAVE_REAL
/* As do_dih_fup_noshiftf above, but with SIMD and pre-calculated pre-factors */
static gmx_inline void gmx_simdcall
do_dih_fup_noshiftf_simd(const int *ai, const int *aj, const int *ak, const int *al,
                         SimdReal p, SimdReal q,
                         SimdReal f_i_x,  SimdReal f_i_y,  SimdReal f_i_z,
                         SimdReal mf_l_x, SimdReal mf_l_y, SimdReal mf_l_z,
                         rvec4 f[])
{
    SimdReal sx    = p * f_i_x + q * mf_l_x;
    SimdReal sy    = p * f_i_y + q * mf_l_y;
    SimdReal sz    = p * f_i_z + q * mf_l_z;
    SimdReal f_j_x = f_i_x - sx;
    SimdReal f_j_y = f_i_y - sy;
    SimdReal f_j_z = f_i_z - sz;
    SimdReal f_k_x = mf_l_x - sx;
    SimdReal f_k_y = mf_l_y - sy;
    SimdReal f_k_z = mf_l_z - sz;
    transposeScatterIncrU<4>(reinterpret_cast<real *>(f), ai, f_i_x, f_i_y, f_i_z);
    transposeScatterDecrU<4>(reinterpret_cast<real *>(f), aj, f_j_x, f_j_y, f_j_z);
    transposeScatterIncrU<4>(reinterpret_cast<real *>(f), ak, f_k_x, f_k_y, f_k_z);
    transposeScatterDecrU<4>(reinterpret_cast<real *>(f), al, mf_l_x, mf_l_y, mf_l_z);
}
#endif // GMX_SIMD_HAVE_REAL

real dopdihs(real cpA, real cpB, real phiA, real phiB, int mult,
             real phi, real lambda, real *V, real *F)
{
    real v, dvdlambda, mdphi, v1, sdphi, ddphi;
    real L1   = 1.0 - lambda;
    real ph0  = (L1*phiA + lambda*phiB)*DEG2RAD;
    real dph0 = (phiB - phiA)*DEG2RAD;
    real cp   = L1*cpA + lambda*cpB;

    mdphi =  mult*phi - ph0;
    sdphi = std::sin(mdphi);
    ddphi = -cp*mult*sdphi;
    v1    = 1.0 + std::cos(mdphi);
    v     = cp*v1;

    dvdlambda  = (cpB - cpA)*v1 + cp*dph0*sdphi;

    *V = v;
    *F = ddphi;

    return dvdlambda;

    /* That was 40 flops */
}

static void
dopdihs_noener(real cpA, real cpB, real phiA, real phiB, int mult,
               real phi, real lambda, real *F)
{
    real mdphi, sdphi, ddphi;
    real L1   = 1.0 - lambda;
    real ph0  = (L1*phiA + lambda*phiB)*DEG2RAD;
    real cp   = L1*cpA + lambda*cpB;

    mdphi = mult*phi - ph0;
    sdphi = std::sin(mdphi);
    ddphi = -cp*mult*sdphi;

    *F = ddphi;

    /* That was 20 flops */
}

static real dopdihs_min(real cpA, real cpB, real phiA, real phiB, int mult,
                        real phi, real lambda, real *V, real *F)
/* similar to dopdihs, except for a minus sign  *
 * and a different treatment of mult/phi0       */
{
    real v, dvdlambda, mdphi, v1, sdphi, ddphi;
    real L1   = 1.0 - lambda;
    real ph0  = (L1*phiA + lambda*phiB)*DEG2RAD;
    real dph0 = (phiB - phiA)*DEG2RAD;
    real cp   = L1*cpA + lambda*cpB;

    mdphi = mult*(phi-ph0);
    sdphi = std::sin(mdphi);
    ddphi = cp*mult*sdphi;
    v1    = 1.0-std::cos(mdphi);
    v     = cp*v1;

    dvdlambda  = (cpB-cpA)*v1 + cp*dph0*sdphi;

    *V = v;
    *F = ddphi;

    return dvdlambda;

    /* That was 40 flops */
}

real pdihs(int nbonds,
           const t_iatom forceatoms[], const t_iparams forceparams[],
           const rvec x[], rvec4 f[], rvec fshift[],
           const t_pbc *pbc, const t_graph *g,
           real lambda, real *dvdlambda,
           const t_mdatoms gmx_unused *md, t_fcdata gmx_unused *fcd,
           int gmx_unused *global_atom_index)
{
    int  i, type, ai, aj, ak, al;
    int  t1, t2, t3;
    rvec r_ij, r_kj, r_kl, m, n;
    real phi, sign, ddphi, vpd, vtot;

    vtot = 0.0;

    for (i = 0; (i < nbonds); )
    {
        type = forceatoms[i++];
        ai   = forceatoms[i++];
        aj   = forceatoms[i++];
        ak   = forceatoms[i++];
        al   = forceatoms[i++];

        phi = dih_angle(x[ai], x[aj], x[ak], x[al], pbc, r_ij, r_kj, r_kl, m, n,
                        &sign, &t1, &t2, &t3);  /*  84      */
        *dvdlambda += dopdihs(forceparams[type].pdihs.cpA,
                              forceparams[type].pdihs.cpB,
                              forceparams[type].pdihs.phiA,
                              forceparams[type].pdihs.phiB,
                              forceparams[type].pdihs.mult,
                              phi, lambda, &vpd, &ddphi);

        vtot += vpd;
        do_dih_fup(ai, aj, ak, al, ddphi, r_ij, r_kj, r_kl, m, n,
                   f, fshift, pbc, g, x, t1, t2, t3); /* 112		*/

#ifdef DEBUG
        fprintf(debug, "pdih: (%d,%d,%d,%d) phi=%g\n",
                ai, aj, ak, al, phi);
#endif
    } /* 223 TOTAL  */

    return vtot;
}

void make_dp_periodic(real *dp)  /* 1 flop? */
{
    /* dp cannot be outside (-pi,pi) */
    if (*dp >= M_PI)
    {
        *dp -= 2*M_PI;
    }
    else if (*dp < -M_PI)
    {
        *dp += 2*M_PI;
    }
    return;
}

/* As pdihs above, but without calculating energies and shift forces */
void
pdihs_noener(int nbonds,
             const t_iatom forceatoms[], const t_iparams forceparams[],
             const rvec x[], rvec4 f[],
             const t_pbc gmx_unused *pbc, const t_graph gmx_unused *g,
             real lambda,
             const t_mdatoms gmx_unused *md, t_fcdata gmx_unused *fcd,
             int gmx_unused *global_atom_index)
{
    int  i, type, ai, aj, ak, al;
    int  t1, t2, t3;
    rvec r_ij, r_kj, r_kl, m, n;
    real phi, sign, ddphi_tot, ddphi;

    for (i = 0; (i < nbonds); )
    {
        ai   = forceatoms[i+1];
        aj   = forceatoms[i+2];
        ak   = forceatoms[i+3];
        al   = forceatoms[i+4];

        phi = dih_angle(x[ai], x[aj], x[ak], x[al], pbc, r_ij, r_kj, r_kl, m, n,
                        &sign, &t1, &t2, &t3);

        ddphi_tot = 0;

        /* Loop over dihedrals working on the same atoms,
         * so we avoid recalculating angles and force distributions.
         */
        do
        {
            type = forceatoms[i];
            dopdihs_noener(forceparams[type].pdihs.cpA,
                           forceparams[type].pdihs.cpB,
                           forceparams[type].pdihs.phiA,
                           forceparams[type].pdihs.phiB,
                           forceparams[type].pdihs.mult,
                           phi, lambda, &ddphi);
            ddphi_tot += ddphi;

            i += 5;
        }
        while (i < nbonds &&
               forceatoms[i+1] == ai &&
               forceatoms[i+2] == aj &&
               forceatoms[i+3] == ak &&
               forceatoms[i+4] == al);

        do_dih_fup_noshiftf(ai, aj, ak, al, ddphi_tot, r_ij, r_kj, r_kl, m, n, f);
    }
}


#if GMX_SIMD_HAVE_REAL

/* As pdihs_noner above, but using SIMD to calculate many dihedrals at once */
void
pdihs_noener_simd(int nbonds,
                  const t_iatom forceatoms[], const t_iparams forceparams[],
                  const rvec x[], rvec4 f[],
                  const t_pbc *pbc, const t_graph gmx_unused *g,
                  real gmx_unused lambda,
                  const t_mdatoms gmx_unused *md, t_fcdata gmx_unused *fcd,
                  int gmx_unused *global_atom_index)
{
    const int             nfa1 = 5;
    int                   i, iu, s;
    int                   type;
    GMX_ALIGNED(int, GMX_SIMD_REAL_WIDTH)    ai[GMX_SIMD_REAL_WIDTH];
    GMX_ALIGNED(int, GMX_SIMD_REAL_WIDTH)    aj[GMX_SIMD_REAL_WIDTH];
    GMX_ALIGNED(int, GMX_SIMD_REAL_WIDTH)    ak[GMX_SIMD_REAL_WIDTH];
    GMX_ALIGNED(int, GMX_SIMD_REAL_WIDTH)    al[GMX_SIMD_REAL_WIDTH];
    GMX_ALIGNED(real, GMX_SIMD_REAL_WIDTH)  buf[3*GMX_SIMD_REAL_WIDTH];
    real                 *cp, *phi0, *mult;
    SimdReal              deg2rad_S(DEG2RAD);
    SimdReal              p_S, q_S;
    SimdReal              phi0_S, phi_S;
    SimdReal              mx_S, my_S, mz_S;
    SimdReal              nx_S, ny_S, nz_S;
    SimdReal              nrkj_m2_S, nrkj_n2_S;
    SimdReal              cp_S, mdphi_S, mult_S;
    SimdReal              sin_S, cos_S;
    SimdReal              mddphi_S;
    SimdReal              sf_i_S, msf_l_S;
    GMX_ALIGNED(real, GMX_SIMD_REAL_WIDTH)    pbc_simd[9*GMX_SIMD_REAL_WIDTH];

    /* Extract aligned pointer for parameters and variables */
    cp    = buf + 0*GMX_SIMD_REAL_WIDTH;
    phi0  = buf + 1*GMX_SIMD_REAL_WIDTH;
    mult  = buf + 2*GMX_SIMD_REAL_WIDTH;

    set_pbc_simd(pbc, pbc_simd);

    /* nbonds is the number of dihedrals times nfa1, here we step GMX_SIMD_REAL_WIDTH dihs */
    for (i = 0; (i < nbonds); i += GMX_SIMD_REAL_WIDTH*nfa1)
    {
        /* Collect atoms quadruplets for GMX_SIMD_REAL_WIDTH dihedrals.
         * iu indexes into forceatoms, we should not let iu go beyond nbonds.
         */
        iu = i;
        for (s = 0; s < GMX_SIMD_REAL_WIDTH; s++)
        {
            type  = forceatoms[iu];
            ai[s] = forceatoms[iu+1];
            aj[s] = forceatoms[iu+2];
            ak[s] = forceatoms[iu+3];
            al[s] = forceatoms[iu+4];

            /* At the end fill the arrays with the last atoms and 0 params */
            if (i + s*nfa1 < nbonds)
            {
                cp[s]   = forceparams[type].pdihs.cpA;
                phi0[s] = forceparams[type].pdihs.phiA;
                mult[s] = forceparams[type].pdihs.mult;

                if (iu + nfa1 < nbonds)
                {
                    iu += nfa1;
                }
            }
            else
            {
                cp[s]   = 0;
                phi0[s] = 0;
                mult[s] = 0;
            }
        }

        /* Caclulate GMX_SIMD_REAL_WIDTH dihedral angles at once */
        dih_angle_simd(x, ai, aj, ak, al, pbc_simd,
                       &phi_S,
                       &mx_S, &my_S, &mz_S,
                       &nx_S, &ny_S, &nz_S,
                       &nrkj_m2_S,
                       &nrkj_n2_S,
                       &p_S, &q_S);

        cp_S     = load(cp);
        phi0_S   = load(phi0) * deg2rad_S;
        mult_S   = load(mult);

        mdphi_S  = fms(mult_S, phi_S, phi0_S);

        /* Calculate GMX_SIMD_REAL_WIDTH sines at once */
        sincos(mdphi_S, &sin_S, &cos_S);
        mddphi_S = cp_S * mult_S * sin_S;
        sf_i_S   = mddphi_S * nrkj_m2_S;
        msf_l_S  = mddphi_S * nrkj_n2_S;

        /* After this m?_S will contain f[i] */
        mx_S     = sf_i_S * mx_S;
        my_S     = sf_i_S * my_S;
        mz_S     = sf_i_S * mz_S;

        /* After this m?_S will contain -f[l] */
        nx_S     = msf_l_S * nx_S;
        ny_S     = msf_l_S * ny_S;
        nz_S     = msf_l_S * nz_S;

        do_dih_fup_noshiftf_simd(ai, aj, ak, al,
                                 p_S, q_S,
                                 mx_S, my_S, mz_S,
                                 nx_S, ny_S, nz_S,
                                 f);
    }
}

/* This is mostly a copy of pdihs_noener_simd above, but with using
 * the RB potential instead of a harmonic potential.
 * This function can replace rbdihs() when no energy and virial are needed.
 */
void
rbdihs_noener_simd(int nbonds,
                   const t_iatom forceatoms[], const t_iparams forceparams[],
                   const rvec x[], rvec4 f[],
                   const t_pbc *pbc, const t_graph gmx_unused *g,
                   real gmx_unused lambda,
                   const t_mdatoms gmx_unused *md, t_fcdata gmx_unused *fcd,
                   int gmx_unused *global_atom_index)
{
    const int             nfa1 = 5;
    int                   i, iu, s, j;
    int                   type;
    GMX_ALIGNED(int, GMX_SIMD_REAL_WIDTH)    ai[GMX_SIMD_REAL_WIDTH];
    GMX_ALIGNED(int, GMX_SIMD_REAL_WIDTH)    aj[GMX_SIMD_REAL_WIDTH];
    GMX_ALIGNED(int, GMX_SIMD_REAL_WIDTH)    ak[GMX_SIMD_REAL_WIDTH];
    GMX_ALIGNED(int, GMX_SIMD_REAL_WIDTH)    al[GMX_SIMD_REAL_WIDTH];
    GMX_ALIGNED(real, GMX_SIMD_REAL_WIDTH) parm[NR_RBDIHS*GMX_SIMD_REAL_WIDTH];

    SimdReal              p_S, q_S;
    SimdReal              phi_S;
    SimdReal              ddphi_S, cosfac_S;
    SimdReal              mx_S, my_S, mz_S;
    SimdReal              nx_S, ny_S, nz_S;
    SimdReal              nrkj_m2_S, nrkj_n2_S;
    SimdReal              parm_S, c_S;
    SimdReal              sin_S, cos_S;
    SimdReal              sf_i_S, msf_l_S;
    GMX_ALIGNED(real, GMX_SIMD_REAL_WIDTH)    pbc_simd[9*GMX_SIMD_REAL_WIDTH];

    SimdReal              pi_S(M_PI);
    SimdReal              one_S(1.0);

    set_pbc_simd(pbc, pbc_simd);

    /* nbonds is the number of dihedrals times nfa1, here we step GMX_SIMD_REAL_WIDTH dihs */
    for (i = 0; (i < nbonds); i += GMX_SIMD_REAL_WIDTH*nfa1)
    {
        /* Collect atoms quadruplets for GMX_SIMD_REAL_WIDTH dihedrals.
         * iu indexes into forceatoms, we should not let iu go beyond nbonds.
         */
        iu = i;
        for (s = 0; s < GMX_SIMD_REAL_WIDTH; s++)
        {
            type  = forceatoms[iu];
            ai[s] = forceatoms[iu+1];
            aj[s] = forceatoms[iu+2];
            ak[s] = forceatoms[iu+3];
            al[s] = forceatoms[iu+4];

            /* At the end fill the arrays with the last atoms and 0 params */
            if (i + s*nfa1 < nbonds)
            {
                /* We don't need the first parameter, since that's a constant
                 * which only affects the energies, not the forces.
                 */
                for (j = 1; j < NR_RBDIHS; j++)
                {
                    parm[j*GMX_SIMD_REAL_WIDTH + s] =
                        forceparams[type].rbdihs.rbcA[j];
                }

                if (iu + nfa1 < nbonds)
                {
                    iu += nfa1;
                }
            }
            else
            {
                for (j = 1; j < NR_RBDIHS; j++)
                {
                    parm[j*GMX_SIMD_REAL_WIDTH + s] = 0;
                }
            }
        }

        /* Caclulate GMX_SIMD_REAL_WIDTH dihedral angles at once */
        dih_angle_simd(x, ai, aj, ak, al, pbc_simd,
                       &phi_S,
                       &mx_S, &my_S, &mz_S,
                       &nx_S, &ny_S, &nz_S,
                       &nrkj_m2_S,
                       &nrkj_n2_S,
                       &p_S, &q_S);

        /* Change to polymer convention */
        phi_S = phi_S - pi_S;

        sincos(phi_S, &sin_S, &cos_S);

        ddphi_S   = setZero();
        c_S       = one_S;
        cosfac_S  = one_S;
        for (j = 1; j < NR_RBDIHS; j++)
        {
            parm_S   = load(parm + j*GMX_SIMD_REAL_WIDTH);
            ddphi_S  = fma(c_S * parm_S, cosfac_S, ddphi_S);
            cosfac_S = cosfac_S * cos_S;
            c_S      = c_S + one_S;
        }

        /* Note that here we do not use the minus sign which is present
         * in the normal RB code. This is corrected for through (m)sf below.
         */
        ddphi_S  = ddphi_S * sin_S;

        sf_i_S   = ddphi_S * nrkj_m2_S;
        msf_l_S  = ddphi_S * nrkj_n2_S;

        /* After this m?_S will contain f[i] */
        mx_S     = sf_i_S * mx_S;
        my_S     = sf_i_S * my_S;
        mz_S     = sf_i_S * mz_S;

        /* After this m?_S will contain -f[l] */
        nx_S     = msf_l_S * nx_S;
        ny_S     = msf_l_S * ny_S;
        nz_S     = msf_l_S * nz_S;

        do_dih_fup_noshiftf_simd(ai, aj, ak, al,
                                 p_S, q_S,
                                 mx_S, my_S, mz_S,
                                 nx_S, ny_S, nz_S,
                                 f);
    }
}

#endif // GMX_SIMD_HAVE_REAL


real idihs(int nbonds,
           const t_iatom forceatoms[], const t_iparams forceparams[],
           const rvec x[], rvec4 f[], rvec fshift[],
           const t_pbc *pbc, const t_graph *g,
           real lambda, real *dvdlambda,
           const t_mdatoms gmx_unused *md, t_fcdata gmx_unused *fcd,
           int gmx_unused *global_atom_index)
{
    int  i, type, ai, aj, ak, al;
    int  t1, t2, t3;
    real phi, phi0, dphi0, ddphi, sign, vtot;
    rvec r_ij, r_kj, r_kl, m, n;
    real L1, kk, dp, dp2, kA, kB, pA, pB, dvdl_term;

    L1        = 1.0-lambda;
    dvdl_term = 0;
    vtot      = 0.0;
    for (i = 0; (i < nbonds); )
    {
        type = forceatoms[i++];
        ai   = forceatoms[i++];
        aj   = forceatoms[i++];
        ak   = forceatoms[i++];
        al   = forceatoms[i++];

        phi = dih_angle(x[ai], x[aj], x[ak], x[al], pbc, r_ij, r_kj, r_kl, m, n,
                        &sign, &t1, &t2, &t3);  /*  84		*/

        /* phi can jump if phi0 is close to Pi/-Pi, which will cause huge
         * force changes if we just apply a normal harmonic.
         * Instead, we first calculate phi-phi0 and take it modulo (-Pi,Pi).
         * This means we will never have the periodicity problem, unless
         * the dihedral is Pi away from phiO, which is very unlikely due to
         * the potential.
         */
        kA = forceparams[type].harmonic.krA;
        kB = forceparams[type].harmonic.krB;
        pA = forceparams[type].harmonic.rA;
        pB = forceparams[type].harmonic.rB;

        kk    = L1*kA + lambda*kB;
        phi0  = (L1*pA + lambda*pB)*DEG2RAD;
        dphi0 = (pB - pA)*DEG2RAD;

        dp = phi-phi0;

        make_dp_periodic(&dp);

        dp2 = dp*dp;

        vtot += 0.5*kk*dp2;
        ddphi = -kk*dp;

        dvdl_term += 0.5*(kB - kA)*dp2 - kk*dphi0*dp;

        do_dih_fup(ai, aj, ak, al, -ddphi, r_ij, r_kj, r_kl, m, n,
                   f, fshift, pbc, g, x, t1, t2, t3); /* 112		*/
        /* 218 TOTAL	*/
#ifdef DEBUG
        if (debug)
        {
            fprintf(debug, "idih: (%d,%d,%d,%d) phi=%g\n",
                    ai, aj, ak, al, phi);
        }
#endif
    }

    *dvdlambda += dvdl_term;
    return vtot;
}

static real low_angres(int nbonds,
                       const t_iatom forceatoms[], const t_iparams forceparams[],
                       const rvec x[], rvec4 f[], rvec fshift[],
                       const t_pbc *pbc, const t_graph *g,
                       real lambda, real *dvdlambda,
                       gmx_bool bZAxis)
{
    int  i, m, type, ai, aj, ak, al;
    int  t1, t2;
    real phi, cos_phi, cos_phi2, vid, vtot, dVdphi;
    rvec r_ij, r_kl, f_i, f_k = {0, 0, 0};
    real st, sth, nrij2, nrkl2, c, cij, ckl;

    ivec dt;
    t2 = 0; /* avoid warning with gcc-3.3. It is never used uninitialized */

    vtot = 0.0;
    ak   = al = 0; /* to avoid warnings */
    for (i = 0; i < nbonds; )
    {
        type = forceatoms[i++];
        ai   = forceatoms[i++];
        aj   = forceatoms[i++];
        t1   = pbc_rvec_sub(pbc, x[aj], x[ai], r_ij);       /*  3		*/
        if (!bZAxis)
        {
            ak   = forceatoms[i++];
            al   = forceatoms[i++];
            t2   = pbc_rvec_sub(pbc, x[al], x[ak], r_kl);  /*  3		*/
        }
        else
        {
            r_kl[XX] = 0;
            r_kl[YY] = 0;
            r_kl[ZZ] = 1;
        }

        cos_phi = cos_angle(r_ij, r_kl); /* 25		*/
        phi     = std::acos(cos_phi);    /* 10           */

        *dvdlambda += dopdihs_min(forceparams[type].pdihs.cpA,
                                  forceparams[type].pdihs.cpB,
                                  forceparams[type].pdihs.phiA,
                                  forceparams[type].pdihs.phiB,
                                  forceparams[type].pdihs.mult,
                                  phi, lambda, &vid, &dVdphi); /*  40  */

        vtot += vid;

        cos_phi2 = gmx::square(cos_phi);                /*   1		*/
        if (cos_phi2 < 1)
        {
            st    = -dVdphi*gmx::invsqrt(1 - cos_phi2); /*  12		*/
            sth   = st*cos_phi;                         /*   1		*/
            nrij2 = iprod(r_ij, r_ij);                  /*   5		*/
            nrkl2 = iprod(r_kl, r_kl);                  /*   5          */

            c   = st*gmx::invsqrt(nrij2*nrkl2);         /*  11		*/
            cij = sth/nrij2;                            /*  10		*/
            ckl = sth/nrkl2;                            /*  10		*/

            for (m = 0; m < DIM; m++)                   /*  18+18       */
            {
                f_i[m]    = (c*r_kl[m]-cij*r_ij[m]);
                f[ai][m] += f_i[m];
                f[aj][m] -= f_i[m];
                if (!bZAxis)
                {
                    f_k[m]    = (c*r_ij[m]-ckl*r_kl[m]);
                    f[ak][m] += f_k[m];
                    f[al][m] -= f_k[m];
                }
            }

            if (g)
            {
                ivec_sub(SHIFT_IVEC(g, ai), SHIFT_IVEC(g, aj), dt);
                t1 = IVEC2IS(dt);
            }
            rvec_inc(fshift[t1], f_i);
            rvec_dec(fshift[CENTRAL], f_i);
            if (!bZAxis)
            {
                if (g)
                {
                    ivec_sub(SHIFT_IVEC(g, ak), SHIFT_IVEC(g, al), dt);
                    t2 = IVEC2IS(dt);
                }
                rvec_inc(fshift[t2], f_k);
                rvec_dec(fshift[CENTRAL], f_k);
            }
        }
    }

    return vtot; /*  184 / 157 (bZAxis)  total  */
}

real angres(int nbonds,
            const t_iatom forceatoms[], const t_iparams forceparams[],
            const rvec x[], rvec4 f[], rvec fshift[],
            const t_pbc *pbc, const t_graph *g,
            real lambda, real *dvdlambda,
            const t_mdatoms gmx_unused *md, t_fcdata gmx_unused *fcd,
            int gmx_unused *global_atom_index)
{
    return low_angres(nbonds, forceatoms, forceparams, x, f, fshift, pbc, g,
                      lambda, dvdlambda, FALSE);
}

real angresz(int nbonds,
             const t_iatom forceatoms[], const t_iparams forceparams[],
             const rvec x[], rvec4 f[], rvec fshift[],
             const t_pbc *pbc, const t_graph *g,
             real lambda, real *dvdlambda,
             const t_mdatoms gmx_unused *md, t_fcdata gmx_unused *fcd,
             int gmx_unused *global_atom_index)
{
    return low_angres(nbonds, forceatoms, forceparams, x, f, fshift, pbc, g,
                      lambda, dvdlambda, TRUE);
}

real dihres(int nbonds,
            const t_iatom forceatoms[], const t_iparams forceparams[],
            const rvec x[], rvec4 f[], rvec fshift[],
            const t_pbc *pbc, const t_graph *g,
            real lambda, real *dvdlambda,
            const t_mdatoms gmx_unused *md, t_fcdata gmx_unused *fcd,
            int gmx_unused  *global_atom_index)
{
    real vtot = 0;
    int  ai, aj, ak, al, i, k, type, t1, t2, t3;
    real phi0A, phi0B, dphiA, dphiB, kfacA, kfacB, phi0, dphi, kfac;
    real phi, ddphi, ddp, ddp2, dp, sign, d2r, L1;
    rvec r_ij, r_kj, r_kl, m, n;

    L1 = 1.0-lambda;

    d2r = DEG2RAD;
    k   = 0;

    for (i = 0; (i < nbonds); )
    {
        type = forceatoms[i++];
        ai   = forceatoms[i++];
        aj   = forceatoms[i++];
        ak   = forceatoms[i++];
        al   = forceatoms[i++];

        phi0A  = forceparams[type].dihres.phiA*d2r;
        dphiA  = forceparams[type].dihres.dphiA*d2r;
        kfacA  = forceparams[type].dihres.kfacA;

        phi0B  = forceparams[type].dihres.phiB*d2r;
        dphiB  = forceparams[type].dihres.dphiB*d2r;
        kfacB  = forceparams[type].dihres.kfacB;

        phi0  = L1*phi0A + lambda*phi0B;
        dphi  = L1*dphiA + lambda*dphiB;
        kfac  = L1*kfacA + lambda*kfacB;

        phi = dih_angle(x[ai], x[aj], x[ak], x[al], pbc, r_ij, r_kj, r_kl, m, n,
                        &sign, &t1, &t2, &t3);
        /* 84 flops */

        if (debug)
        {
            fprintf(debug, "dihres[%d]: %d %d %d %d : phi=%f, dphi=%f, kfac=%f\n",
                    k++, ai, aj, ak, al, phi0, dphi, kfac);
        }
        /* phi can jump if phi0 is close to Pi/-Pi, which will cause huge
         * force changes if we just apply a normal harmonic.
         * Instead, we first calculate phi-phi0 and take it modulo (-Pi,Pi).
         * This means we will never have the periodicity problem, unless
         * the dihedral is Pi away from phiO, which is very unlikely due to
         * the potential.
         */
        dp = phi-phi0;
        make_dp_periodic(&dp);

        if (dp > dphi)
        {
            ddp = dp-dphi;
        }
        else if (dp < -dphi)
        {
            ddp = dp+dphi;
        }
        else
        {
            ddp = 0;
        }

        if (ddp != 0.0)
        {
            ddp2  = ddp*ddp;
            vtot += 0.5*kfac*ddp2;
            ddphi = kfac*ddp;

            *dvdlambda += 0.5*(kfacB - kfacA)*ddp2;
            /* lambda dependence from changing restraint distances */
            if (ddp > 0)
            {
                *dvdlambda -= kfac*ddp*((dphiB - dphiA)+(phi0B - phi0A));
            }
            else if (ddp < 0)
            {
                *dvdlambda += kfac*ddp*((dphiB - dphiA)-(phi0B - phi0A));
            }
            do_dih_fup(ai, aj, ak, al, ddphi, r_ij, r_kj, r_kl, m, n,
                       f, fshift, pbc, g, x, t1, t2, t3);      /* 112		*/
        }
    }
    return vtot;
}


real unimplemented(int gmx_unused nbonds,
                   const t_iatom gmx_unused forceatoms[], const t_iparams gmx_unused forceparams[],
                   const rvec gmx_unused x[], rvec4 gmx_unused f[], rvec gmx_unused fshift[],
                   const t_pbc gmx_unused *pbc, const t_graph  gmx_unused *g,
                   real gmx_unused lambda, real gmx_unused *dvdlambda,
                   const t_mdatoms  gmx_unused *md, t_fcdata gmx_unused *fcd,
                   int gmx_unused *global_atom_index)
{
    gmx_impl("*** you are using a not implemented function");

    return 0.0; /* To make the compiler happy */
}

real restrangles(int nbonds,
                 const t_iatom forceatoms[], const t_iparams forceparams[],
                 const rvec x[], rvec4 f[], rvec fshift[],
                 const t_pbc *pbc, const t_graph *g,
                 real gmx_unused lambda, real gmx_unused *dvdlambda,
                 const t_mdatoms gmx_unused *md, t_fcdata gmx_unused *fcd,
                 int gmx_unused *global_atom_index)
{
    int  i, d, ai, aj, ak, type, m;
    int  t1, t2;
    real v, vtot;
    ivec jt, dt_ij, dt_kj;
    rvec f_i, f_j, f_k;
    real prefactor, ratio_ante, ratio_post;
    rvec delta_ante, delta_post, vec_temp;

    vtot = 0.0;
    for (i = 0; (i < nbonds); )
    {
        type = forceatoms[i++];
        ai   = forceatoms[i++];
        aj   = forceatoms[i++];
        ak   = forceatoms[i++];

        t1 = pbc_rvec_sub(pbc, x[ai], x[aj], vec_temp);
        pbc_rvec_sub(pbc, x[aj], x[ai], delta_ante);
        t2 = pbc_rvec_sub(pbc, x[ak], x[aj], delta_post);


        /* This function computes factors needed for restricted angle potential.
         * The restricted angle potential is used in coarse-grained simulations to avoid singularities
         * when three particles align and the dihedral angle and dihedral potential
         * cannot be calculated. This potential is calculated using the formula:
           real restrangles(int nbonds,
            const t_iatom forceatoms[],const t_iparams forceparams[],
            const rvec x[],rvec4 f[],rvec fshift[],
            const t_pbc *pbc,const t_graph *g,
            real gmx_unused lambda,real gmx_unused *dvdlambda,
            const t_mdatoms gmx_unused *md,t_fcdata gmx_unused *fcd,
            int gmx_unused *global_atom_index)
           {
           int  i, d, ai, aj, ak, type, m;
           int t1, t2;
           rvec r_ij,r_kj;
           real v, vtot;
           ivec jt,dt_ij,dt_kj;
           rvec f_i, f_j, f_k;
           real prefactor, ratio_ante, ratio_post;
           rvec delta_ante, delta_post, vec_temp;

           vtot = 0.0;
           for(i=0; (i<nbonds); )
           {
           type = forceatoms[i++];
           ai   = forceatoms[i++];
           aj   = forceatoms[i++];
           ak   = forceatoms[i++];

         * \f[V_{\rm ReB}(\theta_i) = \frac{1}{2} k_{\theta} \frac{(\cos\theta_i - \cos\theta_0)^2}
         * {\sin^2\theta_i}\f] ({eq:ReB} and ref \cite{MonicaGoga2013} from the manual).
         * For more explanations see comments file "restcbt.h". */

        compute_factors_restangles(type, forceparams,  delta_ante, delta_post,
                                   &prefactor, &ratio_ante, &ratio_post, &v);

        /*   Forces are computed per component */
        for (d = 0; d < DIM; d++)
        {
            f_i[d] = prefactor * (ratio_ante * delta_ante[d] - delta_post[d]);
            f_j[d] = prefactor * ((ratio_post + 1.0) * delta_post[d] - (ratio_ante + 1.0) * delta_ante[d]);
            f_k[d] = prefactor * (delta_ante[d] - ratio_post * delta_post[d]);
        }

        /*   Computation of potential energy   */

        vtot += v;

        /*   Update forces */

        for (m = 0; (m < DIM); m++)
        {
            f[ai][m] += f_i[m];
            f[aj][m] += f_j[m];
            f[ak][m] += f_k[m];
        }

        if (g)
        {
            copy_ivec(SHIFT_IVEC(g, aj), jt);
            ivec_sub(SHIFT_IVEC(g, ai), jt, dt_ij);
            ivec_sub(SHIFT_IVEC(g, ak), jt, dt_kj);
            t1 = IVEC2IS(dt_ij);
            t2 = IVEC2IS(dt_kj);
        }

        rvec_inc(fshift[t1], f_i);
        rvec_inc(fshift[CENTRAL], f_j);
        rvec_inc(fshift[t2], f_k);
    }
    return vtot;
}


real restrdihs(int nbonds,
               const t_iatom forceatoms[], const t_iparams forceparams[],
               const rvec x[], rvec4 f[], rvec fshift[],
               const t_pbc *pbc, const t_graph *g,
               real gmx_unused lambda, real gmx_unused *dvlambda,
               const t_mdatoms gmx_unused *md, t_fcdata gmx_unused *fcd,
               int gmx_unused *global_atom_index)
{
    int  i, d, type, ai, aj, ak, al;
    rvec f_i, f_j, f_k, f_l;
    rvec dx_jl;
    ivec jt, dt_ij, dt_kj, dt_lj;
    int  t1, t2, t3;
    real v, vtot;
    rvec delta_ante,  delta_crnt, delta_post, vec_temp;
    real factor_phi_ai_ante, factor_phi_ai_crnt, factor_phi_ai_post;
    real factor_phi_aj_ante, factor_phi_aj_crnt, factor_phi_aj_post;
    real factor_phi_ak_ante, factor_phi_ak_crnt, factor_phi_ak_post;
    real factor_phi_al_ante, factor_phi_al_crnt, factor_phi_al_post;
    real prefactor_phi;


    vtot = 0.0;
    for (i = 0; (i < nbonds); )
    {
        type = forceatoms[i++];
        ai   = forceatoms[i++];
        aj   = forceatoms[i++];
        ak   = forceatoms[i++];
        al   = forceatoms[i++];

        t1 = pbc_rvec_sub(pbc, x[ai], x[aj], vec_temp);
        pbc_rvec_sub(pbc, x[aj], x[ai], delta_ante);
        t2 = pbc_rvec_sub(pbc, x[ak], x[aj], delta_crnt);
        pbc_rvec_sub(pbc, x[ak], x[al], vec_temp);
        pbc_rvec_sub(pbc, x[al], x[ak], delta_post);

        /* This function computes factors needed for restricted angle potential.
         * The restricted angle potential is used in coarse-grained simulations to avoid singularities
         * when three particles align and the dihedral angle and dihedral potential cannot be calculated.
         * This potential is calculated using the formula:
         * \f[V_{\rm ReB}(\theta_i) = \frac{1}{2} k_{\theta}
         * \frac{(\cos\theta_i - \cos\theta_0)^2}{\sin^2\theta_i}\f]
         * ({eq:ReB} and ref \cite{MonicaGoga2013} from the manual).
         * For more explanations see comments file "restcbt.h" */

        compute_factors_restrdihs(type, forceparams,
                                  delta_ante, delta_crnt, delta_post,
                                  &factor_phi_ai_ante, &factor_phi_ai_crnt, &factor_phi_ai_post,
                                  &factor_phi_aj_ante, &factor_phi_aj_crnt, &factor_phi_aj_post,
                                  &factor_phi_ak_ante, &factor_phi_ak_crnt, &factor_phi_ak_post,
                                  &factor_phi_al_ante, &factor_phi_al_crnt, &factor_phi_al_post,
                                  &prefactor_phi, &v);


        /*      Computation of forces per component */
        for (d = 0; d < DIM; d++)
        {
            f_i[d] = prefactor_phi * (factor_phi_ai_ante * delta_ante[d] + factor_phi_ai_crnt * delta_crnt[d] + factor_phi_ai_post * delta_post[d]);
            f_j[d] = prefactor_phi * (factor_phi_aj_ante * delta_ante[d] + factor_phi_aj_crnt * delta_crnt[d] + factor_phi_aj_post * delta_post[d]);
            f_k[d] = prefactor_phi * (factor_phi_ak_ante * delta_ante[d] + factor_phi_ak_crnt * delta_crnt[d] + factor_phi_ak_post * delta_post[d]);
            f_l[d] = prefactor_phi * (factor_phi_al_ante * delta_ante[d] + factor_phi_al_crnt * delta_crnt[d] + factor_phi_al_post * delta_post[d]);
        }
        /*      Computation of the energy */

        vtot += v;



        /*    Updating the forces */

        rvec_inc(f[ai], f_i);
        rvec_inc(f[aj], f_j);
        rvec_inc(f[ak], f_k);
        rvec_inc(f[al], f_l);


        /* Updating the fshift forces for the pressure coupling */
        if (g)
        {
            copy_ivec(SHIFT_IVEC(g, aj), jt);
            ivec_sub(SHIFT_IVEC(g, ai), jt, dt_ij);
            ivec_sub(SHIFT_IVEC(g, ak), jt, dt_kj);
            ivec_sub(SHIFT_IVEC(g, al), jt, dt_lj);
            t1 = IVEC2IS(dt_ij);
            t2 = IVEC2IS(dt_kj);
            t3 = IVEC2IS(dt_lj);
        }
        else if (pbc)
        {
            t3 = pbc_rvec_sub(pbc, x[al], x[aj], dx_jl);
        }
        else
        {
            t3 = CENTRAL;
        }

        rvec_inc(fshift[t1], f_i);
        rvec_inc(fshift[CENTRAL], f_j);
        rvec_inc(fshift[t2], f_k);
        rvec_inc(fshift[t3], f_l);

    }

    return vtot;
}


real cbtdihs(int nbonds,
             const t_iatom forceatoms[], const t_iparams forceparams[],
             const rvec x[], rvec4 f[], rvec fshift[],
             const t_pbc *pbc, const t_graph *g,
             real gmx_unused lambda, real gmx_unused *dvdlambda,
             const t_mdatoms gmx_unused *md, t_fcdata gmx_unused *fcd,
             int gmx_unused *global_atom_index)
{
    int  type, ai, aj, ak, al, i, d;
    int  t1, t2, t3;
    real v, vtot;
    rvec vec_temp;
    rvec f_i, f_j, f_k, f_l;
    ivec jt, dt_ij, dt_kj, dt_lj;
    rvec dx_jl;
    rvec delta_ante, delta_crnt, delta_post;
    rvec f_phi_ai, f_phi_aj, f_phi_ak, f_phi_al;
    rvec f_theta_ante_ai, f_theta_ante_aj, f_theta_ante_ak;
    rvec f_theta_post_aj, f_theta_post_ak, f_theta_post_al;




    vtot = 0.0;
    for (i = 0; (i < nbonds); )
    {
        type = forceatoms[i++];
        ai   = forceatoms[i++];
        aj   = forceatoms[i++];
        ak   = forceatoms[i++];
        al   = forceatoms[i++];


        t1 = pbc_rvec_sub(pbc, x[ai], x[aj], vec_temp);
        pbc_rvec_sub(pbc, x[aj], x[ai], delta_ante);
        t2 = pbc_rvec_sub(pbc, x[ak], x[aj], vec_temp);
        pbc_rvec_sub(pbc, x[ak], x[aj], delta_crnt);
        pbc_rvec_sub(pbc, x[ak], x[al], vec_temp);
        pbc_rvec_sub(pbc, x[al], x[ak], delta_post);

        /* \brief Compute factors for CBT potential
         * The combined bending-torsion potential goes to zero in a very smooth manner, eliminating the numerical
         * instabilities, when three coarse-grained particles align and the dihedral angle and standard
         * dihedral potentials cannot be calculated. The CBT potential is calculated using the formula:
         * \f[V_{\rm CBT}(\theta_{i-1}, \theta_i, \phi_i) = k_{\phi} \sin^3\theta_{i-1} \sin^3\theta_{i}
         * \sum_{n=0}^4 { a_n \cos^n\phi_i}\f] ({eq:CBT} and ref \cite{MonicaGoga2013} from the manual).
         * It contains in its expression not only the dihedral angle \f$\phi\f$
         * but also \f[\theta_{i-1}\f] (theta_ante bellow) and \f[\theta_{i}\f] (theta_post bellow)
         * --- the adjacent bending angles.
         * For more explanations see comments file "restcbt.h". */

        compute_factors_cbtdihs(type, forceparams, delta_ante, delta_crnt, delta_post,
                                f_phi_ai, f_phi_aj, f_phi_ak, f_phi_al,
                                f_theta_ante_ai, f_theta_ante_aj, f_theta_ante_ak,
                                f_theta_post_aj, f_theta_post_ak, f_theta_post_al,
                                &v);


        /*      Acumulate the resuts per beads */
        for (d = 0; d < DIM; d++)
        {
            f_i[d] = f_phi_ai[d] + f_theta_ante_ai[d];
            f_j[d] = f_phi_aj[d] + f_theta_ante_aj[d] + f_theta_post_aj[d];
            f_k[d] = f_phi_ak[d] + f_theta_ante_ak[d] + f_theta_post_ak[d];
            f_l[d] = f_phi_al[d] + f_theta_post_al[d];
        }

        /*      Compute the potential energy */

        vtot += v;


        /*  Updating the forces */
        rvec_inc(f[ai], f_i);
        rvec_inc(f[aj], f_j);
        rvec_inc(f[ak], f_k);
        rvec_inc(f[al], f_l);


        /* Updating the fshift forces for the pressure coupling */
        if (g)
        {
            copy_ivec(SHIFT_IVEC(g, aj), jt);
            ivec_sub(SHIFT_IVEC(g, ai), jt, dt_ij);
            ivec_sub(SHIFT_IVEC(g, ak), jt, dt_kj);
            ivec_sub(SHIFT_IVEC(g, al), jt, dt_lj);
            t1 = IVEC2IS(dt_ij);
            t2 = IVEC2IS(dt_kj);
            t3 = IVEC2IS(dt_lj);
        }
        else if (pbc)
        {
            t3 = pbc_rvec_sub(pbc, x[al], x[aj], dx_jl);
        }
        else
        {
            t3 = CENTRAL;
        }

        rvec_inc(fshift[t1], f_i);
        rvec_inc(fshift[CENTRAL], f_j);
        rvec_inc(fshift[t2], f_k);
        rvec_inc(fshift[t3], f_l);
    }

    return vtot;
}

real rbdihs(int nbonds,
            const t_iatom forceatoms[], const t_iparams forceparams[],
            const rvec x[], rvec4 f[], rvec fshift[],
            const t_pbc *pbc, const t_graph *g,
            real lambda, real *dvdlambda,
            const t_mdatoms gmx_unused *md, t_fcdata gmx_unused *fcd,
            int gmx_unused *global_atom_index)
{
    const real c0 = 0.0, c1 = 1.0, c2 = 2.0, c3 = 3.0, c4 = 4.0, c5 = 5.0;
    int        type, ai, aj, ak, al, i, j;
    int        t1, t2, t3;
    rvec       r_ij, r_kj, r_kl, m, n;
    real       parmA[NR_RBDIHS];
    real       parmB[NR_RBDIHS];
    real       parm[NR_RBDIHS];
    real       cos_phi, phi, rbp, rbpBA;
    real       v, sign, ddphi, sin_phi;
    real       cosfac, vtot;
    real       L1        = 1.0-lambda;
    real       dvdl_term = 0;

    vtot = 0.0;
    for (i = 0; (i < nbonds); )
    {
        type = forceatoms[i++];
        ai   = forceatoms[i++];
        aj   = forceatoms[i++];
        ak   = forceatoms[i++];
        al   = forceatoms[i++];

        phi = dih_angle(x[ai], x[aj], x[ak], x[al], pbc, r_ij, r_kj, r_kl, m, n,
                        &sign, &t1, &t2, &t3);  /*  84		*/

        /* Change to polymer convention */
        if (phi < c0)
        {
            phi += M_PI;
        }
        else
        {
            phi -= M_PI;    /*   1		*/

        }
        cos_phi = std::cos(phi);
        /* Beware of accuracy loss, cannot use 1-sqrt(cos^2) ! */
        sin_phi = std::sin(phi);

        for (j = 0; (j < NR_RBDIHS); j++)
        {
            parmA[j] = forceparams[type].rbdihs.rbcA[j];
            parmB[j] = forceparams[type].rbdihs.rbcB[j];
            parm[j]  = L1*parmA[j]+lambda*parmB[j];
        }
        /* Calculate cosine powers */
        /* Calculate the energy */
        /* Calculate the derivative */

        v            = parm[0];
        dvdl_term   += (parmB[0]-parmA[0]);
        ddphi        = c0;
        cosfac       = c1;

        rbp          = parm[1];
        rbpBA        = parmB[1]-parmA[1];
        ddphi       += rbp*cosfac;
        cosfac      *= cos_phi;
        v           += cosfac*rbp;
        dvdl_term   += cosfac*rbpBA;
        rbp          = parm[2];
        rbpBA        = parmB[2]-parmA[2];
        ddphi       += c2*rbp*cosfac;
        cosfac      *= cos_phi;
        v           += cosfac*rbp;
        dvdl_term   += cosfac*rbpBA;
        rbp          = parm[3];
        rbpBA        = parmB[3]-parmA[3];
        ddphi       += c3*rbp*cosfac;
        cosfac      *= cos_phi;
        v           += cosfac*rbp;
        dvdl_term   += cosfac*rbpBA;
        rbp          = parm[4];
        rbpBA        = parmB[4]-parmA[4];
        ddphi       += c4*rbp*cosfac;
        cosfac      *= cos_phi;
        v           += cosfac*rbp;
        dvdl_term   += cosfac*rbpBA;
        rbp          = parm[5];
        rbpBA        = parmB[5]-parmA[5];
        ddphi       += c5*rbp*cosfac;
        cosfac      *= cos_phi;
        v           += cosfac*rbp;
        dvdl_term   += cosfac*rbpBA;

        ddphi = -ddphi*sin_phi;         /*  11		*/

        do_dih_fup(ai, aj, ak, al, ddphi, r_ij, r_kj, r_kl, m, n,
                   f, fshift, pbc, g, x, t1, t2, t3); /* 112		*/
        vtot += v;
    }
    *dvdlambda += dvdl_term;

    return vtot;
}

//! \endcond

/*! \brief Mysterious undocumented function */
static int
cmap_setup_grid_index(int ip, int grid_spacing, int *ipm1, int *ipp1, int *ipp2)
{
    int im1, ip1, ip2;

    if (ip < 0)
    {
        ip = ip + grid_spacing - 1;
    }
    else if (ip > grid_spacing)
    {
        ip = ip - grid_spacing - 1;
    }

    im1 = ip - 1;
    ip1 = ip + 1;
    ip2 = ip + 2;

    if (ip == 0)
    {
        im1 = grid_spacing - 1;
    }
    else if (ip == grid_spacing-2)
    {
        ip2 = 0;
    }
    else if (ip == grid_spacing-1)
    {
        ip1 = 0;
        ip2 = 1;
    }

    *ipm1 = im1;
    *ipp1 = ip1;
    *ipp2 = ip2;

    return ip;

}

real
cmap_dihs(int nbonds,
          const t_iatom forceatoms[], const t_iparams forceparams[],
          const gmx_cmap_t *cmap_grid,
          const rvec x[], rvec4 f[], rvec fshift[],
          const struct t_pbc *pbc, const struct t_graph *g,
          real gmx_unused lambda, real gmx_unused *dvdlambda,
          const t_mdatoms gmx_unused *md, t_fcdata gmx_unused *fcd,
          int  gmx_unused *global_atom_index)
{
    int         i, j, k, n, idx;
    int         ai, aj, ak, al, am;
    int         a1i, a1j, a1k, a1l, a2i, a2j, a2k, a2l;
    int         type, cmapA;
    int         t11, t21, t31, t12, t22, t32;
    int         iphi1, ip1m1, ip1p1, ip1p2;
    int         iphi2, ip2m1, ip2p1, ip2p2;
    int         l1, l2, l3;
    int         pos1, pos2, pos3, pos4;

    real        ty[4], ty1[4], ty2[4], ty12[4], tc[16], tx[16];
    real        phi1, cos_phi1, sin_phi1, sign1, xphi1;
    real        phi2, cos_phi2, sin_phi2, sign2, xphi2;
    real        dx, xx, tt, tu, e, df1, df2, vtot;
    real        ra21, rb21, rg21, rg1, rgr1, ra2r1, rb2r1, rabr1;
    real        ra22, rb22, rg22, rg2, rgr2, ra2r2, rb2r2, rabr2;
    real        fg1, hg1, fga1, hgb1, gaa1, gbb1;
    real        fg2, hg2, fga2, hgb2, gaa2, gbb2;
    real        fac;

    rvec        r1_ij, r1_kj, r1_kl, m1, n1;
    rvec        r2_ij, r2_kj, r2_kl, m2, n2;
    rvec        f1_i, f1_j, f1_k, f1_l;
    rvec        f2_i, f2_j, f2_k, f2_l;
    rvec        a1, b1, a2, b2;
    rvec        f1, g1, h1, f2, g2, h2;
    rvec        dtf1, dtg1, dth1, dtf2, dtg2, dth2;
    ivec        jt1, dt1_ij, dt1_kj, dt1_lj;
    ivec        jt2, dt2_ij, dt2_kj, dt2_lj;

    const real *cmapd;

    int         loop_index[4][4] = {
        {0, 4, 8, 12},
        {1, 5, 9, 13},
        {2, 6, 10, 14},
        {3, 7, 11, 15}
    };

    /* Total CMAP energy */
    vtot = 0;

    for (n = 0; n < nbonds; )
    {
        /* Five atoms are involved in the two torsions */
        type   = forceatoms[n++];
        ai     = forceatoms[n++];
        aj     = forceatoms[n++];
        ak     = forceatoms[n++];
        al     = forceatoms[n++];
        am     = forceatoms[n++];

        /* Which CMAP type is this */
        cmapA = forceparams[type].cmap.cmapA;
        cmapd = cmap_grid->cmapdata[cmapA].cmap;

        /* First torsion */
        a1i   = ai;
        a1j   = aj;
        a1k   = ak;
        a1l   = al;

        phi1  = dih_angle(x[a1i], x[a1j], x[a1k], x[a1l], pbc, r1_ij, r1_kj, r1_kl, m1, n1,
                          &sign1, &t11, &t21, &t31);  /* 84 */

        cos_phi1 = std::cos(phi1);

        a1[0] = r1_ij[1]*r1_kj[2]-r1_ij[2]*r1_kj[1];
        a1[1] = r1_ij[2]*r1_kj[0]-r1_ij[0]*r1_kj[2];
        a1[2] = r1_ij[0]*r1_kj[1]-r1_ij[1]*r1_kj[0]; /* 9 */

        b1[0] = r1_kl[1]*r1_kj[2]-r1_kl[2]*r1_kj[1];
        b1[1] = r1_kl[2]*r1_kj[0]-r1_kl[0]*r1_kj[2];
        b1[2] = r1_kl[0]*r1_kj[1]-r1_kl[1]*r1_kj[0]; /* 9 */

        pbc_rvec_sub(pbc, x[a1l], x[a1k], h1);

        ra21  = iprod(a1, a1);       /* 5 */
        rb21  = iprod(b1, b1);       /* 5 */
        rg21  = iprod(r1_kj, r1_kj); /* 5 */
        rg1   = sqrt(rg21);

        rgr1  = 1.0/rg1;
        ra2r1 = 1.0/ra21;
        rb2r1 = 1.0/rb21;
        rabr1 = sqrt(ra2r1*rb2r1);

        sin_phi1 = rg1 * rabr1 * iprod(a1, h1) * (-1);

        if (cos_phi1 < -0.5 || cos_phi1 > 0.5)
        {
            phi1 = std::asin(sin_phi1);

            if (cos_phi1 < 0)
            {
                if (phi1 > 0)
                {
                    phi1 = M_PI - phi1;
                }
                else
                {
                    phi1 = -M_PI - phi1;
                }
            }
        }
        else
        {
            phi1 = std::acos(cos_phi1);

            if (sin_phi1 < 0)
            {
                phi1 = -phi1;
            }
        }

        xphi1 = phi1 + M_PI; /* 1 */

        /* Second torsion */
        a2i   = aj;
        a2j   = ak;
        a2k   = al;
        a2l   = am;

        phi2  = dih_angle(x[a2i], x[a2j], x[a2k], x[a2l], pbc, r2_ij, r2_kj, r2_kl, m2, n2,
                          &sign2, &t12, &t22, &t32); /* 84 */

        cos_phi2 = std::cos(phi2);

        a2[0] = r2_ij[1]*r2_kj[2]-r2_ij[2]*r2_kj[1];
        a2[1] = r2_ij[2]*r2_kj[0]-r2_ij[0]*r2_kj[2];
        a2[2] = r2_ij[0]*r2_kj[1]-r2_ij[1]*r2_kj[0]; /* 9 */

        b2[0] = r2_kl[1]*r2_kj[2]-r2_kl[2]*r2_kj[1];
        b2[1] = r2_kl[2]*r2_kj[0]-r2_kl[0]*r2_kj[2];
        b2[2] = r2_kl[0]*r2_kj[1]-r2_kl[1]*r2_kj[0]; /* 9 */

        pbc_rvec_sub(pbc, x[a2l], x[a2k], h2);

        ra22  = iprod(a2, a2);         /* 5 */
        rb22  = iprod(b2, b2);         /* 5 */
        rg22  = iprod(r2_kj, r2_kj);   /* 5 */
        rg2   = sqrt(rg22);

        rgr2  = 1.0/rg2;
        ra2r2 = 1.0/ra22;
        rb2r2 = 1.0/rb22;
        rabr2 = sqrt(ra2r2*rb2r2);

        sin_phi2 = rg2 * rabr2 * iprod(a2, h2) * (-1);

        if (cos_phi2 < -0.5 || cos_phi2 > 0.5)
        {
            phi2 = std::asin(sin_phi2);

            if (cos_phi2 < 0)
            {
                if (phi2 > 0)
                {
                    phi2 = M_PI - phi2;
                }
                else
                {
                    phi2 = -M_PI - phi2;
                }
            }
        }
        else
        {
            phi2 = std::acos(cos_phi2);

            if (sin_phi2 < 0)
            {
                phi2 = -phi2;
            }
        }

        xphi2 = phi2 + M_PI; /* 1 */

        /* Range mangling */
        if (xphi1 < 0)
        {
            xphi1 = xphi1 + 2*M_PI;
        }
        else if (xphi1 >= 2*M_PI)
        {
            xphi1 = xphi1 - 2*M_PI;
        }

        if (xphi2 < 0)
        {
            xphi2 = xphi2 + 2*M_PI;
        }
        else if (xphi2 >= 2*M_PI)
        {
            xphi2 = xphi2 - 2*M_PI;
        }

        /* Number of grid points */
        dx = 2*M_PI / cmap_grid->grid_spacing;

        /* Where on the grid are we */
        iphi1 = static_cast<int>(xphi1/dx);
        iphi2 = static_cast<int>(xphi2/dx);

        iphi1 = cmap_setup_grid_index(iphi1, cmap_grid->grid_spacing, &ip1m1, &ip1p1, &ip1p2);
        iphi2 = cmap_setup_grid_index(iphi2, cmap_grid->grid_spacing, &ip2m1, &ip2p1, &ip2p2);

        pos1    = iphi1*cmap_grid->grid_spacing+iphi2;
        pos2    = ip1p1*cmap_grid->grid_spacing+iphi2;
        pos3    = ip1p1*cmap_grid->grid_spacing+ip2p1;
        pos4    = iphi1*cmap_grid->grid_spacing+ip2p1;

        ty[0]   = cmapd[pos1*4];
        ty[1]   = cmapd[pos2*4];
        ty[2]   = cmapd[pos3*4];
        ty[3]   = cmapd[pos4*4];

        ty1[0]   = cmapd[pos1*4+1];
        ty1[1]   = cmapd[pos2*4+1];
        ty1[2]   = cmapd[pos3*4+1];
        ty1[3]   = cmapd[pos4*4+1];

        ty2[0]   = cmapd[pos1*4+2];
        ty2[1]   = cmapd[pos2*4+2];
        ty2[2]   = cmapd[pos3*4+2];
        ty2[3]   = cmapd[pos4*4+2];

        ty12[0]   = cmapd[pos1*4+3];
        ty12[1]   = cmapd[pos2*4+3];
        ty12[2]   = cmapd[pos3*4+3];
        ty12[3]   = cmapd[pos4*4+3];

        /* Switch to degrees */
        dx    = 360.0 / cmap_grid->grid_spacing;
        xphi1 = xphi1 * RAD2DEG;
        xphi2 = xphi2 * RAD2DEG;

        for (i = 0; i < 4; i++) /* 16 */
        {
            tx[i]    = ty[i];
            tx[i+4]  = ty1[i]*dx;
            tx[i+8]  = ty2[i]*dx;
            tx[i+12] = ty12[i]*dx*dx;
        }

        idx = 0;
        for (i = 0; i < 4; i++) /* 1056 */
        {
            for (j = 0; j < 4; j++)
            {
                xx = 0;
                for (k = 0; k < 16; k++)
                {
                    xx = xx + cmap_coeff_matrix[k*16+idx]*tx[k];
                }

                idx++;
                tc[i*4+j] = xx;
            }
        }

        tt    = (xphi1-iphi1*dx)/dx;
        tu    = (xphi2-iphi2*dx)/dx;

        e     = 0;
        df1   = 0;
        df2   = 0;

        for (i = 3; i >= 0; i--)
        {
            l1 = loop_index[i][3];
            l2 = loop_index[i][2];
            l3 = loop_index[i][1];

            e     = tt * e    + ((tc[i*4+3]*tu+tc[i*4+2])*tu + tc[i*4+1])*tu+tc[i*4];
            df1   = tu * df1  + (3.0*tc[l1]*tt+2.0*tc[l2])*tt+tc[l3];
            df2   = tt * df2  + (3.0*tc[i*4+3]*tu+2.0*tc[i*4+2])*tu+tc[i*4+1];
        }

        fac     = RAD2DEG/dx;
        df1     = df1   * fac;
        df2     = df2   * fac;

        /* CMAP energy */
        vtot += e;

        /* Do forces - first torsion */
        fg1       = iprod(r1_ij, r1_kj);
        hg1       = iprod(r1_kl, r1_kj);
        fga1      = fg1*ra2r1*rgr1;
        hgb1      = hg1*rb2r1*rgr1;
        gaa1      = -ra2r1*rg1;
        gbb1      = rb2r1*rg1;

        for (i = 0; i < DIM; i++)
        {
            dtf1[i]   = gaa1 * a1[i];
            dtg1[i]   = fga1 * a1[i] - hgb1 * b1[i];
            dth1[i]   = gbb1 * b1[i];

            f1[i]     = df1  * dtf1[i];
            g1[i]     = df1  * dtg1[i];
            h1[i]     = df1  * dth1[i];

            f1_i[i]   =  f1[i];
            f1_j[i]   = -f1[i] - g1[i];
            f1_k[i]   =  h1[i] + g1[i];
            f1_l[i]   = -h1[i];

            f[a1i][i] = f[a1i][i] + f1_i[i];
            f[a1j][i] = f[a1j][i] + f1_j[i]; /* - f1[i] - g1[i] */
            f[a1k][i] = f[a1k][i] + f1_k[i]; /* h1[i] + g1[i] */
            f[a1l][i] = f[a1l][i] + f1_l[i]; /* h1[i] */
        }

        /* Do forces - second torsion */
        fg2       = iprod(r2_ij, r2_kj);
        hg2       = iprod(r2_kl, r2_kj);
        fga2      = fg2*ra2r2*rgr2;
        hgb2      = hg2*rb2r2*rgr2;
        gaa2      = -ra2r2*rg2;
        gbb2      = rb2r2*rg2;

        for (i = 0; i < DIM; i++)
        {
            dtf2[i]   = gaa2 * a2[i];
            dtg2[i]   = fga2 * a2[i] - hgb2 * b2[i];
            dth2[i]   = gbb2 * b2[i];

            f2[i]     = df2  * dtf2[i];
            g2[i]     = df2  * dtg2[i];
            h2[i]     = df2  * dth2[i];

            f2_i[i]   =  f2[i];
            f2_j[i]   = -f2[i] - g2[i];
            f2_k[i]   =  h2[i] + g2[i];
            f2_l[i]   = -h2[i];

            f[a2i][i] = f[a2i][i] + f2_i[i]; /* f2[i] */
            f[a2j][i] = f[a2j][i] + f2_j[i]; /* - f2[i] - g2[i] */
            f[a2k][i] = f[a2k][i] + f2_k[i]; /* h2[i] + g2[i] */
            f[a2l][i] = f[a2l][i] + f2_l[i]; /* - h2[i] */
        }

        /* Shift forces */
        if (g)
        {
            copy_ivec(SHIFT_IVEC(g, a1j), jt1);
            ivec_sub(SHIFT_IVEC(g, a1i),  jt1, dt1_ij);
            ivec_sub(SHIFT_IVEC(g, a1k),  jt1, dt1_kj);
            ivec_sub(SHIFT_IVEC(g, a1l),  jt1, dt1_lj);
            t11 = IVEC2IS(dt1_ij);
            t21 = IVEC2IS(dt1_kj);
            t31 = IVEC2IS(dt1_lj);

            copy_ivec(SHIFT_IVEC(g, a2j), jt2);
            ivec_sub(SHIFT_IVEC(g, a2i),  jt2, dt2_ij);
            ivec_sub(SHIFT_IVEC(g, a2k),  jt2, dt2_kj);
            ivec_sub(SHIFT_IVEC(g, a2l),  jt2, dt2_lj);
            t12 = IVEC2IS(dt2_ij);
            t22 = IVEC2IS(dt2_kj);
            t32 = IVEC2IS(dt2_lj);
        }
        else if (pbc)
        {
            t31 = pbc_rvec_sub(pbc, x[a1l], x[a1j], h1);
            t32 = pbc_rvec_sub(pbc, x[a2l], x[a2j], h2);
        }
        else
        {
            t31 = CENTRAL;
            t32 = CENTRAL;
        }

        rvec_inc(fshift[t11], f1_i);
        rvec_inc(fshift[CENTRAL], f1_j);
        rvec_inc(fshift[t21], f1_k);
        rvec_inc(fshift[t31], f1_l);

        rvec_inc(fshift[t21], f2_i);
        rvec_inc(fshift[CENTRAL], f2_j);
        rvec_inc(fshift[t22], f2_k);
        rvec_inc(fshift[t32], f2_l);
    }
    return vtot;
}


//! \cond
/***********************************************************
 *
 *   G R O M O S  9 6   F U N C T I O N S
 *
 ***********************************************************/
real g96harmonic(real kA, real kB, real xA, real xB, real x, real lambda,
                 real *V, real *F)
{
    const real half = 0.5;
    real       L1, kk, x0, dx, dx2;
    real       v, f, dvdlambda;

    L1    = 1.0-lambda;
    kk    = L1*kA+lambda*kB;
    x0    = L1*xA+lambda*xB;

    dx    = x-x0;
    dx2   = dx*dx;

    f          = -kk*dx;
    v          = half*kk*dx2;
    dvdlambda  = half*(kB-kA)*dx2 + (xA-xB)*kk*dx;

    *F    = f;
    *V    = v;

    return dvdlambda;

    /* That was 21 flops */
}

real g96bonds(int nbonds,
              const t_iatom forceatoms[], const t_iparams forceparams[],
              const rvec x[], rvec4 f[], rvec fshift[],
              const t_pbc *pbc, const t_graph *g,
              real lambda, real *dvdlambda,
              const t_mdatoms gmx_unused *md, t_fcdata gmx_unused *fcd,
              int gmx_unused *global_atom_index)
{
    int  i, m, ki, ai, aj, type;
    real dr2, fbond, vbond, fij, vtot;
    rvec dx;
    ivec dt;

    vtot = 0.0;
    for (i = 0; (i < nbonds); )
    {
        type = forceatoms[i++];
        ai   = forceatoms[i++];
        aj   = forceatoms[i++];

        ki   = pbc_rvec_sub(pbc, x[ai], x[aj], dx); /*   3      */
        dr2  = iprod(dx, dx);                       /*   5		*/

        *dvdlambda += g96harmonic(forceparams[type].harmonic.krA,
                                  forceparams[type].harmonic.krB,
                                  forceparams[type].harmonic.rA,
                                  forceparams[type].harmonic.rB,
                                  dr2, lambda, &vbond, &fbond);

        vtot  += 0.5*vbond;                         /* 1*/
#ifdef DEBUG
        if (debug)
        {
            fprintf(debug, "G96-BONDS: dr = %10g  vbond = %10g  fbond = %10g\n",
                    sqrt(dr2), vbond, fbond);
        }
#endif

        if (g)
        {
            ivec_sub(SHIFT_IVEC(g, ai), SHIFT_IVEC(g, aj), dt);
            ki = IVEC2IS(dt);
        }
        for (m = 0; (m < DIM); m++)     /*  15		*/
        {
            fij                 = fbond*dx[m];
            f[ai][m]           += fij;
            f[aj][m]           -= fij;
            fshift[ki][m]      += fij;
            fshift[CENTRAL][m] -= fij;
        }
    }               /* 44 TOTAL	*/
    return vtot;
}

real g96bond_angle(const rvec xi, const rvec xj, const rvec xk, const t_pbc *pbc,
                   rvec r_ij, rvec r_kj,
                   int *t1, int *t2)
/* Return value is the angle between the bonds i-j and j-k */
{
    real costh;

    *t1 = pbc_rvec_sub(pbc, xi, xj, r_ij); /*  3		*/
    *t2 = pbc_rvec_sub(pbc, xk, xj, r_kj); /*  3		*/

    costh = cos_angle(r_ij, r_kj);         /* 25		*/
    /* 41 TOTAL	*/
    return costh;
}

real g96angles(int nbonds,
               const t_iatom forceatoms[], const t_iparams forceparams[],
               const rvec x[], rvec4 f[], rvec fshift[],
               const t_pbc *pbc, const t_graph *g,
               real lambda, real *dvdlambda,
               const t_mdatoms gmx_unused *md, t_fcdata gmx_unused *fcd,
               int gmx_unused *global_atom_index)
{
    int  i, ai, aj, ak, type, m, t1, t2;
    rvec r_ij, r_kj;
    real cos_theta, dVdt, va, vtot;
    real rij_1, rij_2, rkj_1, rkj_2, rijrkj_1;
    rvec f_i, f_j, f_k;
    ivec jt, dt_ij, dt_kj;

    vtot = 0.0;
    for (i = 0; (i < nbonds); )
    {
        type = forceatoms[i++];
        ai   = forceatoms[i++];
        aj   = forceatoms[i++];
        ak   = forceatoms[i++];

        cos_theta  = g96bond_angle(x[ai], x[aj], x[ak], pbc, r_ij, r_kj, &t1, &t2);

        *dvdlambda += g96harmonic(forceparams[type].harmonic.krA,
                                  forceparams[type].harmonic.krB,
                                  forceparams[type].harmonic.rA,
                                  forceparams[type].harmonic.rB,
                                  cos_theta, lambda, &va, &dVdt);
        vtot    += va;

        rij_1    = gmx::invsqrt(iprod(r_ij, r_ij));
        rkj_1    = gmx::invsqrt(iprod(r_kj, r_kj));
        rij_2    = rij_1*rij_1;
        rkj_2    = rkj_1*rkj_1;
        rijrkj_1 = rij_1*rkj_1;                 /* 23 */

#ifdef DEBUG
        if (debug)
        {
            fprintf(debug, "G96ANGLES: costheta = %10g  vth = %10g  dV/dct = %10g\n",
                    cos_theta, va, dVdt);
        }
#endif
        for (m = 0; (m < DIM); m++)     /*  42	*/
        {
            f_i[m]    = dVdt*(r_kj[m]*rijrkj_1 - r_ij[m]*rij_2*cos_theta);
            f_k[m]    = dVdt*(r_ij[m]*rijrkj_1 - r_kj[m]*rkj_2*cos_theta);
            f_j[m]    = -f_i[m]-f_k[m];
            f[ai][m] += f_i[m];
            f[aj][m] += f_j[m];
            f[ak][m] += f_k[m];
        }

        if (g)
        {
            copy_ivec(SHIFT_IVEC(g, aj), jt);

            ivec_sub(SHIFT_IVEC(g, ai), jt, dt_ij);
            ivec_sub(SHIFT_IVEC(g, ak), jt, dt_kj);
            t1 = IVEC2IS(dt_ij);
            t2 = IVEC2IS(dt_kj);
        }
        rvec_inc(fshift[t1], f_i);
        rvec_inc(fshift[CENTRAL], f_j);
        rvec_inc(fshift[t2], f_k);          /* 9 */
        /* 163 TOTAL	*/
    }
    return vtot;
}

real cross_bond_bond(int nbonds,
                     const t_iatom forceatoms[], const t_iparams forceparams[],
                     const rvec x[], rvec4 f[], rvec fshift[],
                     const t_pbc *pbc, const t_graph *g,
                     real gmx_unused lambda, real gmx_unused *dvdlambda,
                     const t_mdatoms gmx_unused *md, t_fcdata gmx_unused  *fcd,
                     int gmx_unused *global_atom_index)
{
    /* Potential from Lawrence and Skimmer, Chem. Phys. Lett. 372 (2003)
     * pp. 842-847
     */
    int  i, ai, aj, ak, type, m, t1, t2;
    rvec r_ij, r_kj;
    real vtot, vrr, s1, s2, r1, r2, r1e, r2e, krr;
    rvec f_i, f_j, f_k;
    ivec jt, dt_ij, dt_kj;

    vtot = 0.0;
    for (i = 0; (i < nbonds); )
    {
        type = forceatoms[i++];
        ai   = forceatoms[i++];
        aj   = forceatoms[i++];
        ak   = forceatoms[i++];
        r1e  = forceparams[type].cross_bb.r1e;
        r2e  = forceparams[type].cross_bb.r2e;
        krr  = forceparams[type].cross_bb.krr;

        /* Compute distance vectors ... */
        t1 = pbc_rvec_sub(pbc, x[ai], x[aj], r_ij);
        t2 = pbc_rvec_sub(pbc, x[ak], x[aj], r_kj);

        /* ... and their lengths */
        r1 = norm(r_ij);
        r2 = norm(r_kj);

        /* Deviations from ideality */
        s1 = r1-r1e;
        s2 = r2-r2e;

        /* Energy (can be negative!) */
        vrr   = krr*s1*s2;
        vtot += vrr;

        /* Forces */
        svmul(-krr*s2/r1, r_ij, f_i);
        svmul(-krr*s1/r2, r_kj, f_k);

        for (m = 0; (m < DIM); m++)     /*  12	*/
        {
            f_j[m]    = -f_i[m] - f_k[m];
            f[ai][m] += f_i[m];
            f[aj][m] += f_j[m];
            f[ak][m] += f_k[m];
        }

        /* Virial stuff */
        if (g)
        {
            copy_ivec(SHIFT_IVEC(g, aj), jt);

            ivec_sub(SHIFT_IVEC(g, ai), jt, dt_ij);
            ivec_sub(SHIFT_IVEC(g, ak), jt, dt_kj);
            t1 = IVEC2IS(dt_ij);
            t2 = IVEC2IS(dt_kj);
        }
        rvec_inc(fshift[t1], f_i);
        rvec_inc(fshift[CENTRAL], f_j);
        rvec_inc(fshift[t2], f_k);          /* 9 */
        /* 163 TOTAL	*/
    }
    return vtot;
}

real cross_bond_angle(int nbonds,
                      const t_iatom forceatoms[], const t_iparams forceparams[],
                      const rvec x[], rvec4 f[], rvec fshift[],
                      const t_pbc *pbc, const t_graph *g,
                      real gmx_unused lambda, real gmx_unused *dvdlambda,
                      const t_mdatoms gmx_unused *md, t_fcdata gmx_unused *fcd,
                      int gmx_unused *global_atom_index)
{
    /* Potential from Lawrence and Skimmer, Chem. Phys. Lett. 372 (2003)
     * pp. 842-847
     */
    int  i, ai, aj, ak, type, m, t1, t2;
    rvec r_ij, r_kj, r_ik;
    real vtot, vrt, s1, s2, s3, r1, r2, r3, r1e, r2e, r3e, krt, k1, k2, k3;
    rvec f_i, f_j, f_k;
    ivec jt, dt_ij, dt_kj;

    vtot = 0.0;
    for (i = 0; (i < nbonds); )
    {
        type = forceatoms[i++];
        ai   = forceatoms[i++];
        aj   = forceatoms[i++];
        ak   = forceatoms[i++];
        r1e  = forceparams[type].cross_ba.r1e;
        r2e  = forceparams[type].cross_ba.r2e;
        r3e  = forceparams[type].cross_ba.r3e;
        krt  = forceparams[type].cross_ba.krt;

        /* Compute distance vectors ... */
        t1 = pbc_rvec_sub(pbc, x[ai], x[aj], r_ij);
        t2 = pbc_rvec_sub(pbc, x[ak], x[aj], r_kj);
        pbc_rvec_sub(pbc, x[ai], x[ak], r_ik);

        /* ... and their lengths */
        r1 = norm(r_ij);
        r2 = norm(r_kj);
        r3 = norm(r_ik);

        /* Deviations from ideality */
        s1 = r1-r1e;
        s2 = r2-r2e;
        s3 = r3-r3e;

        /* Energy (can be negative!) */
        vrt   = krt*s3*(s1+s2);
        vtot += vrt;

        /* Forces */
        k1 = -krt*(s3/r1);
        k2 = -krt*(s3/r2);
        k3 = -krt*(s1+s2)/r3;
        for (m = 0; (m < DIM); m++)
        {
            f_i[m] = k1*r_ij[m] + k3*r_ik[m];
            f_k[m] = k2*r_kj[m] - k3*r_ik[m];
            f_j[m] = -f_i[m] - f_k[m];
        }

        for (m = 0; (m < DIM); m++)     /*  12	*/
        {
            f[ai][m] += f_i[m];
            f[aj][m] += f_j[m];
            f[ak][m] += f_k[m];
        }

        /* Virial stuff */
        if (g)
        {
            copy_ivec(SHIFT_IVEC(g, aj), jt);

            ivec_sub(SHIFT_IVEC(g, ai), jt, dt_ij);
            ivec_sub(SHIFT_IVEC(g, ak), jt, dt_kj);
            t1 = IVEC2IS(dt_ij);
            t2 = IVEC2IS(dt_kj);
        }
        rvec_inc(fshift[t1], f_i);
        rvec_inc(fshift[CENTRAL], f_j);
        rvec_inc(fshift[t2], f_k);          /* 9 */
        /* 163 TOTAL	*/
    }
    return vtot;
}

static real bonded_tab(const char *type, int table_nr,
                       const bondedtable_t *table, real kA, real kB, real r,
                       real lambda, real *V, real *F)
{
    real k, tabscale, *VFtab, rt, eps, eps2, Yt, Ft, Geps, Heps2, Fp, VV, FF;
    int  n0, nnn;
    real dvdlambda;

    k = (1.0 - lambda)*kA + lambda*kB;

    tabscale = table->scale;
    VFtab    = table->data;

    rt    = r*tabscale;
    n0    = static_cast<int>(rt);
    if (n0 >= table->n)
    {
        gmx_fatal(FARGS, "A tabulated %s interaction table number %d is out of the table range: r %f, between table indices %d and %d, table length %d",
                  type, table_nr, r, n0, n0+1, table->n);
    }
    eps   = rt - n0;
    eps2  = eps*eps;
    nnn   = 4*n0;
    Yt    = VFtab[nnn];
    Ft    = VFtab[nnn+1];
    Geps  = VFtab[nnn+2]*eps;
    Heps2 = VFtab[nnn+3]*eps2;
    Fp    = Ft + Geps + Heps2;
    VV    = Yt + Fp*eps;
    FF    = Fp + Geps + 2.0*Heps2;

    *F         = -k*FF*tabscale;
    *V         = k*VV;
    dvdlambda  = (kB - kA)*VV;

    return dvdlambda;

    /* That was 22 flops */
}

real tab_bonds(int nbonds,
               const t_iatom forceatoms[], const t_iparams forceparams[],
               const rvec x[], rvec4 f[], rvec fshift[],
               const t_pbc *pbc, const t_graph *g,
               real lambda, real *dvdlambda,
               const t_mdatoms gmx_unused *md, t_fcdata *fcd,
               int gmx_unused  *global_atom_index)
{
    int  i, m, ki, ai, aj, type, table;
    real dr, dr2, fbond, vbond, fij, vtot;
    rvec dx;
    ivec dt;

    vtot = 0.0;
    for (i = 0; (i < nbonds); )
    {
        type = forceatoms[i++];
        ai   = forceatoms[i++];
        aj   = forceatoms[i++];

        ki   = pbc_rvec_sub(pbc, x[ai], x[aj], dx); /*   3      */
        dr2  = iprod(dx, dx);                       /*   5		*/
        dr   = dr2*gmx::invsqrt(dr2);               /*  10		*/

        table = forceparams[type].tab.table;

        *dvdlambda += bonded_tab("bond", table,
                                 &fcd->bondtab[table],
                                 forceparams[type].tab.kA,
                                 forceparams[type].tab.kB,
                                 dr, lambda, &vbond, &fbond); /*  22 */

        if (dr2 == 0.0)
        {
            continue;
        }


        vtot  += vbond;             /* 1*/
        fbond *= gmx::invsqrt(dr2); /*   6		*/
#ifdef DEBUG
        if (debug)
        {
            fprintf(debug, "TABBONDS: dr = %10g  vbond = %10g  fbond = %10g\n",
                    dr, vbond, fbond);
        }
#endif
        if (g)
        {
            ivec_sub(SHIFT_IVEC(g, ai), SHIFT_IVEC(g, aj), dt);
            ki = IVEC2IS(dt);
        }
        for (m = 0; (m < DIM); m++)     /*  15		*/
        {
            fij                 = fbond*dx[m];
            f[ai][m]           += fij;
            f[aj][m]           -= fij;
            fshift[ki][m]      += fij;
            fshift[CENTRAL][m] -= fij;
        }
    }               /* 62 TOTAL	*/
    return vtot;
}

real tab_angles(int nbonds,
                const t_iatom forceatoms[], const t_iparams forceparams[],
                const rvec x[], rvec4 f[], rvec fshift[],
                const t_pbc *pbc, const t_graph *g,
                real lambda, real *dvdlambda,
                const t_mdatoms gmx_unused  *md, t_fcdata *fcd,
                int gmx_unused *global_atom_index)
{
    int  i, ai, aj, ak, t1, t2, type, table;
    rvec r_ij, r_kj;
    real cos_theta, cos_theta2, theta, dVdt, va, vtot;
    ivec jt, dt_ij, dt_kj;

    vtot = 0.0;
    for (i = 0; (i < nbonds); )
    {
        type = forceatoms[i++];
        ai   = forceatoms[i++];
        aj   = forceatoms[i++];
        ak   = forceatoms[i++];

        theta  = bond_angle(x[ai], x[aj], x[ak], pbc,
                            r_ij, r_kj, &cos_theta, &t1, &t2); /*  41		*/

        table = forceparams[type].tab.table;

        *dvdlambda += bonded_tab("angle", table,
                                 &fcd->angletab[table],
                                 forceparams[type].tab.kA,
                                 forceparams[type].tab.kB,
                                 theta, lambda, &va, &dVdt); /*  22  */
        vtot += va;

        cos_theta2 = gmx::square(cos_theta);            /*   1		*/
        if (cos_theta2 < 1)
        {
            int  m;
            real st, sth;
            real cik, cii, ckk;
            real nrkj2, nrij2;
            rvec f_i, f_j, f_k;

            st  = dVdt*gmx::invsqrt(1 - cos_theta2); /*  12		*/
            sth = st*cos_theta;                      /*   1		*/
#ifdef DEBUG
            if (debug)
            {
                fprintf(debug, "ANGLES: theta = %10g  vth = %10g  dV/dtheta = %10g\n",
                        theta*RAD2DEG, va, dVdt);
            }
#endif
            nrkj2 = iprod(r_kj, r_kj);  /*   5		*/
            nrij2 = iprod(r_ij, r_ij);

            cik = st*gmx::invsqrt(nrkj2*nrij2); /*  12		*/
            cii = sth/nrij2;                    /*  10		*/
            ckk = sth/nrkj2;                    /*  10		*/

            for (m = 0; (m < DIM); m++)         /*  39		*/
            {
                f_i[m]    = -(cik*r_kj[m]-cii*r_ij[m]);
                f_k[m]    = -(cik*r_ij[m]-ckk*r_kj[m]);
                f_j[m]    = -f_i[m]-f_k[m];
                f[ai][m] += f_i[m];
                f[aj][m] += f_j[m];
                f[ak][m] += f_k[m];
            }
            if (g)
            {
                copy_ivec(SHIFT_IVEC(g, aj), jt);

                ivec_sub(SHIFT_IVEC(g, ai), jt, dt_ij);
                ivec_sub(SHIFT_IVEC(g, ak), jt, dt_kj);
                t1 = IVEC2IS(dt_ij);
                t2 = IVEC2IS(dt_kj);
            }
            rvec_inc(fshift[t1], f_i);
            rvec_inc(fshift[CENTRAL], f_j);
            rvec_inc(fshift[t2], f_k);
        }                                       /* 169 TOTAL	*/
    }
    return vtot;
}

real tab_dihs(int nbonds,
              const t_iatom forceatoms[], const t_iparams forceparams[],
              const rvec x[], rvec4 f[], rvec fshift[],
              const t_pbc *pbc, const t_graph *g,
              real lambda, real *dvdlambda,
              const t_mdatoms gmx_unused *md, t_fcdata *fcd,
              int gmx_unused *global_atom_index)
{
    int  i, type, ai, aj, ak, al, table;
    int  t1, t2, t3;
    rvec r_ij, r_kj, r_kl, m, n;
    real phi, sign, ddphi, vpd, vtot;

    vtot = 0.0;
    for (i = 0; (i < nbonds); )
    {
        type = forceatoms[i++];
        ai   = forceatoms[i++];
        aj   = forceatoms[i++];
        ak   = forceatoms[i++];
        al   = forceatoms[i++];

        phi = dih_angle(x[ai], x[aj], x[ak], x[al], pbc, r_ij, r_kj, r_kl, m, n,
                        &sign, &t1, &t2, &t3);  /*  84  */

        table = forceparams[type].tab.table;

        /* Hopefully phi+M_PI never results in values < 0 */
        *dvdlambda += bonded_tab("dihedral", table,
                                 &fcd->dihtab[table],
                                 forceparams[type].tab.kA,
                                 forceparams[type].tab.kB,
                                 phi+M_PI, lambda, &vpd, &ddphi);

        vtot += vpd;
        do_dih_fup(ai, aj, ak, al, -ddphi, r_ij, r_kj, r_kl, m, n,
                   f, fshift, pbc, g, x, t1, t2, t3); /* 112	*/

#ifdef DEBUG
        fprintf(debug, "pdih: (%d,%d,%d,%d) phi=%g\n",
                ai, aj, ak, al, phi);
#endif
    } /* 227 TOTAL  */

    return vtot;
}

//! \endcond<|MERGE_RESOLUTION|>--- conflicted
+++ resolved
@@ -551,11 +551,7 @@
 
         ki   = pbc_rvec_sub(pbc, x[ai], x[aj], dx);                         /*   3      */
         dr2  = iprod(dx, dx);                                               /*   5		*/
-<<<<<<< HEAD
-        dr   = sqrt(dr2);                                       /*  10		*/
-=======
         dr   = std::sqrt(dr2);                                              /*  10		*/
->>>>>>> 436c405c
 
         *dvdlambda += harmonic(ksh, ksh, 0, 0, dr, lambda, &vbond, &fbond); /*  19  */
 
