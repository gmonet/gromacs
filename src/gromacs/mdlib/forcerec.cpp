/*
 * This file is part of the GROMACS molecular simulation package.
 *
 * Copyright (c) 1991-2000, University of Groningen, The Netherlands.
 * Copyright (c) 2001-2004, The GROMACS development team.
 * Copyright (c) 2013,2014,2015,2016,2017, by the GROMACS development team, led by
 * Mark Abraham, David van der Spoel, Berk Hess, and Erik Lindahl,
 * and including many others, as listed in the AUTHORS file in the
 * top-level source directory and at http://www.gromacs.org.
 *
 * GROMACS is free software; you can redistribute it and/or
 * modify it under the terms of the GNU Lesser General Public License
 * as published by the Free Software Foundation; either version 2.1
 * of the License, or (at your option) any later version.
 *
 * GROMACS is distributed in the hope that it will be useful,
 * but WITHOUT ANY WARRANTY; without even the implied warranty of
 * MERCHANTABILITY or FITNESS FOR A PARTICULAR PURPOSE.  See the GNU
 * Lesser General Public License for more details.
 *
 * You should have received a copy of the GNU Lesser General Public
 * License along with GROMACS; if not, see
 * http://www.gnu.org/licenses, or write to the Free Software Foundation,
 * Inc., 51 Franklin Street, Fifth Floor, Boston, MA  02110-1301  USA.
 *
 * If you want to redistribute modifications to GROMACS, please
 * consider that scientific software is very special. Version
 * control is crucial - bugs must be traceable. We will be happy to
 * consider code for inclusion in the official distribution, but
 * derived work must not be called official GROMACS. Details are found
 * in the README & COPYING files - if they are missing, get the
 * official version at http://www.gromacs.org.
 *
 * To help us fund GROMACS development, we humbly ask that you cite
 * the research papers on the package. Check out http://www.gromacs.org.
 */
#include "gmxpre.h"

#include "forcerec.h"

#include "config.h"

#include <assert.h>
#include <stdlib.h>
#include <string.h>

#include <cmath>

#include <algorithm>

#include "gromacs/commandline/filenm.h"
#include "gromacs/domdec/domdec.h"
#include "gromacs/domdec/domdec_struct.h"
#include "gromacs/ewald/ewald.h"
#include "gromacs/fileio/filetypes.h"
#include "gromacs/gmxlib/md_logging.h"
#include "gromacs/gmxlib/network.h"
#include "gromacs/gmxlib/nonbonded/nonbonded.h"
#include "gromacs/gpu_utils/gpu_utils.h"
#include "gromacs/hardware/detecthardware.h"
#include "gromacs/listed-forces/manage-threading.h"
#include "gromacs/listed-forces/pairs.h"
#include "gromacs/math/calculate-ewald-splitting-coefficient.h"
#include "gromacs/math/functions.h"
#include "gromacs/math/units.h"
#include "gromacs/math/utilities.h"
#include "gromacs/math/vec.h"
#include "gromacs/mdlib/force.h"
#include "gromacs/mdlib/forcerec-threading.h"
#include "gromacs/mdlib/gmx_omp_nthreads.h"
#include "gromacs/mdlib/md_support.h"
#include "gromacs/mdlib/nb_verlet.h"
#include "gromacs/mdlib/nbnxn_atomdata.h"
#include "gromacs/mdlib/nbnxn_gpu_data_mgmt.h"
#include "gromacs/mdlib/nbnxn_search.h"
#include "gromacs/mdlib/nbnxn_simd.h"
#include "gromacs/mdlib/nbnxn_util.h"
#include "gromacs/mdlib/ns.h"
#include "gromacs/mdlib/qmmm.h"
#include "gromacs/mdlib/sim_util.h"
#include "gromacs/mdtypes/commrec.h"
#include "gromacs/mdtypes/fcdata.h"
#include "gromacs/mdtypes/group.h"
#include "gromacs/mdtypes/inputrec.h"
#include "gromacs/mdtypes/md_enums.h"
#include "gromacs/pbcutil/ishift.h"
#include "gromacs/pbcutil/pbc.h"
#include "gromacs/simd/simd.h"
#include "gromacs/tables/forcetable.h"
#include "gromacs/topology/mtop_util.h"
#include "gromacs/trajectory/trajectoryframe.h"
#include "gromacs/utility/cstringutil.h"
#include "gromacs/utility/exceptions.h"
#include "gromacs/utility/fatalerror.h"
#include "gromacs/utility/gmxassert.h"
<<<<<<< HEAD
#include "gromacs/utility/pleasecite.h"
=======
>>>>>>> 3f970c00
#include "gromacs/utility/smalloc.h"
#include "gromacs/utility/stringutil.h"

#include "nbnxn_gpu_jit_support.h"

const char *egrp_nm[egNR+1] = {
    "Coul-SR", "LJ-SR", "Buck-SR",
    "Coul-14", "LJ-14", NULL
};

t_forcerec *mk_forcerec(void)
{
    t_forcerec *fr;

    snew(fr, 1);

    return fr;
}

#ifdef DEBUG
static void pr_nbfp(FILE *fp, real *nbfp, gmx_bool bBHAM, int atnr)
{
    int i, j;

    for (i = 0; (i < atnr); i++)
    {
        for (j = 0; (j < atnr); j++)
        {
            fprintf(fp, "%2d - %2d", i, j);
            if (bBHAM)
            {
                fprintf(fp, "  a=%10g, b=%10g, c=%10g\n", BHAMA(nbfp, atnr, i, j),
                        BHAMB(nbfp, atnr, i, j), BHAMC(nbfp, atnr, i, j)/6.0);
            }
            else
            {
                fprintf(fp, "  c6=%10g, c12=%10g\n", C6(nbfp, atnr, i, j)/6.0,
                        C12(nbfp, atnr, i, j)/12.0);
            }
        }
    }
}
#endif

static real *mk_nbfp(const gmx_ffparams_t *idef, gmx_bool bBHAM)
{
    real *nbfp;
    int   i, j, k, atnr;

    atnr = idef->atnr;
    if (bBHAM)
    {
        snew(nbfp, 3*atnr*atnr);
        for (i = k = 0; (i < atnr); i++)
        {
            for (j = 0; (j < atnr); j++, k++)
            {
                BHAMA(nbfp, atnr, i, j) = idef->iparams[k].bham.a;
                BHAMB(nbfp, atnr, i, j) = idef->iparams[k].bham.b;
                /* nbfp now includes the 6.0 derivative prefactor */
                BHAMC(nbfp, atnr, i, j) = idef->iparams[k].bham.c*6.0;
            }
        }
    }
    else
    {
        snew(nbfp, 2*atnr*atnr);
        for (i = k = 0; (i < atnr); i++)
        {
            for (j = 0; (j < atnr); j++, k++)
            {
                /* nbfp now includes the 6.0/12.0 derivative prefactors */
                C6(nbfp, atnr, i, j)   = idef->iparams[k].lj.c6*6.0;
                C12(nbfp, atnr, i, j)  = idef->iparams[k].lj.c12*12.0;
            }
        }
    }

    return nbfp;
}

static real *make_ljpme_c6grid(const gmx_ffparams_t *idef, t_forcerec *fr)
{
    int        i, j, k, atnr;
    real       c6, c6i, c6j, c12i, c12j, epsi, epsj, sigmai, sigmaj;
    real      *grid;

    /* For LJ-PME simulations, we correct the energies with the reciprocal space
     * inside of the cut-off. To do this the non-bonded kernels needs to have
     * access to the C6-values used on the reciprocal grid in pme.c
     */

    atnr = idef->atnr;
    snew(grid, 2*atnr*atnr);
    for (i = k = 0; (i < atnr); i++)
    {
        for (j = 0; (j < atnr); j++, k++)
        {
            c6i  = idef->iparams[i*(atnr+1)].lj.c6;
            c12i = idef->iparams[i*(atnr+1)].lj.c12;
            c6j  = idef->iparams[j*(atnr+1)].lj.c6;
            c12j = idef->iparams[j*(atnr+1)].lj.c12;
            c6   = std::sqrt(c6i * c6j);
            if (fr->ljpme_combination_rule == eljpmeLB
                && !gmx_numzero(c6) && !gmx_numzero(c12i) && !gmx_numzero(c12j))
            {
                sigmai = gmx::sixthroot(c12i / c6i);
                sigmaj = gmx::sixthroot(c12j / c6j);
                epsi   = c6i * c6i / c12i;
                epsj   = c6j * c6j / c12j;
                c6     = std::sqrt(epsi * epsj) * gmx::power6(0.5*(sigmai+sigmaj));
            }
            /* Store the elements at the same relative positions as C6 in nbfp in order
             * to simplify access in the kernels
             */
            grid[2*(atnr*i+j)] = c6*6.0;
        }
    }
    return grid;
}

static real *mk_nbfp_combination_rule(const gmx_ffparams_t *idef, int comb_rule)
{
    real      *nbfp;
    int        i, j, atnr;
    real       c6i, c6j, c12i, c12j, epsi, epsj, sigmai, sigmaj;
    real       c6, c12;

    atnr = idef->atnr;
    snew(nbfp, 2*atnr*atnr);
    for (i = 0; i < atnr; ++i)
    {
        for (j = 0; j < atnr; ++j)
        {
            c6i  = idef->iparams[i*(atnr+1)].lj.c6;
            c12i = idef->iparams[i*(atnr+1)].lj.c12;
            c6j  = idef->iparams[j*(atnr+1)].lj.c6;
            c12j = idef->iparams[j*(atnr+1)].lj.c12;
            c6   = std::sqrt(c6i  * c6j);
            c12  = std::sqrt(c12i * c12j);
            if (comb_rule == eCOMB_ARITHMETIC
                && !gmx_numzero(c6) && !gmx_numzero(c12))
            {
                sigmai = gmx::sixthroot(c12i / c6i);
                sigmaj = gmx::sixthroot(c12j / c6j);
                epsi   = c6i * c6i / c12i;
                epsj   = c6j * c6j / c12j;
                c6     = std::sqrt(epsi * epsj) * gmx::power6(0.5*(sigmai+sigmaj));
                c12    = std::sqrt(epsi * epsj) * gmx::power12(0.5*(sigmai+sigmaj));
            }
            C6(nbfp, atnr, i, j)   = c6*6.0;
            C12(nbfp, atnr, i, j)  = c12*12.0;
        }
    }
    return nbfp;
}

/* This routine sets fr->solvent_opt to the most common solvent in the
 * system, e.g. esolSPC or esolTIP4P. It will also mark each charge group in
 * the fr->solvent_type array with the correct type (or esolNO).
 *
 * Charge groups that fulfill the conditions but are not identical to the
 * most common one will be marked as esolNO in the solvent_type array.
 *
 * TIP3p is identical to SPC for these purposes, so we call it
 * SPC in the arrays (Apologies to Bill Jorgensen ;-)
 *
 * NOTE: QM particle should not
 * become an optimized solvent. Not even if there is only one charge
 * group in the Qm
 */

typedef struct
{
    int    model;
    int    count;
    int    vdwtype[4];
    real   charge[4];
} solvent_parameters_t;

static void
check_solvent_cg(const gmx_moltype_t    *molt,
                 int                     cg0,
                 int                     nmol,
                 const unsigned char    *qm_grpnr,
                 const t_grps           *qm_grps,
                 t_forcerec   *          fr,
                 int                    *n_solvent_parameters,
                 solvent_parameters_t  **solvent_parameters_p,
                 int                     cginfo,
                 int                    *cg_sp)
{
    t_atom               *atom;
    int                   j, k;
    int                   j0, j1, nj;
    gmx_bool              perturbed;
    gmx_bool              has_vdw[4];
    gmx_bool              match;
    real                  tmp_charge[4]  = { 0.0 }; /* init to zero to make gcc4.8 happy */
    int                   tmp_vdwtype[4] = { 0 };   /* init to zero to make gcc4.8 happy */
    int                   tjA;
    gmx_bool              qm;
    solvent_parameters_t *solvent_parameters;

    /* We use a list with parameters for each solvent type.
     * Every time we discover a new molecule that fulfills the basic
     * conditions for a solvent we compare with the previous entries
     * in these lists. If the parameters are the same we just increment
     * the counter for that type, and otherwise we create a new type
     * based on the current molecule.
     *
     * Once we've finished going through all molecules we check which
     * solvent is most common, and mark all those molecules while we
     * clear the flag on all others.
     */

    solvent_parameters = *solvent_parameters_p;

    /* Mark the cg first as non optimized */
    *cg_sp = -1;

    /* Check if this cg has no exclusions with atoms in other charge groups
     * and all atoms inside the charge group excluded.
     * We only have 3 or 4 atom solvent loops.
     */
    if (GET_CGINFO_EXCL_INTER(cginfo) ||
        !GET_CGINFO_EXCL_INTRA(cginfo))
    {
        return;
    }

    /* Get the indices of the first atom in this charge group */
    j0     = molt->cgs.index[cg0];
    j1     = molt->cgs.index[cg0+1];

    /* Number of atoms in our molecule */
    nj     = j1 - j0;

    if (debug)
    {
        fprintf(debug,
                "Moltype '%s': there are %d atoms in this charge group\n",
                *molt->name, nj);
    }

    /* Check if it could be an SPC (3 atoms) or TIP4p (4) water,
     * otherwise skip it.
     */
    if (nj < 3 || nj > 4)
    {
        return;
    }

    /* Check if we are doing QM on this group */
    qm = FALSE;
    if (qm_grpnr != NULL)
    {
        for (j = j0; j < j1 && !qm; j++)
        {
            qm = (qm_grpnr[j] < qm_grps->nr - 1);
        }
    }
    /* Cannot use solvent optimization with QM */
    if (qm)
    {
        return;
    }

    atom = molt->atoms.atom;

    /* Still looks like a solvent, time to check parameters */

    /* If it is perturbed (free energy) we can't use the solvent loops,
     * so then we just skip to the next molecule.
     */
    perturbed = FALSE;

    for (j = j0; j < j1 && !perturbed; j++)
    {
        perturbed = PERTURBED(atom[j]);
    }

    if (perturbed)
    {
        return;
    }

    /* Now it's only a question if the VdW and charge parameters
     * are OK. Before doing the check we compare and see if they are
     * identical to a possible previous solvent type.
     * First we assign the current types and charges.
     */
    for (j = 0; j < nj; j++)
    {
        tmp_vdwtype[j] = atom[j0+j].type;
        tmp_charge[j]  = atom[j0+j].q;
    }

    /* Does it match any previous solvent type? */
    for (k = 0; k < *n_solvent_parameters; k++)
    {
        match = TRUE;


        /* We can only match SPC with 3 atoms and TIP4p with 4 atoms */
        if ( (solvent_parameters[k].model == esolSPC   && nj != 3)  ||
             (solvent_parameters[k].model == esolTIP4P && nj != 4) )
        {
            match = FALSE;
        }

        /* Check that types & charges match for all atoms in molecule */
        for (j = 0; j < nj && match == TRUE; j++)
        {
            if (tmp_vdwtype[j] != solvent_parameters[k].vdwtype[j])
            {
                match = FALSE;
            }
            if (tmp_charge[j] != solvent_parameters[k].charge[j])
            {
                match = FALSE;
            }
        }
        if (match == TRUE)
        {
            /* Congratulations! We have a matched solvent.
             * Flag it with this type for later processing.
             */
            *cg_sp = k;
            solvent_parameters[k].count += nmol;

            /* We are done with this charge group */
            return;
        }
    }

    /* If we get here, we have a tentative new solvent type.
     * Before we add it we must check that it fulfills the requirements
     * of the solvent optimized loops. First determine which atoms have
     * VdW interactions.
     */
    for (j = 0; j < nj; j++)
    {
        has_vdw[j] = FALSE;
        tjA        = tmp_vdwtype[j];

        /* Go through all other tpes and see if any have non-zero
         * VdW parameters when combined with this one.
         */
        for (k = 0; k < fr->ntype && (has_vdw[j] == FALSE); k++)
        {
            /* We already checked that the atoms weren't perturbed,
             * so we only need to check state A now.
             */
            if (fr->bBHAM)
            {
                has_vdw[j] = (has_vdw[j] ||
                              (BHAMA(fr->nbfp, fr->ntype, tjA, k) != 0.0) ||
                              (BHAMB(fr->nbfp, fr->ntype, tjA, k) != 0.0) ||
                              (BHAMC(fr->nbfp, fr->ntype, tjA, k) != 0.0));
            }
            else
            {
                /* Standard LJ */
                has_vdw[j] = (has_vdw[j] ||
                              (C6(fr->nbfp, fr->ntype, tjA, k)  != 0.0) ||
                              (C12(fr->nbfp, fr->ntype, tjA, k) != 0.0));
            }
        }
    }

    /* Now we know all we need to make the final check and assignment. */
    if (nj == 3)
    {
        /* So, is it an SPC?
         * For this we require thatn all atoms have charge,
         * the charges on atom 2 & 3 should be the same, and only
         * atom 1 might have VdW.
         */
        if (has_vdw[1] == FALSE &&
            has_vdw[2] == FALSE &&
            tmp_charge[0]  != 0 &&
            tmp_charge[1]  != 0 &&
            tmp_charge[2]  == tmp_charge[1])
        {
            srenew(solvent_parameters, *n_solvent_parameters+1);
            solvent_parameters[*n_solvent_parameters].model = esolSPC;
            solvent_parameters[*n_solvent_parameters].count = nmol;
            for (k = 0; k < 3; k++)
            {
                solvent_parameters[*n_solvent_parameters].vdwtype[k] = tmp_vdwtype[k];
                solvent_parameters[*n_solvent_parameters].charge[k]  = tmp_charge[k];
            }

            *cg_sp = *n_solvent_parameters;
            (*n_solvent_parameters)++;
        }
    }
    else if (nj == 4)
    {
        /* Or could it be a TIP4P?
         * For this we require thatn atoms 2,3,4 have charge, but not atom 1.
         * Only atom 1 mght have VdW.
         */
        if (has_vdw[1] == FALSE &&
            has_vdw[2] == FALSE &&
            has_vdw[3] == FALSE &&
            tmp_charge[0]  == 0 &&
            tmp_charge[1]  != 0 &&
            tmp_charge[2]  == tmp_charge[1] &&
            tmp_charge[3]  != 0)
        {
            srenew(solvent_parameters, *n_solvent_parameters+1);
            solvent_parameters[*n_solvent_parameters].model = esolTIP4P;
            solvent_parameters[*n_solvent_parameters].count = nmol;
            for (k = 0; k < 4; k++)
            {
                solvent_parameters[*n_solvent_parameters].vdwtype[k] = tmp_vdwtype[k];
                solvent_parameters[*n_solvent_parameters].charge[k]  = tmp_charge[k];
            }

            *cg_sp = *n_solvent_parameters;
            (*n_solvent_parameters)++;
        }
    }

    *solvent_parameters_p = solvent_parameters;
}

static void
check_solvent(FILE  *                fp,
              const gmx_mtop_t  *    mtop,
              t_forcerec  *          fr,
              cginfo_mb_t           *cginfo_mb)
{
    const t_block     *   cgs;
    const gmx_moltype_t  *molt;
    int                   mb, mol, cg_mol, at_offset, am, cgm, i, nmol_ch, nmol;
    int                   n_solvent_parameters;
    solvent_parameters_t *solvent_parameters;
    int                 **cg_sp;
    int                   bestsp, bestsol;

    if (debug)
    {
        fprintf(debug, "Going to determine what solvent types we have.\n");
    }

    n_solvent_parameters = 0;
    solvent_parameters   = NULL;
    /* Allocate temporary array for solvent type */
    snew(cg_sp, mtop->nmolblock);

    at_offset = 0;
    for (mb = 0; mb < mtop->nmolblock; mb++)
    {
        molt = &mtop->moltype[mtop->molblock[mb].type];
        cgs  = &molt->cgs;
        /* Here we have to loop over all individual molecules
         * because we need to check for QMMM particles.
         */
        snew(cg_sp[mb], cginfo_mb[mb].cg_mod);
        nmol_ch = cginfo_mb[mb].cg_mod/cgs->nr;
        nmol    = mtop->molblock[mb].nmol/nmol_ch;
        for (mol = 0; mol < nmol_ch; mol++)
        {
            cgm = mol*cgs->nr;
            am  = mol*cgs->index[cgs->nr];
            for (cg_mol = 0; cg_mol < cgs->nr; cg_mol++)
            {
                check_solvent_cg(molt, cg_mol, nmol,
                                 mtop->groups.grpnr[egcQMMM] ?
                                 mtop->groups.grpnr[egcQMMM]+at_offset+am : 0,
                                 &mtop->groups.grps[egcQMMM],
                                 fr,
                                 &n_solvent_parameters, &solvent_parameters,
                                 cginfo_mb[mb].cginfo[cgm+cg_mol],
                                 &cg_sp[mb][cgm+cg_mol]);
            }
        }
        at_offset += cgs->index[cgs->nr];
    }

    /* Puh! We finished going through all charge groups.
     * Now find the most common solvent model.
     */

    /* Most common solvent this far */
    bestsp = -2;
    for (i = 0; i < n_solvent_parameters; i++)
    {
        if (bestsp == -2 ||
            solvent_parameters[i].count > solvent_parameters[bestsp].count)
        {
            bestsp = i;
        }
    }

    if (bestsp >= 0)
    {
        bestsol = solvent_parameters[bestsp].model;
    }
    else
    {
        bestsol = esolNO;
    }

    fr->nWatMol = 0;
    for (mb = 0; mb < mtop->nmolblock; mb++)
    {
        cgs  = &mtop->moltype[mtop->molblock[mb].type].cgs;
        nmol = (mtop->molblock[mb].nmol*cgs->nr)/cginfo_mb[mb].cg_mod;
        for (i = 0; i < cginfo_mb[mb].cg_mod; i++)
        {
            if (cg_sp[mb][i] == bestsp)
            {
                SET_CGINFO_SOLOPT(cginfo_mb[mb].cginfo[i], bestsol);
                fr->nWatMol += nmol;
            }
            else
            {
                SET_CGINFO_SOLOPT(cginfo_mb[mb].cginfo[i], esolNO);
            }
        }
        sfree(cg_sp[mb]);
    }
    sfree(cg_sp);

    if (bestsol != esolNO && fp != NULL)
    {
        fprintf(fp, "\nEnabling %s-like water optimization for %d molecules.\n\n",
                esol_names[bestsol],
                solvent_parameters[bestsp].count);
    }

    sfree(solvent_parameters);
    fr->solvent_opt = bestsol;
}

enum {
    acNONE = 0, acCONSTRAINT, acSETTLE
};

static cginfo_mb_t *init_cginfo_mb(FILE *fplog, const gmx_mtop_t *mtop,
                                   t_forcerec *fr, gmx_bool bNoSolvOpt,
                                   gmx_bool *bFEP_NonBonded,
                                   gmx_bool *bExcl_IntraCGAll_InterCGNone)
{
    const t_block        *cgs;
    const t_blocka       *excl;
    const gmx_moltype_t  *molt;
    const gmx_molblock_t *molb;
    cginfo_mb_t          *cginfo_mb;
    gmx_bool             *type_VDW;
    int                  *cginfo;
    int                   cg_offset, a_offset;
    int                   mb, m, cg, a0, a1, gid, ai, j, aj, excl_nalloc;
    int                  *a_con;
    int                   ftype;
    int                   ia;
    gmx_bool              bId, *bExcl, bExclIntraAll, bExclInter, bHaveVDW, bHaveQ, bHavePerturbedAtoms;

    snew(cginfo_mb, mtop->nmolblock);

    snew(type_VDW, fr->ntype);
    for (ai = 0; ai < fr->ntype; ai++)
    {
        type_VDW[ai] = FALSE;
        for (j = 0; j < fr->ntype; j++)
        {
            type_VDW[ai] = type_VDW[ai] ||
                fr->bBHAM ||
                C6(fr->nbfp, fr->ntype, ai, j) != 0 ||
                C12(fr->nbfp, fr->ntype, ai, j) != 0;
        }
    }

    *bFEP_NonBonded               = FALSE;
    *bExcl_IntraCGAll_InterCGNone = TRUE;

    excl_nalloc = 10;
    snew(bExcl, excl_nalloc);
    cg_offset = 0;
    a_offset  = 0;
    for (mb = 0; mb < mtop->nmolblock; mb++)
    {
        molb = &mtop->molblock[mb];
        molt = &mtop->moltype[molb->type];
        cgs  = &molt->cgs;
        excl = &molt->excls;

        /* Check if the cginfo is identical for all molecules in this block.
         * If so, we only need an array of the size of one molecule.
         * Otherwise we make an array of #mol times #cgs per molecule.
         */
        bId = TRUE;
        for (m = 0; m < molb->nmol; m++)
        {
            int am = m*cgs->index[cgs->nr];
            for (cg = 0; cg < cgs->nr; cg++)
            {
                a0 = cgs->index[cg];
                a1 = cgs->index[cg+1];
                if (ggrpnr(&mtop->groups, egcENER, a_offset+am+a0) !=
                    ggrpnr(&mtop->groups, egcENER, a_offset   +a0))
                {
                    bId = FALSE;
                }
                if (mtop->groups.grpnr[egcQMMM] != NULL)
                {
                    for (ai = a0; ai < a1; ai++)
                    {
                        if (mtop->groups.grpnr[egcQMMM][a_offset+am+ai] !=
                            mtop->groups.grpnr[egcQMMM][a_offset   +ai])
                        {
                            bId = FALSE;
                        }
                    }
                }
            }
        }

        cginfo_mb[mb].cg_start = cg_offset;
        cginfo_mb[mb].cg_end   = cg_offset + molb->nmol*cgs->nr;
        cginfo_mb[mb].cg_mod   = (bId ? 1 : molb->nmol)*cgs->nr;
        snew(cginfo_mb[mb].cginfo, cginfo_mb[mb].cg_mod);
        cginfo = cginfo_mb[mb].cginfo;

        /* Set constraints flags for constrained atoms */
        snew(a_con, molt->atoms.nr);
        for (ftype = 0; ftype < F_NRE; ftype++)
        {
            if (interaction_function[ftype].flags & IF_CONSTRAINT)
            {
                int nral;

                nral = NRAL(ftype);
                for (ia = 0; ia < molt->ilist[ftype].nr; ia += 1+nral)
                {
                    int a;

                    for (a = 0; a < nral; a++)
                    {
                        a_con[molt->ilist[ftype].iatoms[ia+1+a]] =
                            (ftype == F_SETTLE ? acSETTLE : acCONSTRAINT);
                    }
                }
            }
        }

        for (m = 0; m < (bId ? 1 : molb->nmol); m++)
        {
            int cgm = m*cgs->nr;
            int am  = m*cgs->index[cgs->nr];
            for (cg = 0; cg < cgs->nr; cg++)
            {
                a0 = cgs->index[cg];
                a1 = cgs->index[cg+1];

                /* Store the energy group in cginfo */
                gid = ggrpnr(&mtop->groups, egcENER, a_offset+am+a0);
                SET_CGINFO_GID(cginfo[cgm+cg], gid);

                /* Check the intra/inter charge group exclusions */
                if (a1-a0 > excl_nalloc)
                {
                    excl_nalloc = a1 - a0;
                    srenew(bExcl, excl_nalloc);
                }
                /* bExclIntraAll: all intra cg interactions excluded
                 * bExclInter:    any inter cg interactions excluded
                 */
                bExclIntraAll       = TRUE;
                bExclInter          = FALSE;
                bHaveVDW            = FALSE;
                bHaveQ              = FALSE;
                bHavePerturbedAtoms = FALSE;
                for (ai = a0; ai < a1; ai++)
                {
                    /* Check VDW and electrostatic interactions */
                    bHaveVDW = bHaveVDW || (type_VDW[molt->atoms.atom[ai].type] ||
                                            type_VDW[molt->atoms.atom[ai].typeB]);
                    bHaveQ  = bHaveQ    || (molt->atoms.atom[ai].q != 0 ||
                                            molt->atoms.atom[ai].qB != 0);

                    bHavePerturbedAtoms = bHavePerturbedAtoms || (PERTURBED(molt->atoms.atom[ai]) != 0);

                    /* Clear the exclusion list for atom ai */
                    for (aj = a0; aj < a1; aj++)
                    {
                        bExcl[aj-a0] = FALSE;
                    }
                    /* Loop over all the exclusions of atom ai */
                    for (j = excl->index[ai]; j < excl->index[ai+1]; j++)
                    {
                        aj = excl->a[j];
                        if (aj < a0 || aj >= a1)
                        {
                            bExclInter = TRUE;
                        }
                        else
                        {
                            bExcl[aj-a0] = TRUE;
                        }
                    }
                    /* Check if ai excludes a0 to a1 */
                    for (aj = a0; aj < a1; aj++)
                    {
                        if (!bExcl[aj-a0])
                        {
                            bExclIntraAll = FALSE;
                        }
                    }

                    switch (a_con[ai])
                    {
                        case acCONSTRAINT:
                            SET_CGINFO_CONSTR(cginfo[cgm+cg]);
                            break;
                        case acSETTLE:
                            SET_CGINFO_SETTLE(cginfo[cgm+cg]);
                            break;
                        default:
                            break;
                    }
                }
                if (bExclIntraAll)
                {
                    SET_CGINFO_EXCL_INTRA(cginfo[cgm+cg]);
                }
                if (bExclInter)
                {
                    SET_CGINFO_EXCL_INTER(cginfo[cgm+cg]);
                }
                if (a1 - a0 > MAX_CHARGEGROUP_SIZE)
                {
                    /* The size in cginfo is currently only read with DD */
                    gmx_fatal(FARGS, "A charge group has size %d which is larger than the limit of %d atoms", a1-a0, MAX_CHARGEGROUP_SIZE);
                }
                if (bHaveVDW)
                {
                    SET_CGINFO_HAS_VDW(cginfo[cgm+cg]);
                }
                if (bHaveQ)
                {
                    SET_CGINFO_HAS_Q(cginfo[cgm+cg]);
                }
                if (bHavePerturbedAtoms && fr->efep != efepNO)
                {
                    SET_CGINFO_FEP(cginfo[cgm+cg]);
                    *bFEP_NonBonded = TRUE;
                }
                /* Store the charge group size */
                SET_CGINFO_NATOMS(cginfo[cgm+cg], a1-a0);

                if (!bExclIntraAll || bExclInter)
                {
                    *bExcl_IntraCGAll_InterCGNone = FALSE;
                }
            }
        }

        sfree(a_con);

        cg_offset += molb->nmol*cgs->nr;
        a_offset  += molb->nmol*cgs->index[cgs->nr];
    }
    sfree(bExcl);

    /* the solvent optimizer is called after the QM is initialized,
     * because we don't want to have the QM subsystemto become an
     * optimized solvent
     */

    check_solvent(fplog, mtop, fr, cginfo_mb);

    if (getenv("GMX_NO_SOLV_OPT"))
    {
        if (fplog)
        {
            fprintf(fplog, "Found environment variable GMX_NO_SOLV_OPT.\n"
                    "Disabling all solvent optimization\n");
        }
        fr->solvent_opt = esolNO;
    }
    if (bNoSolvOpt)
    {
        fr->solvent_opt = esolNO;
    }
    if (!fr->solvent_opt)
    {
        for (mb = 0; mb < mtop->nmolblock; mb++)
        {
            for (cg = 0; cg < cginfo_mb[mb].cg_mod; cg++)
            {
                SET_CGINFO_SOLOPT(cginfo_mb[mb].cginfo[cg], esolNO);
            }
        }
    }

    return cginfo_mb;
}

static int *cginfo_expand(int nmb, cginfo_mb_t *cgi_mb)
{
    int  ncg, mb, cg;
    int *cginfo;

    ncg = cgi_mb[nmb-1].cg_end;
    snew(cginfo, ncg);
    mb = 0;
    for (cg = 0; cg < ncg; cg++)
    {
        while (cg >= cgi_mb[mb].cg_end)
        {
            mb++;
        }
        cginfo[cg] =
            cgi_mb[mb].cginfo[(cg - cgi_mb[mb].cg_start) % cgi_mb[mb].cg_mod];
    }

    return cginfo;
}

static void set_chargesum(FILE *log, t_forcerec *fr, const gmx_mtop_t *mtop)
{
    /*This now calculates sum for q and c6*/
    double         qsum, q2sum, q, c6sum, c6;
    int            mb, nmol, i;
    const t_atoms *atoms;

    qsum   = 0;
    q2sum  = 0;
    c6sum  = 0;
    for (mb = 0; mb < mtop->nmolblock; mb++)
    {
        nmol  = mtop->molblock[mb].nmol;
        atoms = &mtop->moltype[mtop->molblock[mb].type].atoms;
        for (i = 0; i < atoms->nr; i++)
        {
            q       = atoms->atom[i].q;
            qsum   += nmol*q;
            q2sum  += nmol*q*q;
            c6      = mtop->ffparams.iparams[atoms->atom[i].type*(mtop->ffparams.atnr+1)].lj.c6;
            c6sum  += nmol*c6;
        }
    }
    fr->qsum[0]   = qsum;
    fr->q2sum[0]  = q2sum;
    fr->c6sum[0]  = c6sum;

    if (fr->efep != efepNO)
    {
        qsum   = 0;
        q2sum  = 0;
        c6sum  = 0;
        for (mb = 0; mb < mtop->nmolblock; mb++)
        {
            nmol  = mtop->molblock[mb].nmol;
            atoms = &mtop->moltype[mtop->molblock[mb].type].atoms;
            for (i = 0; i < atoms->nr; i++)
            {
                q       = atoms->atom[i].qB;
                qsum   += nmol*q;
                q2sum  += nmol*q*q;
                c6      = mtop->ffparams.iparams[atoms->atom[i].typeB*(mtop->ffparams.atnr+1)].lj.c6;
                c6sum  += nmol*c6;
            }
            fr->qsum[1]   = qsum;
            fr->q2sum[1]  = q2sum;
            fr->c6sum[1]  = c6sum;
        }
    }
    else
    {
        fr->qsum[1]   = fr->qsum[0];
        fr->q2sum[1]  = fr->q2sum[0];
        fr->c6sum[1]  = fr->c6sum[0];
    }
    if (log)
    {
        if (fr->efep == efepNO)
        {
            fprintf(log, "System total charge: %.3f\n", fr->qsum[0]);
        }
        else
        {
            fprintf(log, "System total charge, top. A: %.3f top. B: %.3f\n",
                    fr->qsum[0], fr->qsum[1]);
        }
    }
}

void update_forcerec(t_forcerec *fr, matrix box)
{
    if (fr->eeltype == eelGRF)
    {
        calc_rffac(NULL, fr->eeltype, fr->epsilon_r, fr->epsilon_rf,
                   fr->rcoulomb, fr->temp, fr->zsquare, box,
                   &fr->kappa, &fr->k_rf, &fr->c_rf);
    }
}

void set_avcsixtwelve(FILE *fplog, t_forcerec *fr, const gmx_mtop_t *mtop)
{
    const t_atoms  *atoms, *atoms_tpi;
    const t_blocka *excl;
    int             mb, nmol, nmolc, i, j, tpi, tpj, j1, j2, k, nexcl, q;
    gmx_int64_t     npair, npair_ij, tmpi, tmpj;
    double          csix, ctwelve;
    int             ntp, *typecount;
    gmx_bool        bBHAM;
    real           *nbfp;
    real           *nbfp_comb = NULL;

    ntp   = fr->ntype;
    bBHAM = fr->bBHAM;
    nbfp  = fr->nbfp;

    /* For LJ-PME, we want to correct for the difference between the
     * actual C6 values and the C6 values used by the LJ-PME based on
     * combination rules. */

    if (EVDW_PME(fr->vdwtype))
    {
        nbfp_comb = mk_nbfp_combination_rule(&mtop->ffparams,
                                             (fr->ljpme_combination_rule == eljpmeLB) ? eCOMB_ARITHMETIC : eCOMB_GEOMETRIC);
        for (tpi = 0; tpi < ntp; ++tpi)
        {
            for (tpj = 0; tpj < ntp; ++tpj)
            {
                C6(nbfp_comb, ntp, tpi, tpj) =
                    C6(nbfp, ntp, tpi, tpj) - C6(nbfp_comb, ntp, tpi, tpj);
                C12(nbfp_comb, ntp, tpi, tpj) = C12(nbfp, ntp, tpi, tpj);
            }
        }
        nbfp = nbfp_comb;
    }
    for (q = 0; q < (fr->efep == efepNO ? 1 : 2); q++)
    {
        csix    = 0;
        ctwelve = 0;
        npair   = 0;
        nexcl   = 0;
        if (!fr->n_tpi)
        {
            /* Count the types so we avoid natoms^2 operations */
            snew(typecount, ntp);
            gmx_mtop_count_atomtypes(mtop, q, typecount);

            for (tpi = 0; tpi < ntp; tpi++)
            {
                for (tpj = tpi; tpj < ntp; tpj++)
                {
                    tmpi = typecount[tpi];
                    tmpj = typecount[tpj];
                    if (tpi != tpj)
                    {
                        npair_ij = tmpi*tmpj;
                    }
                    else
                    {
                        npair_ij = tmpi*(tmpi - 1)/2;
                    }
                    if (bBHAM)
                    {
                        /* nbfp now includes the 6.0 derivative prefactor */
                        csix    += npair_ij*BHAMC(nbfp, ntp, tpi, tpj)/6.0;
                    }
                    else
                    {
                        /* nbfp now includes the 6.0/12.0 derivative prefactors */
                        csix    += npair_ij*   C6(nbfp, ntp, tpi, tpj)/6.0;
                        ctwelve += npair_ij*  C12(nbfp, ntp, tpi, tpj)/12.0;
                    }
                    npair += npair_ij;
                }
            }
            sfree(typecount);
            /* Subtract the excluded pairs.
             * The main reason for substracting exclusions is that in some cases
             * some combinations might never occur and the parameters could have
             * any value. These unused values should not influence the dispersion
             * correction.
             */
            for (mb = 0; mb < mtop->nmolblock; mb++)
            {
                nmol  = mtop->molblock[mb].nmol;
                atoms = &mtop->moltype[mtop->molblock[mb].type].atoms;
                excl  = &mtop->moltype[mtop->molblock[mb].type].excls;
                for (i = 0; (i < atoms->nr); i++)
                {
                    if (q == 0)
                    {
                        tpi = atoms->atom[i].type;
                    }
                    else
                    {
                        tpi = atoms->atom[i].typeB;
                    }
                    j1  = excl->index[i];
                    j2  = excl->index[i+1];
                    for (j = j1; j < j2; j++)
                    {
                        k = excl->a[j];
                        if (k > i)
                        {
                            if (q == 0)
                            {
                                tpj = atoms->atom[k].type;
                            }
                            else
                            {
                                tpj = atoms->atom[k].typeB;
                            }
                            if (bBHAM)
                            {
                                /* nbfp now includes the 6.0 derivative prefactor */
                                csix -= nmol*BHAMC(nbfp, ntp, tpi, tpj)/6.0;
                            }
                            else
                            {
                                /* nbfp now includes the 6.0/12.0 derivative prefactors */
                                csix    -= nmol*C6 (nbfp, ntp, tpi, tpj)/6.0;
                                ctwelve -= nmol*C12(nbfp, ntp, tpi, tpj)/12.0;
                            }
                            nexcl += nmol;
                        }
                    }
                }
            }
        }
        else
        {
            /* Only correct for the interaction of the test particle
             * with the rest of the system.
             */
            atoms_tpi =
                &mtop->moltype[mtop->molblock[mtop->nmolblock-1].type].atoms;

            npair = 0;
            for (mb = 0; mb < mtop->nmolblock; mb++)
            {
                nmol  = mtop->molblock[mb].nmol;
                atoms = &mtop->moltype[mtop->molblock[mb].type].atoms;
                for (j = 0; j < atoms->nr; j++)
                {
                    nmolc = nmol;
                    /* Remove the interaction of the test charge group
                     * with itself.
                     */
                    if (mb == mtop->nmolblock-1)
                    {
                        nmolc--;

                        if (mb == 0 && nmol == 1)
                        {
                            gmx_fatal(FARGS, "Old format tpr with TPI, please generate a new tpr file");
                        }
                    }
                    if (q == 0)
                    {
                        tpj = atoms->atom[j].type;
                    }
                    else
                    {
                        tpj = atoms->atom[j].typeB;
                    }
                    for (i = 0; i < fr->n_tpi; i++)
                    {
                        if (q == 0)
                        {
                            tpi = atoms_tpi->atom[i].type;
                        }
                        else
                        {
                            tpi = atoms_tpi->atom[i].typeB;
                        }
                        if (bBHAM)
                        {
                            /* nbfp now includes the 6.0 derivative prefactor */
                            csix    += nmolc*BHAMC(nbfp, ntp, tpi, tpj)/6.0;
                        }
                        else
                        {
                            /* nbfp now includes the 6.0/12.0 derivative prefactors */
                            csix    += nmolc*C6 (nbfp, ntp, tpi, tpj)/6.0;
                            ctwelve += nmolc*C12(nbfp, ntp, tpi, tpj)/12.0;
                        }
                        npair += nmolc;
                    }
                }
            }
        }
        if (npair - nexcl <= 0 && fplog)
        {
            fprintf(fplog, "\nWARNING: There are no atom pairs for dispersion correction\n\n");
            csix     = 0;
            ctwelve  = 0;
        }
        else
        {
            csix    /= npair - nexcl;
            ctwelve /= npair - nexcl;
        }
        if (debug)
        {
            fprintf(debug, "Counted %d exclusions\n", nexcl);
            fprintf(debug, "Average C6 parameter is: %10g\n", (double)csix);
            fprintf(debug, "Average C12 parameter is: %10g\n", (double)ctwelve);
        }
        fr->avcsix[q]    = csix;
        fr->avctwelve[q] = ctwelve;
    }

    if (EVDW_PME(fr->vdwtype))
    {
        sfree(nbfp_comb);
    }

    if (fplog != NULL)
    {
        if (fr->eDispCorr == edispcAllEner ||
            fr->eDispCorr == edispcAllEnerPres)
        {
            fprintf(fplog, "Long Range LJ corr.: <C6> %10.4e, <C12> %10.4e\n",
                    fr->avcsix[0], fr->avctwelve[0]);
        }
        else
        {
            fprintf(fplog, "Long Range LJ corr.: <C6> %10.4e\n", fr->avcsix[0]);
        }
    }
}


static void set_bham_b_max(FILE *fplog, t_forcerec *fr,
                           const gmx_mtop_t *mtop)
{
    const t_atoms *at1, *at2;
    int            mt1, mt2, i, j, tpi, tpj, ntypes;
    real           b, bmin;
    real          *nbfp;

    if (fplog)
    {
        fprintf(fplog, "Determining largest Buckingham b parameter for table\n");
    }
    nbfp   = fr->nbfp;
    ntypes = fr->ntype;

    bmin           = -1;
    fr->bham_b_max = 0;
    for (mt1 = 0; mt1 < mtop->nmoltype; mt1++)
    {
        at1 = &mtop->moltype[mt1].atoms;
        for (i = 0; (i < at1->nr); i++)
        {
            tpi = at1->atom[i].type;
            if (tpi >= ntypes)
            {
                gmx_fatal(FARGS, "Atomtype[%d] = %d, maximum = %d", i, tpi, ntypes);
            }

            for (mt2 = mt1; mt2 < mtop->nmoltype; mt2++)
            {
                at2 = &mtop->moltype[mt2].atoms;
                for (j = 0; (j < at2->nr); j++)
                {
                    tpj = at2->atom[j].type;
                    if (tpj >= ntypes)
                    {
                        gmx_fatal(FARGS, "Atomtype[%d] = %d, maximum = %d", j, tpj, ntypes);
                    }
                    b = BHAMB(nbfp, ntypes, tpi, tpj);
                    if (b > fr->bham_b_max)
                    {
                        fr->bham_b_max = b;
                    }
                    if ((b < bmin) || (bmin == -1))
                    {
                        bmin = b;
                    }
                }
            }
        }
    }
    if (fplog)
    {
        fprintf(fplog, "Buckingham b parameters, min: %g, max: %g\n",
                bmin, fr->bham_b_max);
    }
}

static void make_nbf_tables(FILE *fp,
                            t_forcerec *fr, real rtab,
                            const char *tabfn, char *eg1, char *eg2,
                            t_nblists *nbl)
{
    char buf[STRLEN];
    int  i, j;

    if (tabfn == NULL)
    {
        if (debug)
        {
            fprintf(debug, "No table file name passed, can not read table, can not do non-bonded interactions\n");
        }
        return;
    }

    sprintf(buf, "%s", tabfn);
    if (eg1 && eg2)
    {
        /* Append the two energy group names */
        sprintf(buf + strlen(tabfn) - strlen(ftp2ext(efXVG)) - 1, "_%s_%s.%s",
                eg1, eg2, ftp2ext(efXVG));
    }
    nbl->table_elec_vdw = make_tables(fp, fr, buf, rtab, 0);
    /* Copy the contents of the table to separate coulomb and LJ tables too,
     * to improve cache performance.
     */
    /* For performance reasons we want
     * the table data to be aligned to 16-byte. The pointers could be freed
     * but currently aren't.
     */
    snew(nbl->table_elec, 1);
    nbl->table_elec->interaction   = GMX_TABLE_INTERACTION_ELEC;
    nbl->table_elec->format        = nbl->table_elec_vdw->format;
    nbl->table_elec->r             = nbl->table_elec_vdw->r;
    nbl->table_elec->n             = nbl->table_elec_vdw->n;
    nbl->table_elec->scale         = nbl->table_elec_vdw->scale;
    nbl->table_elec->formatsize    = nbl->table_elec_vdw->formatsize;
    nbl->table_elec->ninteractions = 1;
    nbl->table_elec->stride        = nbl->table_elec->formatsize * nbl->table_elec->ninteractions;
    snew_aligned(nbl->table_elec->data, nbl->table_elec->stride*(nbl->table_elec->n+1), 32);

    snew(nbl->table_vdw, 1);
    nbl->table_vdw->interaction   = GMX_TABLE_INTERACTION_VDWREP_VDWDISP;
    nbl->table_vdw->format        = nbl->table_elec_vdw->format;
    nbl->table_vdw->r             = nbl->table_elec_vdw->r;
    nbl->table_vdw->n             = nbl->table_elec_vdw->n;
    nbl->table_vdw->scale         = nbl->table_elec_vdw->scale;
    nbl->table_vdw->formatsize    = nbl->table_elec_vdw->formatsize;
    nbl->table_vdw->ninteractions = 2;
    nbl->table_vdw->stride        = nbl->table_vdw->formatsize * nbl->table_vdw->ninteractions;
    snew_aligned(nbl->table_vdw->data, nbl->table_vdw->stride*(nbl->table_vdw->n+1), 32);

    for (i = 0; i <= nbl->table_elec_vdw->n; i++)
    {
        for (j = 0; j < 4; j++)
        {
            nbl->table_elec->data[4*i+j] = nbl->table_elec_vdw->data[12*i+j];
        }
        for (j = 0; j < 8; j++)
        {
            nbl->table_vdw->data[8*i+j] = nbl->table_elec_vdw->data[12*i+4+j];
        }
    }
}

/*!\brief If there's bonded interactions of type \c ftype1 or \c
 * ftype2 present in the topology, build an array of the number of
 * interactions present for each bonded interaction index found in the
 * topology.
 *
 * \c ftype1 or \c ftype2 may be set to -1 to disable seeking for a
 * valid type with that parameter.
 *
 * \c count will be reallocated as necessary to fit the largest bonded
 * interaction index found, and its current size will be returned in
 * \c ncount. It will contain zero for every bonded interaction index
 * for which no interactions are present in the topology.
 */
static void count_tables(int ftype1, int ftype2, const gmx_mtop_t *mtop,
                         int *ncount, int **count)
{
    const gmx_moltype_t *molt;
    const t_ilist       *il;
    int                  mt, ftype, stride, i, j, tabnr;

    // Loop over all moleculetypes
    for (mt = 0; mt < mtop->nmoltype; mt++)
    {
        molt = &mtop->moltype[mt];
        // Loop over all interaction types
        for (ftype = 0; ftype < F_NRE; ftype++)
        {
            // If the current interaction type is one of the types whose tables we're trying to count...
            if (ftype == ftype1 || ftype == ftype2)
            {
                il     = &molt->ilist[ftype];
                stride = 1 + NRAL(ftype);
                // ... and there are actually some interactions for this type
                for (i = 0; i < il->nr; i += stride)
                {
                    // Find out which table index the user wanted
                    tabnr = mtop->ffparams.iparams[il->iatoms[i]].tab.table;
                    if (tabnr < 0)
                    {
                        gmx_fatal(FARGS, "A bonded table number is smaller than 0: %d\n", tabnr);
                    }
                    // Make room for this index in the data structure
                    if (tabnr >= *ncount)
                    {
                        srenew(*count, tabnr+1);
                        for (j = *ncount; j < tabnr+1; j++)
                        {
                            (*count)[j] = 0;
                        }
                        *ncount = tabnr+1;
                    }
                    // Record that this table index is used and must have a valid file
                    (*count)[tabnr]++;
                }
            }
        }
    }
}

/*!\brief If there's bonded interactions of flavour \c tabext and type
 * \c ftype1 or \c ftype2 present in the topology, seek them in the
 * list of filenames passed to mdrun, and make bonded tables from
 * those files.
 *
 * \c ftype1 or \c ftype2 may be set to -1 to disable seeking for a
 * valid type with that parameter.
 *
 * A fatal error occurs if no matching filename is found.
 */
static bondedtable_t *make_bonded_tables(FILE *fplog,
                                         int ftype1, int ftype2,
                                         const gmx_mtop_t *mtop,
                                         const t_filenm *tabbfnm,
                                         const char *tabext)
{
    int            ncount, *count;
    bondedtable_t *tab;

    tab = NULL;

    ncount = 0;
    count  = NULL;
    count_tables(ftype1, ftype2, mtop, &ncount, &count);

    // Are there any relevant tabulated bond interactions?
    if (ncount > 0)
    {
        snew(tab, ncount);
        for (int i = 0; i < ncount; i++)
        {
            // Do any interactions exist that requires this table?
            if (count[i] > 0)
            {
                // This pattern enforces the current requirement that
                // table filenames end in a characteristic sequence
                // before the file type extension, and avoids table 13
                // being recognized and used for table 1.
                std::string patternToFind = gmx::formatString("_%s%d.%s", tabext, i, ftp2ext(efXVG));
                bool        madeTable     = false;
                for (int j = 0; j < tabbfnm->nfiles && !madeTable; ++j)
                {
                    std::string filename(tabbfnm->fns[j]);
                    if (gmx::endsWith(filename, patternToFind))
                    {
                        // Finally read the table from the file found
                        tab[i]    = make_bonded_table(fplog, tabbfnm->fns[j], NRAL(ftype1)-2);
                        madeTable = true;
                    }
                }
                if (!madeTable)
                {
                    bool isPlural = (ftype2 != -1);
                    gmx_fatal(FARGS, "Tabulated interaction of type '%s%s%s' with index %d cannot be used because no table file whose name matched '%s' was passed via the gmx mdrun -tableb command-line option.",
                              interaction_function[ftype1].longname,
                              isPlural ? "' or '" : "",
                              isPlural ? interaction_function[ftype2].longname : "",
                              i,
                              patternToFind.c_str());
                }
            }
        }
        sfree(count);
    }

    return tab;
}

void forcerec_set_ranges(t_forcerec *fr,
                         int ncg_home, int ncg_force,
                         int natoms_force,
                         int natoms_force_constr, int natoms_f_novirsum)
{
    fr->cg0 = 0;
    fr->hcg = ncg_home;

    /* fr->ncg_force is unused in the standard code,
     * but it can be useful for modified code dealing with charge groups.
     */
    fr->ncg_force           = ncg_force;
    fr->natoms_force        = natoms_force;
    fr->natoms_force_constr = natoms_force_constr;

    if (fr->natoms_force_constr > fr->nalloc_force)
    {
        fr->nalloc_force = over_alloc_dd(fr->natoms_force_constr);
    }

    if (fr->bF_NoVirSum)
    {
        fr->f_novirsum_n = natoms_f_novirsum;
        if (fr->f_novirsum_n > fr->f_novirsum_nalloc)
        {
            fr->f_novirsum_nalloc = over_alloc_dd(fr->f_novirsum_n);
            srenew(fr->f_novirsum_alloc, fr->f_novirsum_nalloc);
        }
    }
    else
    {
        fr->f_novirsum_n = 0;
    }
}

static real cutoff_inf(real cutoff)
{
    if (cutoff == 0)
    {
        cutoff = GMX_CUTOFF_INF;
    }

    return cutoff;
}

gmx_bool can_use_allvsall(const t_inputrec *ir, gmx_bool bPrintNote, t_commrec *cr, FILE *fp)
{
    gmx_bool bAllvsAll;

    bAllvsAll =
        (
            ir->rlist == 0            &&
            ir->rcoulomb == 0         &&
            ir->rvdw == 0             &&
            ir->ePBC == epbcNONE      &&
            ir->vdwtype == evdwCUT    &&
            ir->coulombtype == eelCUT &&
            ir->efep == efepNO        &&
            (ir->implicit_solvent == eisNO ||
             (ir->implicit_solvent == eisGBSA && (ir->gb_algorithm == egbSTILL ||
                                                  ir->gb_algorithm == egbHCT   ||
                                                  ir->gb_algorithm == egbOBC))) &&
            getenv("GMX_NO_ALLVSALL") == NULL
        );

    if (bAllvsAll && ir->opts.ngener > 1)
    {
        const char *note = "NOTE: Can not use all-vs-all force loops, because there are multiple energy monitor groups; you might get significantly higher performance when using only a single energy monitor group.\n";

        if (bPrintNote)
        {
            if (MASTER(cr))
            {
                fprintf(stderr, "\n%s\n", note);
            }
            if (fp != NULL)
            {
                fprintf(fp, "\n%s\n", note);
            }
        }
        bAllvsAll = FALSE;
    }

    if (bAllvsAll && fp && MASTER(cr))
    {
        fprintf(fp, "\nUsing SIMD all-vs-all kernels.\n\n");
    }

    return bAllvsAll;
}


gmx_bool nbnxn_gpu_acceleration_supported(FILE             *fplog,
                                          const t_commrec  *cr,
                                          const t_inputrec *ir,
                                          gmx_bool          bRerunMD)
{
    if (bRerunMD && ir->opts.ngener > 1)
    {
        /* Rerun execution time is dominated by I/O and pair search,
         * so GPUs are not very useful, plus they do not support more
         * than one energy group. If the user requested GPUs
         * explicitly, a fatal error is given later.  With non-reruns,
         * we fall back to a single whole-of system energy group
         * (which runs much faster than a multiple-energy-groups
         * implementation would), and issue a note in the .log
         * file. Users can re-run if they want the information. */
        md_print_warn(cr, fplog, "Rerun with energy groups is not implemented for GPUs, falling back to the CPU\n");
        return FALSE;
    }

    return TRUE;
}

gmx_bool nbnxn_simd_supported(FILE             *fplog,
                              const t_commrec  *cr,
                              const t_inputrec *ir)
{
    if (ir->vdwtype == evdwPME && ir->ljpme_combination_rule == eljpmeLB)
    {
        /* LJ PME with LB combination rule does 7 mesh operations.
         * This so slow that we don't compile SIMD non-bonded kernels
         * for that. */
        md_print_warn(cr, fplog, "LJ-PME with Lorentz-Berthelot is not supported with SIMD kernels, falling back to plain C kernels\n");
        return FALSE;
    }

    return TRUE;
}


static void pick_nbnxn_kernel_cpu(const t_inputrec gmx_unused *ir,
                                  int                         *kernel_type,
                                  int                         *ewald_excl)
{
    *kernel_type = nbnxnk4x4_PlainC;
    *ewald_excl  = ewaldexclTable;

#if GMX_SIMD
    {
#ifdef GMX_NBNXN_SIMD_4XN
        *kernel_type = nbnxnk4xN_SIMD_4xN;
#endif
#ifdef GMX_NBNXN_SIMD_2XNN
        *kernel_type = nbnxnk4xN_SIMD_2xNN;
#endif

#if defined GMX_NBNXN_SIMD_2XNN && defined GMX_NBNXN_SIMD_4XN
        /* We need to choose if we want 2x(N+N) or 4xN kernels.
         * Currently this is based on the SIMD acceleration choice,
         * but it might be better to decide this at runtime based on CPU.
         *
         * 4xN calculates more (zero) interactions, but has less pair-search
         * work and much better kernel instruction scheduling.
         *
         * Up till now we have only seen that on Intel Sandy/Ivy Bridge,
         * which doesn't have FMA, both the analytical and tabulated Ewald
         * kernels have similar pair rates for 4x8 and 2x(4+4), so we choose
         * 2x(4+4) because it results in significantly fewer pairs.
         * For RF, the raw pair rate of the 4x8 kernel is higher than 2x(4+4),
         * 10% with HT, 50% without HT. As we currently don't detect the actual
         * use of HT, use 4x8 to avoid a potential performance hit.
         * On Intel Haswell 4x8 is always faster.
         */
        *kernel_type = nbnxnk4xN_SIMD_4xN;

#if !GMX_SIMD_HAVE_FMA
        if (EEL_PME_EWALD(ir->coulombtype) ||
            EVDW_PME(ir->vdwtype))
        {
            /* We have Ewald kernels without FMA (Intel Sandy/Ivy Bridge).
             * There are enough instructions to make 2x(4+4) efficient.
             */
            *kernel_type = nbnxnk4xN_SIMD_2xNN;
        }
#endif
#endif  /* GMX_NBNXN_SIMD_2XNN && GMX_NBNXN_SIMD_4XN */


        if (getenv("GMX_NBNXN_SIMD_4XN") != NULL)
        {
#ifdef GMX_NBNXN_SIMD_4XN
            *kernel_type = nbnxnk4xN_SIMD_4xN;
#else
            gmx_fatal(FARGS, "SIMD 4xN kernels requested, but GROMACS has been compiled without support for these kernels");
#endif
        }
        if (getenv("GMX_NBNXN_SIMD_2XNN") != NULL)
        {
#ifdef GMX_NBNXN_SIMD_2XNN
            *kernel_type = nbnxnk4xN_SIMD_2xNN;
#else
            gmx_fatal(FARGS, "SIMD 2x(N+N) kernels requested, but GROMACS has been compiled without support for these kernels");
#endif
        }

        /* Analytical Ewald exclusion correction is only an option in
         * the SIMD kernel.
         * Since table lookup's don't parallelize with SIMD, analytical
         * will probably always be faster for a SIMD width of 8 or more.
         * With FMA analytical is sometimes faster for a width if 4 as well.
         * On BlueGene/Q, this is faster regardless of precision.
         * In single precision, this is faster on Bulldozer.
         */
#if GMX_SIMD_REAL_WIDTH >= 8 || \
        (GMX_SIMD_REAL_WIDTH >= 4 && GMX_SIMD_HAVE_FMA && !GMX_DOUBLE) || GMX_SIMD_IBM_QPX
        *ewald_excl = ewaldexclAnalytical;
#endif
        if (getenv("GMX_NBNXN_EWALD_TABLE") != NULL)
        {
            *ewald_excl = ewaldexclTable;
        }
        if (getenv("GMX_NBNXN_EWALD_ANALYTICAL") != NULL)
        {
            *ewald_excl = ewaldexclAnalytical;
        }

    }
#endif // GMX_SIMD
}


const char *lookup_nbnxn_kernel_name(int kernel_type)
{
    const char *returnvalue = NULL;
    switch (kernel_type)
    {
        case nbnxnkNotSet:
            returnvalue = "not set";
            break;
        case nbnxnk4x4_PlainC:
            returnvalue = "plain C";
            break;
        case nbnxnk4xN_SIMD_4xN:
        case nbnxnk4xN_SIMD_2xNN:
#if GMX_SIMD
            returnvalue = "SIMD";
#else  // GMX_SIMD
            returnvalue = "not available";
#endif // GMX_SIMD
            break;
        case nbnxnk8x8x8_GPU: returnvalue    = "GPU"; break;
        case nbnxnk8x8x8_PlainC: returnvalue = "plain C"; break;

        case nbnxnkNR:
        default:
            gmx_fatal(FARGS, "Illegal kernel type selected");
            returnvalue = NULL;
            break;
    }
    return returnvalue;
};

static void pick_nbnxn_kernel(FILE                *fp,
                              const t_commrec     *cr,
                              gmx_bool             use_simd_kernels,
                              gmx_bool             bUseGPU,
                              gmx_bool             bEmulateGPU,
                              const t_inputrec    *ir,
                              int                 *kernel_type,
                              int                 *ewald_excl,
                              gmx_bool             bDoNonbonded)
{
    assert(kernel_type);

    *kernel_type = nbnxnkNotSet;
    *ewald_excl  = ewaldexclTable;

    if (bEmulateGPU)
    {
        *kernel_type = nbnxnk8x8x8_PlainC;

        if (bDoNonbonded)
        {
            md_print_warn(cr, fp, "Emulating a GPU run on the CPU (slow)");
        }
    }
    else if (bUseGPU)
    {
        *kernel_type = nbnxnk8x8x8_GPU;
    }

    if (*kernel_type == nbnxnkNotSet)
    {
        if (use_simd_kernels &&
            nbnxn_simd_supported(fp, cr, ir))
        {
            pick_nbnxn_kernel_cpu(ir, kernel_type, ewald_excl);
        }
        else
        {
            *kernel_type = nbnxnk4x4_PlainC;
        }
    }

    if (bDoNonbonded && fp != NULL)
    {
        fprintf(fp, "\nUsing %s %dx%d non-bonded kernels\n\n",
                lookup_nbnxn_kernel_name(*kernel_type),
                nbnxn_kernel_to_cluster_i_size(*kernel_type),
                nbnxn_kernel_to_cluster_j_size(*kernel_type));

        if (nbnxnk4x4_PlainC == *kernel_type ||
            nbnxnk8x8x8_PlainC == *kernel_type)
        {
            md_print_warn(cr, fp,
                          "WARNING: Using the slow %s kernels. This should\n"
                          "not happen during routine usage on supported platforms.\n\n",
                          lookup_nbnxn_kernel_name(*kernel_type));
        }
    }
}

static void pick_nbnxn_resources(FILE                *fp,
                                 const t_commrec     *cr,
                                 const gmx_hw_info_t *hwinfo,
                                 gmx_bool             bDoNonbonded,
                                 gmx_bool            *bUseGPU,
                                 gmx_bool            *bEmulateGPU,
                                 const gmx_gpu_opt_t *gpu_opt)
{
    gmx_bool bEmulateGPUEnvVarSet;
    char     gpu_err_str[STRLEN];

    *bUseGPU = FALSE;

    bEmulateGPUEnvVarSet = (getenv("GMX_EMULATE_GPU") != NULL);

    /* Run GPU emulation mode if GMX_EMULATE_GPU is defined. Because
     * GPUs (currently) only handle non-bonded calculations, we will
     * automatically switch to emulation if non-bonded calculations are
     * turned off via GMX_NO_NONBONDED - this is the simple and elegant
     * way to turn off GPU initialization, data movement, and cleanup.
     *
     * GPU emulation can be useful to assess the performance one can expect by
     * adding GPU(s) to the machine. The conditional below allows this even
     * if mdrun is compiled without GPU acceleration support.
     * Note that you should freezing the system as otherwise it will explode.
     */
    *bEmulateGPU = (bEmulateGPUEnvVarSet ||
                    (!bDoNonbonded && gpu_opt->n_dev_use > 0));

    /* Enable GPU mode when GPUs are available or no GPU emulation is requested.
     */
    if (gpu_opt->n_dev_use > 0 && !(*bEmulateGPU))
    {
        /* Each PP node will use the intra-node id-th device from the
         * list of detected/selected GPUs. */
        if (!init_gpu(fp, cr->rank_pp_intranode, gpu_err_str,
                      &hwinfo->gpu_info, gpu_opt))
        {
            /* At this point the init should never fail as we made sure that
             * we have all the GPUs we need. If it still does, we'll bail. */
            /* TODO the decorating of gpu_err_str is nicer if it
               happens inside init_gpu. Out here, the decorating with
               the MPI rank makes sense. */
            gmx_fatal(FARGS, "On rank %d failed to initialize GPU #%d: %s",
                      cr->nodeid,
                      get_gpu_device_id(&hwinfo->gpu_info, gpu_opt,
                                        cr->rank_pp_intranode),
                      gpu_err_str);
        }

        /* Here we actually turn on hardware GPU acceleration */
        *bUseGPU = TRUE;
    }
}

gmx_bool uses_simple_tables(int                 cutoff_scheme,
                            nonbonded_verlet_t *nbv,
                            int                 group)
{
    gmx_bool bUsesSimpleTables = TRUE;
    int      grp_index;

    switch (cutoff_scheme)
    {
        case ecutsGROUP:
            bUsesSimpleTables = TRUE;
            break;
        case ecutsVERLET:
            assert(NULL != nbv && NULL != nbv->grp);
            grp_index         = (group < 0) ? 0 : (nbv->ngrp - 1);
            bUsesSimpleTables = nbnxn_kernel_pairlist_simple(nbv->grp[grp_index].kernel_type);
            break;
        default:
            gmx_incons("unimplemented");
    }
    return bUsesSimpleTables;
}

static void init_ewald_f_table(interaction_const_t *ic,
                               real                 rtab)
{
    real maxr;

    /* Get the Ewald table spacing based on Coulomb and/or LJ
     * Ewald coefficients and rtol.
     */
    ic->tabq_scale = ewald_spline3_table_scale(ic);

    if (ic->cutoff_scheme == ecutsVERLET)
    {
        maxr = ic->rcoulomb;
    }
    else
    {
        maxr = std::max(ic->rcoulomb, rtab);
    }
    ic->tabq_size  = static_cast<int>(maxr*ic->tabq_scale) + 2;

    sfree_aligned(ic->tabq_coul_FDV0);
    sfree_aligned(ic->tabq_coul_F);
    sfree_aligned(ic->tabq_coul_V);

    sfree_aligned(ic->tabq_vdw_FDV0);
    sfree_aligned(ic->tabq_vdw_F);
    sfree_aligned(ic->tabq_vdw_V);

    if (EEL_PME_EWALD(ic->eeltype))
    {
        /* Create the original table data in FDV0 */
        snew_aligned(ic->tabq_coul_FDV0, ic->tabq_size*4, 32);
        snew_aligned(ic->tabq_coul_F, ic->tabq_size, 32);
        snew_aligned(ic->tabq_coul_V, ic->tabq_size, 32);
        table_spline3_fill_ewald_lr(ic->tabq_coul_F, ic->tabq_coul_V, ic->tabq_coul_FDV0,
                                    ic->tabq_size, 1/ic->tabq_scale, ic->ewaldcoeff_q, v_q_ewald_lr);
    }

    if (EVDW_PME(ic->vdwtype))
    {
        snew_aligned(ic->tabq_vdw_FDV0, ic->tabq_size*4, 32);
        snew_aligned(ic->tabq_vdw_F, ic->tabq_size, 32);
        snew_aligned(ic->tabq_vdw_V, ic->tabq_size, 32);
        table_spline3_fill_ewald_lr(ic->tabq_vdw_F, ic->tabq_vdw_V, ic->tabq_vdw_FDV0,
                                    ic->tabq_size, 1/ic->tabq_scale, ic->ewaldcoeff_lj, v_lj_ewald_lr);
    }
}

void init_interaction_const_tables(FILE                *fp,
                                   interaction_const_t *ic,
                                   real                 rtab)
{
    if (EEL_PME_EWALD(ic->eeltype) || EVDW_PME(ic->vdwtype))
    {
        init_ewald_f_table(ic, rtab);

        if (fp != NULL)
        {
            fprintf(fp, "Initialized non-bonded Ewald correction tables, spacing: %.2e size: %d\n\n",
                    1/ic->tabq_scale, ic->tabq_size);
        }
    }
}

static void clear_force_switch_constants(shift_consts_t *sc)
{
    sc->c2   = 0;
    sc->c3   = 0;
    sc->cpot = 0;
}

static void force_switch_constants(real p,
                                   real rsw, real rc,
                                   shift_consts_t *sc)
{
    /* Here we determine the coefficient for shifting the force to zero
     * between distance rsw and the cut-off rc.
     * For a potential of r^-p, we have force p*r^-(p+1).
     * But to save flops we absorb p in the coefficient.
     * Thus we get:
     * force/p   = r^-(p+1) + c2*r^2 + c3*r^3
     * potential = r^-p + c2/3*r^3 + c3/4*r^4 + cpot
     */
    sc->c2   =  ((p + 1)*rsw - (p + 4)*rc)/(pow(rc, p + 2)*gmx::square(rc - rsw));
    sc->c3   = -((p + 1)*rsw - (p + 3)*rc)/(pow(rc, p + 2)*gmx::power3(rc - rsw));
    sc->cpot = -pow(rc, -p) + p*sc->c2/3*gmx::power3(rc - rsw) + p*sc->c3/4*gmx::power4(rc - rsw);
}

static void potential_switch_constants(real rsw, real rc,
                                       switch_consts_t *sc)
{
    /* The switch function is 1 at rsw and 0 at rc.
     * The derivative and second derivate are zero at both ends.
     * rsw        = max(r - r_switch, 0)
     * sw         = 1 + c3*rsw^3 + c4*rsw^4 + c5*rsw^5
     * dsw        = 3*c3*rsw^2 + 4*c4*rsw^3 + 5*c5*rsw^4
     * force      = force*dsw - potential*sw
     * potential *= sw
     */
    sc->c3 = -10/gmx::power3(rc - rsw);
    sc->c4 =  15/gmx::power4(rc - rsw);
    sc->c5 =  -6/gmx::power5(rc - rsw);
}

/*! \brief Construct interaction constants
 *
 * This data is used (particularly) by search and force code for
 * short-range interactions. Many of these are constant for the whole
 * simulation; some are constant only after PME tuning completes.
 */
static void
init_interaction_const(FILE                       *fp,
                       interaction_const_t       **interaction_const,
                       const t_forcerec           *fr)
{
    interaction_const_t *ic;

    snew(ic, 1);

    ic->cutoff_scheme   = fr->cutoff_scheme;

    /* Just allocate something so we can free it */
    snew_aligned(ic->tabq_coul_FDV0, 16, 32);
    snew_aligned(ic->tabq_coul_F, 16, 32);
    snew_aligned(ic->tabq_coul_V, 16, 32);

    ic->rlist           = fr->rlist;

    /* Lennard-Jones */
    ic->vdwtype         = fr->vdwtype;
    ic->vdw_modifier    = fr->vdw_modifier;
    ic->rvdw            = fr->rvdw;
    ic->rvdw_switch     = fr->rvdw_switch;
    ic->ewaldcoeff_lj   = fr->ewaldcoeff_lj;
    ic->ljpme_comb_rule = fr->ljpme_combination_rule;
    ic->sh_lj_ewald     = 0;
    clear_force_switch_constants(&ic->dispersion_shift);
    clear_force_switch_constants(&ic->repulsion_shift);

    switch (ic->vdw_modifier)
    {
        case eintmodPOTSHIFT:
            /* Only shift the potential, don't touch the force */
            ic->dispersion_shift.cpot = -1.0/gmx::power6(ic->rvdw);
            ic->repulsion_shift.cpot  = -1.0/gmx::power12(ic->rvdw);
            if (EVDW_PME(ic->vdwtype))
            {
                real crc2;

                crc2            = gmx::square(ic->ewaldcoeff_lj*ic->rvdw);
                ic->sh_lj_ewald = (std::exp(-crc2)*(1 + crc2 + 0.5*crc2*crc2) - 1)/gmx::power6(ic->rvdw);
            }
            break;
        case eintmodFORCESWITCH:
            /* Switch the force, switch and shift the potential */
            force_switch_constants(6.0, ic->rvdw_switch, ic->rvdw,
                                   &ic->dispersion_shift);
            force_switch_constants(12.0, ic->rvdw_switch, ic->rvdw,
                                   &ic->repulsion_shift);
            break;
        case eintmodPOTSWITCH:
            /* Switch the potential and force */
            potential_switch_constants(ic->rvdw_switch, ic->rvdw,
                                       &ic->vdw_switch);
            break;
        case eintmodNONE:
        case eintmodEXACTCUTOFF:
            /* Nothing to do here */
            break;
        default:
            gmx_incons("unimplemented potential modifier");
    }

    ic->sh_invrc6 = -ic->dispersion_shift.cpot;

    /* Electrostatics */
    ic->eeltype          = fr->eeltype;
    ic->coulomb_modifier = fr->coulomb_modifier;
    ic->rcoulomb         = fr->rcoulomb;
    ic->epsilon_r        = fr->epsilon_r;
    ic->epsfac           = fr->epsfac;
    ic->ewaldcoeff_q     = fr->ewaldcoeff_q;

    if (EEL_PME_EWALD(ic->eeltype) && ic->coulomb_modifier == eintmodPOTSHIFT)
    {
<<<<<<< HEAD
        ic->sh_ewald = std::erfc(ic->ewaldcoeff_q*ic->rcoulomb);
=======
        GMX_RELEASE_ASSERT(ic->rcoulomb != 0, "Cutoff radius cannot be zero");
        ic->sh_ewald = gmx_erfc(ic->ewaldcoeff_q*ic->rcoulomb) / ic->rcoulomb;
>>>>>>> 3f970c00
    }
    else
    {
        ic->sh_ewald = 0;
    }

    /* Reaction-field */
    if (EEL_RF(ic->eeltype))
    {
        ic->epsilon_rf = fr->epsilon_rf;
        ic->k_rf       = fr->k_rf;
        ic->c_rf       = fr->c_rf;
    }
    else
    {
        /* For plain cut-off we might use the reaction-field kernels */
        ic->epsilon_rf = ic->epsilon_r;
        ic->k_rf       = 0;
        if (fr->coulomb_modifier == eintmodPOTSHIFT)
        {
            ic->c_rf   = 1/ic->rcoulomb;
        }
        else
        {
            ic->c_rf   = 0;
        }
    }

    if (fp != NULL)
    {
        real dispersion_shift;

        dispersion_shift = ic->dispersion_shift.cpot;
        if (EVDW_PME(ic->vdwtype))
        {
            dispersion_shift -= ic->sh_lj_ewald;
        }
        fprintf(fp, "Potential shift: LJ r^-12: %.3e r^-6: %.3e",
                ic->repulsion_shift.cpot, dispersion_shift);

        if (ic->eeltype == eelCUT)
        {
            fprintf(fp, ", Coulomb %.e", -ic->c_rf);
        }
        else if (EEL_PME(ic->eeltype))
        {
            fprintf(fp, ", Ewald %.3e", -ic->sh_ewald);
        }
        fprintf(fp, "\n");
    }

    *interaction_const = ic;
}

static void init_nb_verlet(FILE                *fp,
                           nonbonded_verlet_t **nb_verlet,
                           gmx_bool             bFEP_NonBonded,
                           const t_inputrec    *ir,
                           const t_forcerec    *fr,
                           const t_commrec     *cr,
                           const char          *nbpu_opt)
{
    nonbonded_verlet_t *nbv;
    int                 i;
    char               *env;
    gmx_bool            bEmulateGPU, bHybridGPURun = FALSE;

    nbnxn_alloc_t      *nb_alloc;
    nbnxn_free_t       *nb_free;

    snew(nbv, 1);

    pick_nbnxn_resources(fp, cr, fr->hwinfo,
                         fr->bNonbonded,
                         &nbv->bUseGPU,
                         &bEmulateGPU,
                         fr->gpu_opt);

    nbv->nbs             = NULL;
    nbv->min_ci_balanced = 0;

    nbv->ngrp = (DOMAINDECOMP(cr) ? 2 : 1);
    for (i = 0; i < nbv->ngrp; i++)
    {
        nbv->grp[i].nbl_lists.nnbl = 0;
        nbv->grp[i].nbat           = NULL;
        nbv->grp[i].kernel_type    = nbnxnkNotSet;

        if (i == 0) /* local */
        {
            pick_nbnxn_kernel(fp, cr, fr->use_simd_kernels,
                              nbv->bUseGPU, bEmulateGPU, ir,
                              &nbv->grp[i].kernel_type,
                              &nbv->grp[i].ewald_excl,
                              fr->bNonbonded);
        }
        else /* non-local */
        {
            if (nbpu_opt != NULL && strcmp(nbpu_opt, "gpu_cpu") == 0)
            {
                /* Use GPU for local, select a CPU kernel for non-local */
                pick_nbnxn_kernel(fp, cr, fr->use_simd_kernels,
                                  FALSE, FALSE, ir,
                                  &nbv->grp[i].kernel_type,
                                  &nbv->grp[i].ewald_excl,
                                  fr->bNonbonded);

                bHybridGPURun = TRUE;
            }
            else
            {
                /* Use the same kernel for local and non-local interactions */
                nbv->grp[i].kernel_type = nbv->grp[0].kernel_type;
                nbv->grp[i].ewald_excl  = nbv->grp[0].ewald_excl;
            }
        }
    }

    nbnxn_init_search(&nbv->nbs,
                      DOMAINDECOMP(cr) ? &cr->dd->nc : NULL,
                      DOMAINDECOMP(cr) ? domdec_zones(cr->dd) : NULL,
                      bFEP_NonBonded,
                      gmx_omp_nthreads_get(emntPairsearch));

    for (i = 0; i < nbv->ngrp; i++)
    {
        gpu_set_host_malloc_and_free(nbv->grp[0].kernel_type == nbnxnk8x8x8_GPU,
                                     &nb_alloc, &nb_free);

        nbnxn_init_pairlist_set(&nbv->grp[i].nbl_lists,
                                nbnxn_kernel_pairlist_simple(nbv->grp[i].kernel_type),
                                /* 8x8x8 "non-simple" lists are ATM always combined */
                                !nbnxn_kernel_pairlist_simple(nbv->grp[i].kernel_type),
                                nb_alloc, nb_free);

        if (i == 0 ||
            nbv->grp[0].kernel_type != nbv->grp[i].kernel_type)
        {
            gmx_bool bSimpleList;
            int      enbnxninitcombrule;

            bSimpleList = nbnxn_kernel_pairlist_simple(nbv->grp[i].kernel_type);

            if (fr->vdwtype == evdwCUT &&
                (fr->vdw_modifier == eintmodNONE ||
                 fr->vdw_modifier == eintmodPOTSHIFT) &&
                getenv("GMX_NO_LJ_COMB_RULE") == NULL)
            {
                /* Plain LJ cut-off: we can optimize with combination rules */
                enbnxninitcombrule = enbnxninitcombruleDETECT;
            }
            else if (fr->vdwtype == evdwPME)
            {
                /* LJ-PME: we need to use a combination rule for the grid */
                if (fr->ljpme_combination_rule == eljpmeGEOM)
                {
                    enbnxninitcombrule = enbnxninitcombruleGEOM;
                }
                else
                {
                    enbnxninitcombrule = enbnxninitcombruleLB;
                }
            }
            else
            {
                /* We use a full combination matrix: no rule required */
                enbnxninitcombrule = enbnxninitcombruleNONE;
            }


            snew(nbv->grp[i].nbat, 1);
            nbnxn_atomdata_init(fp,
                                nbv->grp[i].nbat,
                                nbv->grp[i].kernel_type,
                                enbnxninitcombrule,
                                fr->ntype, fr->nbfp,
                                ir->opts.ngener,
                                bSimpleList ? gmx_omp_nthreads_get(emntNonbonded) : 1,
                                nb_alloc, nb_free);
        }
        else
        {
            nbv->grp[i].nbat = nbv->grp[0].nbat;
        }
    }

    if (nbv->bUseGPU)
    {
        /* init the NxN GPU data; the last argument tells whether we'll have
         * both local and non-local NB calculation on GPU */
        nbnxn_gpu_init(&nbv->gpu_nbv,
                       &fr->hwinfo->gpu_info,
                       fr->gpu_opt,
                       fr->ic,
                       nbv->grp,
                       cr->rank_pp_intranode,
                       cr->nodeid,
                       (nbv->ngrp > 1) && !bHybridGPURun);

        /* With tMPI + GPUs some ranks may be sharing GPU(s) and therefore
         * also sharing texture references. To keep the code simple, we don't
         * treat texture references as shared resources, but this means that
         * the coulomb_tab and nbfp texture refs will get updated by multiple threads.
         * Hence, to ensure that the non-bonded kernels don't start before all
         * texture binding operations are finished, we need to wait for all ranks
         * to arrive here before continuing.
         *
         * Note that we could omit this barrier if GPUs are not shared (or
         * texture objects are used), but as this is initialization code, there
         * is no point in complicating things.
         */
#if GMX_THREAD_MPI
        if (PAR(cr))
        {
            gmx_barrier(cr);
        }
#endif  /* GMX_THREAD_MPI */

        if ((env = getenv("GMX_NB_MIN_CI")) != NULL)
        {
            char *end;

            nbv->min_ci_balanced = strtol(env, &end, 10);
            if (!end || (*end != 0) || nbv->min_ci_balanced < 0)
            {
                gmx_fatal(FARGS, "Invalid value passed in GMX_NB_MIN_CI=%s, non-negative integer required", env);
            }

            if (debug)
            {
                fprintf(debug, "Neighbor-list balancing parameter: %d (passed as env. var.)\n",
                        nbv->min_ci_balanced);
            }
        }
        else
        {
            nbv->min_ci_balanced = nbnxn_gpu_min_ci_balanced(nbv->gpu_nbv);
            if (debug)
            {
                fprintf(debug, "Neighbor-list balancing parameter: %d (auto-adjusted to the number of GPU multi-processors)\n",
                        nbv->min_ci_balanced);
            }
        }

    }

    *nb_verlet = nbv;
}

gmx_bool usingGpu(nonbonded_verlet_t *nbv)
{
    return nbv != NULL && nbv->bUseGPU;
}

void init_forcerec(FILE              *fp,
                   t_forcerec        *fr,
                   t_fcdata          *fcd,
                   const t_inputrec  *ir,
                   const gmx_mtop_t  *mtop,
                   const t_commrec   *cr,
                   matrix             box,
                   const char        *tabfn,
                   const char        *tabpfn,
                   const t_filenm    *tabbfnm,
                   const char        *nbpu_opt,
                   gmx_bool           bNoSolvOpt,
                   real               print_force)
{
    int            i, m, negp_pp, negptable, egi, egj;
    real           rtab;
    char          *env;
    double         dbl;
    const t_block *cgs;
    gmx_bool       bGenericKernelOnly;
    gmx_bool       needGroupSchemeTables, bSomeNormalNbListsAreInUse;
    gmx_bool       bFEP_NonBonded;
    int           *nm_ind, egp_flags;

    if (fr->hwinfo == NULL)
    {
        /* Detect hardware, gather information.
         * In mdrun, hwinfo has already been set before calling init_forcerec.
         * Here we ignore GPUs, as tools will not use them anyhow.
         */
        fr->hwinfo = gmx_detect_hardware(fp, cr, FALSE);
    }

    /* By default we turn SIMD kernels on, but it might be turned off further down... */
    fr->use_simd_kernels = TRUE;

    fr->bDomDec = DOMAINDECOMP(cr);

    if (check_box(ir->ePBC, box))
    {
        gmx_fatal(FARGS, check_box(ir->ePBC, box));
    }

    /* Test particle insertion ? */
    if (EI_TPI(ir->eI))
    {
        /* Set to the size of the molecule to be inserted (the last one) */
        /* Because of old style topologies, we have to use the last cg
         * instead of the last molecule type.
         */
        cgs       = &mtop->moltype[mtop->molblock[mtop->nmolblock-1].type].cgs;
        fr->n_tpi = cgs->index[cgs->nr] - cgs->index[cgs->nr-1];
        if (fr->n_tpi != mtop->mols.index[mtop->mols.nr] - mtop->mols.index[mtop->mols.nr-1])
        {
            gmx_fatal(FARGS, "The molecule to insert can not consist of multiple charge groups.\nMake it a single charge group.");
        }
    }
    else
    {
        fr->n_tpi = 0;
    }

    if (ir->coulombtype == eelRF_NEC_UNSUPPORTED)
    {
        gmx_fatal(FARGS, "%s electrostatics is no longer supported",
                  eel_names[ir->coulombtype]);
    }

    if (ir->bAdress)
    {
        gmx_fatal(FARGS, "AdResS simulations are no longer supported");
    }
    if (ir->useTwinRange)
    {
        gmx_fatal(FARGS, "Twin-range simulations are no longer supported");
    }
    /* Copy the user determined parameters */
    fr->userint1  = ir->userint1;
    fr->userint2  = ir->userint2;
    fr->userint3  = ir->userint3;
    fr->userint4  = ir->userint4;
    fr->userreal1 = ir->userreal1;
    fr->userreal2 = ir->userreal2;
    fr->userreal3 = ir->userreal3;
    fr->userreal4 = ir->userreal4;

    /* Shell stuff */
    fr->fc_stepsize = ir->fc_stepsize;

    /* Free energy */
    fr->efep        = ir->efep;
    fr->sc_alphavdw = ir->fepvals->sc_alpha;
    if (ir->fepvals->bScCoul)
    {
        fr->sc_alphacoul  = ir->fepvals->sc_alpha;
        fr->sc_sigma6_min = gmx::power6(ir->fepvals->sc_sigma_min);
    }
    else
    {
        fr->sc_alphacoul  = 0;
        fr->sc_sigma6_min = 0; /* only needed when bScCoul is on */
    }
    fr->sc_power      = ir->fepvals->sc_power;
    fr->sc_r_power    = ir->fepvals->sc_r_power;
    fr->sc_sigma6_def = gmx::power6(ir->fepvals->sc_sigma);

    env = getenv("GMX_SCSIGMA_MIN");
    if (env != NULL)
    {
        dbl = 0;
        sscanf(env, "%20lf", &dbl);
        fr->sc_sigma6_min = gmx::power6(dbl);
        if (fp)
        {
            fprintf(fp, "Setting the minimum soft core sigma to %g nm\n", dbl);
        }
    }

    fr->bNonbonded = TRUE;
    if (getenv("GMX_NO_NONBONDED") != NULL)
    {
        /* turn off non-bonded calculations */
        fr->bNonbonded = FALSE;
        md_print_warn(cr, fp,
                      "Found environment variable GMX_NO_NONBONDED.\n"
                      "Disabling nonbonded calculations.\n");
    }

    bGenericKernelOnly = FALSE;

    /* We now check in the NS code whether a particular combination of interactions
     * can be used with water optimization, and disable it if that is not the case.
     */

    if (getenv("GMX_NB_GENERIC") != NULL)
    {
        if (fp != NULL)
        {
            fprintf(fp,
                    "Found environment variable GMX_NB_GENERIC.\n"
                    "Disabling all interaction-specific nonbonded kernels, will only\n"
                    "use the slow generic ones in src/gmxlib/nonbonded/nb_generic.c\n\n");
        }
        bGenericKernelOnly = TRUE;
    }

    if (bGenericKernelOnly == TRUE)
    {
        bNoSolvOpt         = TRUE;
    }

    if ( (getenv("GMX_DISABLE_SIMD_KERNELS") != NULL) || (getenv("GMX_NOOPTIMIZEDKERNELS") != NULL) )
    {
        fr->use_simd_kernels = FALSE;
        if (fp != NULL)
        {
            fprintf(fp,
                    "\nFound environment variable GMX_DISABLE_SIMD_KERNELS.\n"
                    "Disabling the usage of any SIMD-specific non-bonded & bonded kernel routines\n"
                    "(e.g. SSE2/SSE4.1/AVX).\n\n");
        }
    }

    fr->bBHAM = (mtop->ffparams.functype[0] == F_BHAM);

    /* Check if we can/should do all-vs-all kernels */
    fr->bAllvsAll       = can_use_allvsall(ir, FALSE, NULL, NULL);
    fr->AllvsAll_work   = NULL;
    fr->AllvsAll_workgb = NULL;

    /* All-vs-all kernels have not been implemented in 4.6 and later.
     * See Redmine #1249. */
    if (fr->bAllvsAll)
    {
        fr->bAllvsAll            = FALSE;
        if (fp != NULL)
        {
            fprintf(fp,
                    "\nYour simulation settings would have triggered the efficient all-vs-all\n"
                    "kernels in GROMACS 4.5, but these have not been implemented in GROMACS\n"
                    "4.6 and 5.x. If performance is important, please use GROMACS 4.5.7\n"
                    "or try cutoff-scheme = Verlet.\n\n");
        }
    }

    /* Neighbour searching stuff */
    fr->cutoff_scheme = ir->cutoff_scheme;
    fr->bGrid         = (ir->ns_type == ensGRID);
    fr->ePBC          = ir->ePBC;

    if (fr->cutoff_scheme == ecutsGROUP)
    {
        const char *note = "NOTE: This file uses the deprecated 'group' cutoff_scheme. This will be\n"
            "removed in a future release when 'verlet' supports all interaction forms.\n";

        if (MASTER(cr))
        {
            fprintf(stderr, "\n%s\n", note);
        }
        if (fp != NULL)
        {
            fprintf(fp, "\n%s\n", note);
        }
    }

    /* Determine if we will do PBC for distances in bonded interactions */
    if (fr->ePBC == epbcNONE)
    {
        fr->bMolPBC = FALSE;
    }
    else
    {
        if (!DOMAINDECOMP(cr))
        {
            gmx_bool bSHAKE;

            bSHAKE = (ir->eConstrAlg == econtSHAKE &&
                      (gmx_mtop_ftype_count(mtop, F_CONSTR) > 0 ||
                       gmx_mtop_ftype_count(mtop, F_CONSTRNC) > 0));

            /* The group cut-off scheme and SHAKE assume charge groups
             * are whole, but not using molpbc is faster in most cases.
             * With intermolecular interactions we need PBC for calculating
             * distances between atoms in different molecules.
             */
            if ((fr->cutoff_scheme == ecutsGROUP || bSHAKE) &&
                !mtop->bIntermolecularInteractions)
            {
                fr->bMolPBC = ir->bPeriodicMols;

                if (bSHAKE && fr->bMolPBC)
                {
                    gmx_fatal(FARGS, "SHAKE is not supported with periodic molecules");
                }
            }
            else
            {
                fr->bMolPBC = TRUE;

                if (getenv("GMX_USE_GRAPH") != NULL)
                {
                    fr->bMolPBC = FALSE;
                    if (fp)
                    {
                        md_print_warn(cr, fp, "GMX_USE_GRAPH is set, using the graph for bonded interactions\n");
                    }

                    if (mtop->bIntermolecularInteractions)
                    {
                        md_print_warn(cr, fp, "WARNING: Molecules linked by intermolecular interactions have to reside in the same periodic image, otherwise artifacts will occur!\n");
                    }
                }

                if (bSHAKE && fr->bMolPBC)
                {
                    gmx_fatal(FARGS, "SHAKE is not properly supported with intermolecular interactions. For short simulations where linked molecules remain in the same periodic image, the environment variable GMX_USE_GRAPH can be used to override this check.\n");
                }
            }
        }
        else
        {
            fr->bMolPBC = dd_bonded_molpbc(cr->dd, fr->ePBC);
        }
    }
    fr->bGB = (ir->implicit_solvent == eisGBSA);

    fr->rc_scaling = ir->refcoord_scaling;
    copy_rvec(ir->posres_com, fr->posres_com);
    copy_rvec(ir->posres_comB, fr->posres_comB);
    fr->rlist                    = cutoff_inf(ir->rlist);
    fr->eeltype                  = ir->coulombtype;
    fr->vdwtype                  = ir->vdwtype;
    fr->ljpme_combination_rule   = ir->ljpme_combination_rule;

    fr->coulomb_modifier = ir->coulomb_modifier;
    fr->vdw_modifier     = ir->vdw_modifier;

    /* Electrostatics: Translate from interaction-setting-in-mdp-file to kernel interaction format */
    switch (fr->eeltype)
    {
        case eelCUT:
            fr->nbkernel_elec_interaction = (fr->bGB) ? GMX_NBKERNEL_ELEC_GENERALIZEDBORN : GMX_NBKERNEL_ELEC_COULOMB;
            break;

        case eelRF:
        case eelGRF:
            fr->nbkernel_elec_interaction = GMX_NBKERNEL_ELEC_REACTIONFIELD;
            break;

        case eelRF_ZERO:
            fr->nbkernel_elec_interaction = GMX_NBKERNEL_ELEC_REACTIONFIELD;
            fr->coulomb_modifier          = eintmodEXACTCUTOFF;
            break;

        case eelSWITCH:
        case eelSHIFT:
        case eelUSER:
        case eelENCADSHIFT:
        case eelPMESWITCH:
        case eelPMEUSER:
        case eelPMEUSERSWITCH:
            fr->nbkernel_elec_interaction = GMX_NBKERNEL_ELEC_CUBICSPLINETABLE;
            break;

        case eelPME:
        case eelP3M_AD:
        case eelEWALD:
            fr->nbkernel_elec_interaction = GMX_NBKERNEL_ELEC_EWALD;
            break;

        default:
            gmx_fatal(FARGS, "Unsupported electrostatic interaction: %s", eel_names[fr->eeltype]);
            break;
    }

    /* Vdw: Translate from mdp settings to kernel format */
    switch (fr->vdwtype)
    {
        case evdwCUT:
            if (fr->bBHAM)
            {
                fr->nbkernel_vdw_interaction = GMX_NBKERNEL_VDW_BUCKINGHAM;
            }
            else
            {
                fr->nbkernel_vdw_interaction = GMX_NBKERNEL_VDW_LENNARDJONES;
            }
            break;
        case evdwPME:
            fr->nbkernel_vdw_interaction = GMX_NBKERNEL_VDW_LJEWALD;
            break;

        case evdwSWITCH:
        case evdwSHIFT:
        case evdwUSER:
        case evdwENCADSHIFT:
            fr->nbkernel_vdw_interaction = GMX_NBKERNEL_VDW_CUBICSPLINETABLE;
            break;

        default:
            gmx_fatal(FARGS, "Unsupported vdw interaction: %s", evdw_names[fr->vdwtype]);
            break;
    }

    /* These start out identical to ir, but might be altered if we e.g. tabulate the interaction in the kernel */
    fr->nbkernel_elec_modifier    = fr->coulomb_modifier;
    fr->nbkernel_vdw_modifier     = fr->vdw_modifier;

    fr->rvdw             = cutoff_inf(ir->rvdw);
    fr->rvdw_switch      = ir->rvdw_switch;
    fr->rcoulomb         = cutoff_inf(ir->rcoulomb);
    fr->rcoulomb_switch  = ir->rcoulomb_switch;

    fr->bEwald     = EEL_PME_EWALD(fr->eeltype);

    fr->reppow     = mtop->ffparams.reppow;

    if (ir->cutoff_scheme == ecutsGROUP)
    {
        fr->bvdwtab    = ((fr->vdwtype != evdwCUT || !gmx_within_tol(fr->reppow, 12.0, 10*GMX_DOUBLE_EPS))
                          && !EVDW_PME(fr->vdwtype));
        /* We have special kernels for standard Ewald and PME, but the pme-switch ones are tabulated above */
        fr->bcoultab   = !(fr->eeltype == eelCUT ||
                           fr->eeltype == eelEWALD ||
                           fr->eeltype == eelPME ||
                           fr->eeltype == eelRF ||
                           fr->eeltype == eelRF_ZERO);

        /* If the user absolutely wants different switch/shift settings for coul/vdw, it is likely
         * going to be faster to tabulate the interaction than calling the generic kernel.
         * However, if generic kernels have been requested we keep things analytically.
         */
        if (fr->nbkernel_elec_modifier == eintmodPOTSWITCH &&
            fr->nbkernel_vdw_modifier == eintmodPOTSWITCH &&
            bGenericKernelOnly == FALSE)
        {
            if ((fr->rcoulomb_switch != fr->rvdw_switch) || (fr->rcoulomb != fr->rvdw))
            {
                fr->bcoultab = TRUE;
                /* Once we tabulate electrostatics, we can use the switch function for LJ,
                 * which would otherwise need two tables.
                 */
            }
        }
        else if ((fr->nbkernel_elec_modifier == eintmodPOTSHIFT && fr->nbkernel_vdw_modifier == eintmodPOTSHIFT) ||
                 ((fr->nbkernel_elec_interaction == GMX_NBKERNEL_ELEC_REACTIONFIELD &&
                   fr->nbkernel_elec_modifier == eintmodEXACTCUTOFF &&
                   (fr->nbkernel_vdw_modifier == eintmodPOTSWITCH || fr->nbkernel_vdw_modifier == eintmodPOTSHIFT))))
        {
            if ((fr->rcoulomb != fr->rvdw) && (bGenericKernelOnly == FALSE))
            {
                fr->bcoultab = TRUE;
            }
        }

        if (fr->nbkernel_elec_modifier == eintmodFORCESWITCH)
        {
            fr->bcoultab = TRUE;
        }
        if (fr->nbkernel_vdw_modifier == eintmodFORCESWITCH)
        {
            fr->bvdwtab = TRUE;
        }

        if (getenv("GMX_REQUIRE_TABLES"))
        {
            fr->bvdwtab  = TRUE;
            fr->bcoultab = TRUE;
        }

        if (fp)
        {
            fprintf(fp, "Table routines are used for coulomb: %s\n",
                    gmx::boolToString(fr->bcoultab));
            fprintf(fp, "Table routines are used for vdw:     %s\n",
                    gmx::boolToString(fr->bvdwtab));
        }

        if (fr->bvdwtab == TRUE)
        {
            fr->nbkernel_vdw_interaction = GMX_NBKERNEL_VDW_CUBICSPLINETABLE;
            fr->nbkernel_vdw_modifier    = eintmodNONE;
        }
        if (fr->bcoultab == TRUE)
        {
            fr->nbkernel_elec_interaction = GMX_NBKERNEL_ELEC_CUBICSPLINETABLE;
            fr->nbkernel_elec_modifier    = eintmodNONE;
        }
    }

    if (ir->cutoff_scheme == ecutsVERLET)
    {
        if (!gmx_within_tol(fr->reppow, 12.0, 10*GMX_DOUBLE_EPS))
        {
            gmx_fatal(FARGS, "Cut-off scheme %S only supports LJ repulsion power 12", ecutscheme_names[ir->cutoff_scheme]);
        }
        fr->bvdwtab  = FALSE;
        fr->bcoultab = FALSE;
    }

    /* Tables are used for direct ewald sum */
    if (fr->bEwald)
    {
        if (EEL_PME(ir->coulombtype))
        {
            if (fp)
            {
                fprintf(fp, "Will do PME sum in reciprocal space for electrostatic interactions.\n");
            }
            if (ir->coulombtype == eelP3M_AD)
            {
                please_cite(fp, "Hockney1988");
                please_cite(fp, "Ballenegger2012");
            }
            else
            {
                please_cite(fp, "Essmann95a");
            }

            if (ir->ewald_geometry == eewg3DC)
            {
                if (fp)
                {
                    fprintf(fp, "Using the Ewald3DC correction for systems with a slab geometry.\n");
                }
                please_cite(fp, "In-Chul99a");
            }
        }
        fr->ewaldcoeff_q = calc_ewaldcoeff_q(ir->rcoulomb, ir->ewald_rtol);
        init_ewald_tab(&(fr->ewald_table), ir, fp);
        if (fp)
        {
            fprintf(fp, "Using a Gaussian width (1/beta) of %g nm for Ewald\n",
                    1/fr->ewaldcoeff_q);
        }
    }

    if (EVDW_PME(ir->vdwtype))
    {
        if (fp)
        {
            fprintf(fp, "Will do PME sum in reciprocal space for LJ dispersion interactions.\n");
        }
        please_cite(fp, "Essmann95a");
        fr->ewaldcoeff_lj = calc_ewaldcoeff_lj(ir->rvdw, ir->ewald_rtol_lj);
        if (fp)
        {
            fprintf(fp, "Using a Gaussian width (1/beta) of %g nm for LJ Ewald\n",
                    1/fr->ewaldcoeff_lj);
        }
    }

    /* Electrostatics */
    fr->epsilon_r       = ir->epsilon_r;
    fr->epsilon_rf      = ir->epsilon_rf;
    fr->fudgeQQ         = mtop->ffparams.fudgeQQ;

    /* Parameters for generalized RF */
    fr->zsquare = 0.0;
    fr->temp    = 0.0;

    if (fr->eeltype == eelGRF)
    {
        init_generalized_rf(fp, mtop, ir, fr);
    }

    fr->bF_NoVirSum = (EEL_FULL(fr->eeltype) || EVDW_PME(fr->vdwtype) ||
                       gmx_mtop_ftype_count(mtop, F_POSRES) > 0 ||
                       gmx_mtop_ftype_count(mtop, F_FBPOSRES) > 0 ||
                       inputrecElecField(ir)
                       );

    if (fr->cutoff_scheme == ecutsGROUP &&
        ncg_mtop(mtop) > fr->cg_nalloc && !DOMAINDECOMP(cr))
    {
        /* Count the total number of charge groups */
        fr->cg_nalloc = ncg_mtop(mtop);
        srenew(fr->cg_cm, fr->cg_nalloc);
    }
    if (fr->shift_vec == NULL)
    {
        snew(fr->shift_vec, SHIFTS);
    }

    if (fr->fshift == NULL)
    {
        snew(fr->fshift, SHIFTS);
    }

    if (fr->nbfp == NULL)
    {
        fr->ntype = mtop->ffparams.atnr;
        fr->nbfp  = mk_nbfp(&mtop->ffparams, fr->bBHAM);
        if (EVDW_PME(fr->vdwtype))
        {
            fr->ljpme_c6grid  = make_ljpme_c6grid(&mtop->ffparams, fr);
        }
    }

    /* Copy the energy group exclusions */
    fr->egp_flags = ir->opts.egp_flags;

    /* Van der Waals stuff */
    if ((fr->vdwtype != evdwCUT) && (fr->vdwtype != evdwUSER) && !fr->bBHAM)
    {
        if (fr->rvdw_switch >= fr->rvdw)
        {
            gmx_fatal(FARGS, "rvdw_switch (%f) must be < rvdw (%f)",
                      fr->rvdw_switch, fr->rvdw);
        }
        if (fp)
        {
            fprintf(fp, "Using %s Lennard-Jones, switch between %g and %g nm\n",
                    (fr->eeltype == eelSWITCH) ? "switched" : "shifted",
                    fr->rvdw_switch, fr->rvdw);
        }
    }

    if (fr->bBHAM && EVDW_PME(fr->vdwtype))
    {
        gmx_fatal(FARGS, "LJ PME not supported with Buckingham");
    }

    if (fr->bBHAM && (fr->vdwtype == evdwSHIFT || fr->vdwtype == evdwSWITCH))
    {
        gmx_fatal(FARGS, "Switch/shift interaction not supported with Buckingham");
    }

    if (fr->bBHAM && fr->cutoff_scheme == ecutsVERLET)
    {
        gmx_fatal(FARGS, "Verlet cutoff-scheme is not supported with Buckingham");
    }

    if (fp)
    {
        fprintf(fp, "Cut-off's:   NS: %g   Coulomb: %g   %s: %g\n",
                fr->rlist, fr->rcoulomb, fr->bBHAM ? "BHAM" : "LJ", fr->rvdw);
    }

    fr->eDispCorr = ir->eDispCorr;
    fr->numAtomsForDispersionCorrection = mtop->natoms;
    if (ir->eDispCorr != edispcNO)
    {
        set_avcsixtwelve(fp, fr, mtop);
    }

    if (fr->bBHAM)
    {
        set_bham_b_max(fp, fr, mtop);
    }

    fr->gb_epsilon_solvent = ir->gb_epsilon_solvent;

    /* Copy the GBSA data (radius, volume and surftens for each
     * atomtype) from the topology atomtype section to forcerec.
     */
    snew(fr->atype_radius, fr->ntype);
    snew(fr->atype_vol, fr->ntype);
    snew(fr->atype_surftens, fr->ntype);
    snew(fr->atype_gb_radius, fr->ntype);
    snew(fr->atype_S_hct, fr->ntype);

    if (mtop->atomtypes.nr > 0)
    {
        for (i = 0; i < fr->ntype; i++)
        {
            fr->atype_radius[i] = mtop->atomtypes.radius[i];
        }
        for (i = 0; i < fr->ntype; i++)
        {
            fr->atype_vol[i] = mtop->atomtypes.vol[i];
        }
        for (i = 0; i < fr->ntype; i++)
        {
            fr->atype_surftens[i] = mtop->atomtypes.surftens[i];
        }
        for (i = 0; i < fr->ntype; i++)
        {
            fr->atype_gb_radius[i] = mtop->atomtypes.gb_radius[i];
        }
        for (i = 0; i < fr->ntype; i++)
        {
            fr->atype_S_hct[i] = mtop->atomtypes.S_hct[i];
        }
    }

    /* Generate the GB table if needed */
    if (fr->bGB)
    {
#if GMX_DOUBLE
        fr->gbtabscale = 2000;
#else
        fr->gbtabscale = 500;
#endif

        fr->gbtabr = 100;
        fr->gbtab  = make_gb_table(fr);

        init_gb(&fr->born, fr, ir, mtop, ir->gb_algorithm);

        /* Copy local gb data (for dd, this is done in dd_partition_system) */
        if (!DOMAINDECOMP(cr))
        {
            make_local_gb(cr, fr->born, ir->gb_algorithm);
        }
    }

    /* Set the charge scaling */
    if (fr->epsilon_r != 0)
    {
        fr->epsfac = ONE_4PI_EPS0/fr->epsilon_r;
    }
    else
    {
        /* eps = 0 is infinite dieletric: no coulomb interactions */
        fr->epsfac = 0;
    }

    /* Reaction field constants */
    if (EEL_RF(fr->eeltype))
    {
        calc_rffac(fp, fr->eeltype, fr->epsilon_r, fr->epsilon_rf,
                   fr->rcoulomb, fr->temp, fr->zsquare, box,
                   &fr->kappa, &fr->k_rf, &fr->c_rf);
    }

    /*This now calculates sum for q and c6*/
    set_chargesum(fp, fr, mtop);

    /* Construct tables for the group scheme. A little unnecessary to
     * make both vdw and coul tables sometimes, but what the
     * heck. Note that both cutoff schemes construct Ewald tables in
     * init_interaction_const_tables. */
    needGroupSchemeTables = (ir->cutoff_scheme == ecutsGROUP &&
                             (fr->bcoultab || fr->bvdwtab));

    negp_pp   = ir->opts.ngener - ir->nwall;
    negptable = 0;
    if (!needGroupSchemeTables)
    {
        bSomeNormalNbListsAreInUse = TRUE;
        fr->nnblists               = 1;
    }
    else
    {
        bSomeNormalNbListsAreInUse = FALSE;
        for (egi = 0; egi < negp_pp; egi++)
        {
            for (egj = egi; egj < negp_pp; egj++)
            {
                egp_flags = ir->opts.egp_flags[GID(egi, egj, ir->opts.ngener)];
                if (!(egp_flags & EGP_EXCL))
                {
                    if (egp_flags & EGP_TABLE)
                    {
                        negptable++;
                    }
                    else
                    {
                        bSomeNormalNbListsAreInUse = TRUE;
                    }
                }
            }
        }
        if (bSomeNormalNbListsAreInUse)
        {
            fr->nnblists = negptable + 1;
        }
        else
        {
            fr->nnblists = negptable;
        }
        if (fr->nnblists > 1)
        {
            snew(fr->gid2nblists, ir->opts.ngener*ir->opts.ngener);
        }
    }

    snew(fr->nblists, fr->nnblists);

    /* This code automatically gives table length tabext without cut-off's,
     * in that case grompp should already have checked that we do not need
     * normal tables and we only generate tables for 1-4 interactions.
     */
    rtab = ir->rlist + ir->tabext;

    if (needGroupSchemeTables)
    {
        /* make tables for ordinary interactions */
        if (bSomeNormalNbListsAreInUse)
        {
            make_nbf_tables(fp, fr, rtab, tabfn, NULL, NULL, &fr->nblists[0]);
            m = 1;
        }
        else
        {
            m = 0;
        }
        if (negptable > 0)
        {
            /* Read the special tables for certain energy group pairs */
            nm_ind = mtop->groups.grps[egcENER].nm_ind;
            for (egi = 0; egi < negp_pp; egi++)
            {
                for (egj = egi; egj < negp_pp; egj++)
                {
                    egp_flags = ir->opts.egp_flags[GID(egi, egj, ir->opts.ngener)];
                    if ((egp_flags & EGP_TABLE) && !(egp_flags & EGP_EXCL))
                    {
                        if (fr->nnblists > 1)
                        {
                            fr->gid2nblists[GID(egi, egj, ir->opts.ngener)] = m;
                        }
                        /* Read the table file with the two energy groups names appended */
                        make_nbf_tables(fp, fr, rtab, tabfn,
                                        *mtop->groups.grpname[nm_ind[egi]],
                                        *mtop->groups.grpname[nm_ind[egj]],
                                        &fr->nblists[m]);
                        m++;
                    }
                    else if (fr->nnblists > 1)
                    {
                        fr->gid2nblists[GID(egi, egj, ir->opts.ngener)] = 0;
                    }
                }
            }
        }
    }

    /* Tables might not be used for the potential modifier
     * interactions per se, but we still need them to evaluate
     * switch/shift dispersion corrections in this case. */
    if (fr->eDispCorr != edispcNO)
    {
        fr->dispersionCorrectionTable = makeDispersionCorrectionTable(fp, fr, rtab, tabfn);
    }

    /* We want to use unmodified tables for 1-4 coulombic
     * interactions, so we must in general have an extra set of
     * tables. */
    if (gmx_mtop_ftype_count(mtop, F_LJ14) > 0 ||
        gmx_mtop_ftype_count(mtop, F_LJC14_Q) > 0 ||
        gmx_mtop_ftype_count(mtop, F_LJC_PAIRS_NB) > 0)
    {
        fr->pairsTable = make_tables(fp, fr, tabpfn, rtab,
                                     GMX_MAKETABLES_14ONLY);
    }

    /* Wall stuff */
    fr->nwall = ir->nwall;
    if (ir->nwall && ir->wall_type == ewtTABLE)
    {
        make_wall_tables(fp, ir, tabfn, &mtop->groups, fr);
    }

    if (fcd && tabbfnm)
    {
        // Need to catch std::bad_alloc
        // TODO Don't need to catch this here, when merging with master branch
        try
        {
            fcd->bondtab  = make_bonded_tables(fp,
                                               F_TABBONDS, F_TABBONDSNC,
                                               mtop, tabbfnm, "b");
            fcd->angletab = make_bonded_tables(fp,
                                               F_TABANGLES, -1,
                                               mtop, tabbfnm, "a");
            fcd->dihtab   = make_bonded_tables(fp,
                                               F_TABDIHS, -1,
                                               mtop, tabbfnm, "d");
        }
        GMX_CATCH_ALL_AND_EXIT_WITH_FATAL_ERROR;
    }
    else
    {
        if (debug)
        {
            fprintf(debug, "No fcdata or table file name passed, can not read table, can not do bonded interactions\n");
        }
    }

    /* QM/MM initialization if requested
     */
    if (ir->bQMMM)
    {
        fprintf(stderr, "QM/MM calculation requested.\n");
    }

    fr->bQMMM      = ir->bQMMM;
    fr->qr         = mk_QMMMrec();

    /* Set all the static charge group info */
    fr->cginfo_mb = init_cginfo_mb(fp, mtop, fr, bNoSolvOpt,
                                   &bFEP_NonBonded,
                                   &fr->bExcl_IntraCGAll_InterCGNone);
    if (DOMAINDECOMP(cr))
    {
        fr->cginfo = NULL;
    }
    else
    {
        fr->cginfo = cginfo_expand(mtop->nmolblock, fr->cginfo_mb);
    }

    if (!DOMAINDECOMP(cr))
    {
        forcerec_set_ranges(fr, ncg_mtop(mtop), ncg_mtop(mtop),
                            mtop->natoms, mtop->natoms, mtop->natoms);
    }

    fr->print_force = print_force;


    /* coarse load balancing vars */
    fr->t_fnbf    = 0.;
    fr->t_wait    = 0.;
    fr->timesteps = 0;

    /* Initialize neighbor search */
    snew(fr->ns, 1);
    init_ns(fp, cr, fr->ns, fr, mtop);

    if (cr->duty & DUTY_PP)
    {
        gmx_nonbonded_setup(fr, bGenericKernelOnly);
    }

    /* Initialize the thread working data for bonded interactions */
    init_bonded_threading(fp, mtop->groups.grps[egcENER].nr,
                          &fr->bonded_threading);

    fr->nthread_ewc = gmx_omp_nthreads_get(emntBonded);
    snew(fr->ewc_t, fr->nthread_ewc);

    /* fr->ic is used both by verlet and group kernels (to some extent) now */
    init_interaction_const(fp, &fr->ic, fr);
    init_interaction_const_tables(fp, fr->ic, rtab);

    if (fr->cutoff_scheme == ecutsVERLET)
    {
        // We checked the cut-offs in grompp, but double-check here.
        // We have PME+LJcutoff kernels for rcoulomb>rvdw.
        if (EEL_PME_EWALD(ir->coulombtype) && ir->vdwtype == eelCUT)
        {
            GMX_RELEASE_ASSERT(ir->rcoulomb >= ir->rvdw, "With Verlet lists and PME we should have rcoulomb>=rvdw");
        }
        else
        {
            GMX_RELEASE_ASSERT(ir->rcoulomb == ir->rvdw, "With Verlet lists and no PME rcoulomb and rvdw should be identical");
        }

        init_nb_verlet(fp, &fr->nbv, bFEP_NonBonded, ir, fr, cr, nbpu_opt);
    }

    if (ir->eDispCorr != edispcNO)
    {
        calc_enervirdiff(fp, ir->eDispCorr, fr);
    }
}

#define pr_real(fp, r) fprintf(fp, "%s: %e\n",#r, r)
#define pr_int(fp, i)  fprintf((fp), "%s: %d\n",#i, i)
#define pr_bool(fp, b) fprintf((fp), "%s: %s\n",#b, gmx::boolToString(b))

void pr_forcerec(FILE *fp, t_forcerec *fr)
{
    int i;

    pr_real(fp, fr->rlist);
    pr_real(fp, fr->rcoulomb);
    pr_real(fp, fr->fudgeQQ);
    pr_bool(fp, fr->bGrid);
    /*pr_int(fp,fr->cg0);
       pr_int(fp,fr->hcg);*/
    for (i = 0; i < fr->nnblists; i++)
    {
        pr_int(fp, fr->nblists[i].table_elec_vdw->n);
    }
    pr_real(fp, fr->rcoulomb_switch);
    pr_real(fp, fr->rcoulomb);

    fflush(fp);
}

/* Frees GPU memory and destroys the GPU context.
 *
 * Note that this function needs to be called even if GPUs are not used
 * in this run because the PME ranks have no knowledge of whether GPUs
 * are used or not, but all ranks need to enter the barrier below.
 */
void free_gpu_resources(const t_forcerec     *fr,
                        const t_commrec      *cr,
                        const gmx_gpu_info_t *gpu_info,
                        const gmx_gpu_opt_t  *gpu_opt)
{
    gmx_bool bIsPPrankUsingGPU;
    char     gpu_err_str[STRLEN];

    bIsPPrankUsingGPU = (cr->duty & DUTY_PP) && fr && fr->nbv && fr->nbv->bUseGPU;

    if (bIsPPrankUsingGPU)
    {
        /* free nbnxn data in GPU memory */
        nbnxn_gpu_free(fr->nbv->gpu_nbv);
        /* stop the GPU profiler (only CUDA) */
        stopGpuProfiler();

        /* With tMPI we need to wait for all ranks to finish deallocation before
         * destroying the CUDA context in free_gpu() as some tMPI ranks may be sharing
         * GPU and context.
         *
         * This is not a concern in OpenCL where we use one context per rank which
         * is freed in nbnxn_gpu_free().
         *
         * Note: as only PP ranks need to free GPU resources, so it is safe to
         * not call the barrier on PME ranks.
         */
#if GMX_THREAD_MPI
        if (PAR(cr))
        {
            gmx_barrier(cr);
        }
#endif  /* GMX_THREAD_MPI */

        /* uninitialize GPU (by destroying the context) */
        if (!free_cuda_gpu(cr->rank_pp_intranode, gpu_err_str, gpu_info, gpu_opt))
        {
            gmx_warning("On rank %d failed to free GPU #%d: %s",
                        cr->nodeid, get_current_cuda_gpu_device_id(), gpu_err_str);
        }
    }
}<|MERGE_RESOLUTION|>--- conflicted
+++ resolved
@@ -93,10 +93,7 @@
 #include "gromacs/utility/exceptions.h"
 #include "gromacs/utility/fatalerror.h"
 #include "gromacs/utility/gmxassert.h"
-<<<<<<< HEAD
 #include "gromacs/utility/pleasecite.h"
-=======
->>>>>>> 3f970c00
 #include "gromacs/utility/smalloc.h"
 #include "gromacs/utility/stringutil.h"
 
@@ -2061,12 +2058,8 @@
 
     if (EEL_PME_EWALD(ic->eeltype) && ic->coulomb_modifier == eintmodPOTSHIFT)
     {
-<<<<<<< HEAD
-        ic->sh_ewald = std::erfc(ic->ewaldcoeff_q*ic->rcoulomb);
-=======
         GMX_RELEASE_ASSERT(ic->rcoulomb != 0, "Cutoff radius cannot be zero");
-        ic->sh_ewald = gmx_erfc(ic->ewaldcoeff_q*ic->rcoulomb) / ic->rcoulomb;
->>>>>>> 3f970c00
+        ic->sh_ewald = std::erfc(ic->ewaldcoeff_q*ic->rcoulomb) / ic->rcoulomb;
     }
     else
     {
