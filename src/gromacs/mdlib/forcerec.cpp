--- conflicted
+++ resolved
@@ -3184,13 +3184,9 @@
     init_bonded_threading(fp, mtop->groups.grps[egcENER].nr,
                           &fr->bonded_threading);
 
-<<<<<<< HEAD
     fr->nthread_ewc = gmx_omp_nthreads_get(emntBonded);
     snew(fr->ewc_t, fr->nthread_ewc);
-    snew(fr->excl_load, fr->nthread_ewc + 1);
-
-=======
->>>>>>> 971d66c1
+
     /* fr->ic is used both by verlet and group kernels (to some extent) now */
     init_interaction_const(fp, &fr->ic, fr);
     init_interaction_const_tables(fp, fr->ic, rtab);
@@ -3241,51 +3237,6 @@
     fflush(fp);
 }
 
-<<<<<<< HEAD
-void forcerec_set_excl_load(t_forcerec           *fr,
-                            const gmx_localtop_t *top)
-{
-    const int *ind, *a;
-    int        t, i, j, ntot, n, ntarget;
-
-    ind = top->excls.index;
-    a   = top->excls.a;
-
-    ntot = 0;
-    for (i = 0; i < top->excls.nr; i++)
-    {
-        for (j = ind[i]; j < ind[i+1]; j++)
-        {
-            if (a[j] > i)
-            {
-                ntot++;
-            }
-        }
-    }
-
-    fr->excl_load[0] = 0;
-    n                = 0;
-    i                = 0;
-    for (t = 1; t <= fr->nthread_ewc; t++)
-    {
-        ntarget = (ntot*t)/fr->nthread_ewc;
-        while (i < top->excls.nr && n < ntarget)
-        {
-            for (j = ind[i]; j < ind[i+1]; j++)
-            {
-                if (a[j] > i)
-                {
-                    n++;
-                }
-            }
-            i++;
-        }
-        fr->excl_load[t] = i;
-    }
-}
-
-=======
->>>>>>> 971d66c1
 /* Frees GPU memory and destroys the GPU context.
  *
  * Note that this function needs to be called even if GPUs are not used
