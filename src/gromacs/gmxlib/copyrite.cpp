/*
 * This file is part of the GROMACS molecular simulation package.
 *
 * Copyright (c) 1991-2000, University of Groningen, The Netherlands.
 * Copyright (c) 2001-2004, The GROMACS development team.
 * Copyright (c) 2013,2014,2015, by the GROMACS development team, led by
 * Mark Abraham, David van der Spoel, Berk Hess, and Erik Lindahl,
 * and including many others, as listed in the AUTHORS file in the
 * top-level source directory and at http://www.gromacs.org.
 *
 * GROMACS is free software; you can redistribute it and/or
 * modify it under the terms of the GNU Lesser General Public License
 * as published by the Free Software Foundation; either version 2.1
 * of the License, or (at your option) any later version.
 *
 * GROMACS is distributed in the hope that it will be useful,
 * but WITHOUT ANY WARRANTY; without even the implied warranty of
 * MERCHANTABILITY or FITNESS FOR A PARTICULAR PURPOSE.  See the GNU
 * Lesser General Public License for more details.
 *
 * You should have received a copy of the GNU Lesser General Public
 * License along with GROMACS; if not, see
 * http://www.gnu.org/licenses, or write to the Free Software Foundation,
 * Inc., 51 Franklin Street, Fifth Floor, Boston, MA  02110-1301  USA.
 *
 * If you want to redistribute modifications to GROMACS, please
 * consider that scientific software is very special. Version
 * control is crucial - bugs must be traceable. We will be happy to
 * consider code for inclusion in the official distribution, but
 * derived work must not be called official GROMACS. Details are found
 * in the README & COPYING files - if they are missing, get the
 * official version at http://www.gromacs.org.
 *
 * To help us fund GROMACS development, we humbly ask that you cite
 * the research papers on the package. Check out http://www.gromacs.org.
 */
#include "gmxpre.h"

#include "gromacs/legacyheaders/copyrite.h"

#include "config.h"

#include <cstdio>
#include <cstdlib>
#include <cstring>
#include <ctime>

#include <algorithm>

#ifdef HAVE_LIBMKL
#include <mkl.h>
#endif
#if HAVE_EXTRAE
#include <extrae_user_events.h>
#endif
#include <boost/version.hpp>

/* This file is completely threadsafe - keep it that way! */

#include "buildinfo.h"
#include "gromacs/fft/fft.h"
#include "gromacs/fileio/strdb.h"
#include "gromacs/legacyheaders/macros.h"
#include "gromacs/math/vec.h"
#include "gromacs/random/random.h"
#include "gromacs/utility/baseversion.h"
#include "gromacs/utility/cstringutil.h"
#include "gromacs/utility/exceptions.h"
#include "gromacs/utility/futil.h"
#include "gromacs/utility/gmxassert.h"
#include "gromacs/utility/programcontext.h"
#include "gromacs/utility/smalloc.h"
#include "gromacs/utility/stringutil.h"

static gmx_bool be_cool(void)
{
    /* Yes, it is bad to check the environment variable every call,
     * but we dont call this routine often, and it avoids using
     * a mutex for locking the variable...
     */
#if GMX_COOL_QUOTES
    return (getenv("GMX_NO_QUOTES") == NULL);
#else
    /*be uncool*/
    return FALSE;
#endif
}

static void pukeit(const char *db, const char *defstring, char *retstring,
                   int retsize, int *cqnum)
{
    FILE     *fp;
    char    **help;
    int       i, nhlp;
    gmx_rng_t rng;

    if (be_cool() && ((fp = low_libopen(db, FALSE)) != NULL))
    {
        nhlp = fget_lines(fp, &help);
        /* for libraries we can use the low-level close routines */
        gmx_ffclose(fp);
        rng    = gmx_rng_init(gmx_rng_make_seed());
        *cqnum = static_cast<int>(nhlp*gmx_rng_uniform_real(rng));
        gmx_rng_destroy(rng);
        if (std::strlen(help[*cqnum]) >= STRLEN)
        {
            help[*cqnum][STRLEN-1] = '\0';
        }
        std::strncpy(retstring, help[*cqnum], retsize);
        for (i = 0; (i < nhlp); i++)
        {
            sfree(help[i]);
        }
        sfree(help);
    }
    else
    {
        *cqnum = -1;
        std::strncpy(retstring, defstring, retsize);
    }
}

void bromacs(char *retstring, int retsize)
{
    int dum;

    pukeit("bromacs.dat",
           "Groningen Machine for Chemical Simulation",
           retstring, retsize, &dum);
}

void cool_quote(char *retstring, int retsize, int *cqnum)
{
    char *tmpstr;
    char *ptr;
    int   tmpcq, *p;

    if (cqnum != NULL)
    {
        p = cqnum;
    }
    else
    {
        p = &tmpcq;
    }

    /* protect audience from explicit lyrics */
    snew(tmpstr, retsize+1);
    pukeit("gurgle.dat", "Thanx for Using GROMACS - Have a Nice Day",
           tmpstr, retsize-2, p);

    if ((ptr = std::strchr(tmpstr, '_')) != NULL)
    {
        *ptr = '\0';
        ptr++;
        sprintf(retstring, "\"%s\" %s", tmpstr, ptr);
    }
    else
    {
        std::strcpy(retstring, tmpstr);
    }
    sfree(tmpstr);
}

static int centeringOffset(int width, int length)
{
    return std::max(width - length, 0) / 2;
}

static void printCentered(FILE *fp, int width, const char *text)
{
    const int offset = centeringOffset(width, std::strlen(text));
    fprintf(fp, "%*s%s", offset, "", text);
}

static void printCopyright(FILE *fp)
{
    static const char * const Contributors[] = {
        "Emile Apol",
        "Rossen Apostolov",
        "Herman J.C. Berendsen",
        "Par Bjelkmar",
        "Aldert van Buuren",
        "Rudi van Drunen",
        "Anton Feenstra",
        "Sebastian Fritsch",
        "Gerrit Groenhof",
        "Christoph Junghans",
        "Anca Hamuraru",
        "Vincent Hindriksen",
        "Dimitrios Karkoulis",
        "Peter Kasson",
        "Carsten Kutzner",
        "Per Larsson",
        "Justin A. Lemkul",
        "Magnus Lundborg",
        "Pieter Meulenhoff",
        "Erik Marklund",
        "Teemu Murtola",
        "Szilard Pall",
        "Sander Pronk",
        "Roland Schulz",
        "Alexey Shvetsov",
        "Michael Shirts",
        "Alfons Sijbers",
        "Peter Tieleman",
        "Teemu Virolainen",
        "Christian Wennberg",
        "Maarten Wolf"
    };
    static const char * const CopyrightText[] = {
        "Copyright (c) 1991-2000, University of Groningen, The Netherlands.",
        "Copyright (c) 2001-2015, The GROMACS development team at",
        "Uppsala University, Stockholm University and",
        "the Royal Institute of Technology, Sweden.",
        "check out http://www.gromacs.org for more information."
    };
    static const char * const LicenseText[] = {
        "GROMACS is free software; you can redistribute it and/or modify it",
        "under the terms of the GNU Lesser General Public License",
        "as published by the Free Software Foundation; either version 2.1",
        "of the License, or (at your option) any later version."
    };

#define NCONTRIBUTORS (int)asize(Contributors)
#define NCR (int)asize(CopyrightText)

// FAH has an exception permission from LGPL to allow digital signatures in Gromacs.
#ifdef GMX_FAHCORE
#define NLICENSE 0
#else
#define NLICENSE (int)asize(LicenseText)
#endif

    printCentered(fp, 78, "GROMACS is written by:");
    fprintf(fp, "\n");
    for (int i = 0; i < NCONTRIBUTORS; )
    {
        for (int j = 0; j < 4 && i < NCONTRIBUTORS; ++j, ++i)
        {
            const int width = 18;
            char      buf[30];
            const int offset = centeringOffset(width, strlen(Contributors[i]));
            GMX_RELEASE_ASSERT(strlen(Contributors[i]) + offset < asize(buf),
                               "Formatting buffer is not long enough");
            std::fill(buf, buf+width, ' ');
            std::strcpy(buf+offset, Contributors[i]);
            fprintf(fp, " %-*s", width, buf);
        }
        fprintf(fp, "\n");
    }
    printCentered(fp, 78, "and the project leaders:");
    fprintf(fp, "\n");
    printCentered(fp, 78, "Mark Abraham, Berk Hess, Erik Lindahl, and David van der Spoel");
    fprintf(fp, "\n\n");
    for (int i = 0; i < NCR; ++i)
    {
        fprintf(fp, "%s\n", CopyrightText[i]);
    }
    fprintf(fp, "\n");
    for (int i = 0; i < NLICENSE; ++i)
    {
        fprintf(fp, "%s\n", LicenseText[i]);
    }
}


void gmx_thanx(FILE *fp)
{
    char cq[1024];
    int  cqnum = -1;

    /* protect the audience from suggestive discussions */
    cool_quote(cq, 1023, &cqnum);

    if (cqnum >= 0)
    {
        fprintf(fp, "\ngcq#%d: %s\n\n", cqnum, cq);
    }
    else
    {
        fprintf(fp, "\n%s\n\n", cq);
    }
}

typedef struct {
    const char *key;
    const char *author;
    const char *title;
    const char *journal;
    int         volume, year;
    const char *pages;
} t_citerec;

void please_cite(FILE *fp, const char *key)
{
    static const t_citerec citedb[] = {
        { "Allen1987a",
          "M. P. Allen and D. J. Tildesley",
          "Computer simulation of liquids",
          "Oxford Science Publications",
          1, 1987, "1" },
        { "Berendsen95a",
          "H. J. C. Berendsen, D. van der Spoel and R. van Drunen",
          "GROMACS: A message-passing parallel molecular dynamics implementation",
          "Comp. Phys. Comm.",
          91, 1995, "43-56" },
        { "Berendsen84a",
          "H. J. C. Berendsen, J. P. M. Postma, A. DiNola and J. R. Haak",
          "Molecular dynamics with coupling to an external bath",
          "J. Chem. Phys.",
          81, 1984, "3684-3690" },
        { "Ryckaert77a",
          "J. P. Ryckaert and G. Ciccotti and H. J. C. Berendsen",
          "Numerical Integration of the Cartesian Equations of Motion of a System with Constraints; Molecular Dynamics of n-Alkanes",
          "J. Comp. Phys.",
          23, 1977, "327-341" },
        { "Miyamoto92a",
          "S. Miyamoto and P. A. Kollman",
          "SETTLE: An Analytical Version of the SHAKE and RATTLE Algorithms for Rigid Water Models",
          "J. Comp. Chem.",
          13, 1992, "952-962" },
        { "Cromer1968a",
          "D. T. Cromer & J. B. Mann",
          "X-ray scattering factors computed from numerical Hartree-Fock wave functions",
          "Acta Cryst. A",
          24, 1968, "321" },
        { "Barth95a",
          "E. Barth and K. Kuczera and B. Leimkuhler and R. D. Skeel",
          "Algorithms for Constrained Molecular Dynamics",
          "J. Comp. Chem.",
          16, 1995, "1192-1209" },
        { "Essmann95a",
          "U. Essmann, L. Perera, M. L. Berkowitz, T. Darden, H. Lee and L. G. Pedersen ",
          "A smooth particle mesh Ewald method",
          "J. Chem. Phys.",
          103, 1995, "8577-8592" },
        { "Torda89a",
          "A. E. Torda and R. M. Scheek and W. F. van Gunsteren",
          "Time-dependent distance restraints in molecular dynamics simulations",
          "Chem. Phys. Lett.",
          157, 1989, "289-294" },
        { "Tironi95a",
          "I. G. Tironi and R. Sperb and P. E. Smith and W. F. van Gunsteren",
          "Generalized reaction field method for molecular dynamics simulations",
          "J. Chem. Phys",
          102, 1995, "5451-5459" },
        { "Hess97a",
          "B. Hess and H. Bekker and H. J. C. Berendsen and J. G. E. M. Fraaije",
          "LINCS: A Linear Constraint Solver for molecular simulations",
          "J. Comp. Chem.",
          18, 1997, "1463-1472" },
        { "Hess2008a",
          "B. Hess",
          "P-LINCS: A Parallel Linear Constraint Solver for molecular simulation",
          "J. Chem. Theory Comput.",
          4, 2008, "116-122" },
        { "Hess2008b",
          "B. Hess and C. Kutzner and D. van der Spoel and E. Lindahl",
          "GROMACS 4: Algorithms for highly efficient, load-balanced, and scalable molecular simulation",
          "J. Chem. Theory Comput.",
          4, 2008, "435-447" },
        { "Hub2010",
          "J. S. Hub, B. L. de Groot and D. van der Spoel",
          "g_wham - A free weighted histogram analysis implementation including robust error and autocorrelation estimates",
          "J. Chem. Theory Comput.",
          6, 2010, "3713-3720"},
        { "In-Chul99a",
          "Y. In-Chul and M. L. Berkowitz",
          "Ewald summation for systems with slab geometry",
          "J. Chem. Phys.",
          111, 1999, "3155-3162" },
        { "DeGroot97a",
          "B. L. de Groot and D. M. F. van Aalten and R. M. Scheek and A. Amadei and G. Vriend and H. J. C. Berendsen",
          "Prediction of Protein Conformational Freedom From Distance Constrains",
          "Proteins",
          29, 1997, "240-251" },
        { "Spoel98a",
          "D. van der Spoel and P. J. van Maaren and H. J. C. Berendsen",
          "A systematic study of water models for molecular simulation. Derivation of models optimized for use with a reaction-field.",
          "J. Chem. Phys.",
          108, 1998, "10220-10230" },
        { "Wishart98a",
          "D. S. Wishart and A. M. Nip",
          "Protein Chemical Shift Analysis: A Practical Guide",
          "Biochem. Cell Biol.",
          76, 1998, "153-163" },
        { "Maiorov95",
          "V. N. Maiorov and G. M. Crippen",
          "Size-Independent Comparison of Protein Three-Dimensional Structures",
          "PROTEINS: Struct. Funct. Gen.",
          22, 1995, "273-283" },
        { "Feenstra99",
          "K. A. Feenstra and B. Hess and H. J. C. Berendsen",
          "Improving Efficiency of Large Time-scale Molecular Dynamics Simulations of Hydrogen-rich Systems",
          "J. Comput. Chem.",
          20, 1999, "786-798" },
        { "Lourenco2013a",
          "Tuanan C. Lourenco and Mariny F. C. Coelho and Teodorico C. Ramalho and David van der Spoel and Luciano T. Costa",
          "Insights on the Solubility of CO2 in 1-Ethyl-3-methylimidazolium Bis(trifluoromethylsulfonyl)imide from the Microscopic Point of View",
          "Environ. Sci. Technol.",
          47, 2013, "7421-7429" },
        { "Timneanu2004a",
          "N. Timneanu and C. Caleman and J. Hajdu and D. van der Spoel",
          "Auger Electron Cascades in Water and Ice",
          "Chem. Phys.",
          299, 2004, "277-283" },
        { "Pascal2011a",
          "T. A. Pascal and S. T. Lin and W. A. Goddard III",
          "Thermodynamics of liquids: standard molar entropies and heat capacities of common solvents from 2PT molecular dynamics",
          "Phys. Chem. Chem. Phys.",
          13, 2011, "169-181" },
        { "Caleman2008a",
          "C. Caleman and D. van der Spoel",
          "Picosecond Melting of Ice by an Infrared Laser Pulse: A Simulation Study",
          "Angew. Chem. Int. Ed",
          47, 2008, "1417-1420" },
        { "Caleman2011b",
          "C. Caleman and P. J. van Maaren and M. Hong and J. S. Hub and L. T. da Costa and D. van der Spoel",
          "Force Field Benchmark of Organic Liquids: Density, Enthalpy of Vaporization, Heat Capacities, Surface Tension, Isothermal Compressibility, Volumetric Expansion Coefficient, and Dielectric Constant",
          "J. Chem. Theo. Comp.",
          8, 2012, "61" },
        { "Lindahl2001a",
          "E. Lindahl and B. Hess and D. van der Spoel",
          "GROMACS 3.0: A package for molecular simulation and trajectory analysis",
          "J. Mol. Mod.",
          7, 2001, "306-317" },
        { "Wang2001a",
          "J. Wang and W. Wang and S. Huo and M. Lee and P. A. Kollman",
          "Solvation model based on weighted solvent accessible surface area",
          "J. Phys. Chem. B",
          105, 2001, "5055-5067" },
        { "Eisenberg86a",
          "D. Eisenberg and A. D. McLachlan",
          "Solvation energy in protein folding and binding",
          "Nature",
          319, 1986, "199-203" },
        { "Bondi1964a",
          "A. Bondi",
          "van der Waals Volumes and Radii",
          "J. Phys. Chem.",
          68, 1964, "441-451" },
        { "Eisenhaber95",
          "Frank Eisenhaber and Philip Lijnzaad and Patrick Argos and Chris Sander and Michael Scharf",
          "The Double Cube Lattice Method: Efficient Approaches to Numerical Integration of Surface Area and Volume and to Dot Surface Contouring of Molecular Assemblies",
          "J. Comp. Chem.",
          16, 1995, "273-284" },
        { "Hess2002",
          "B. Hess, H. Saint-Martin and H.J.C. Berendsen",
          "Flexible constraints: an adiabatic treatment of quantum degrees of freedom, with application to the flexible and polarizable MCDHO model for water",
          "J. Chem. Phys.",
          116, 2002, "9602-9610" },
        { "Hetenyi2002b",
          "Csaba Hetenyi and David van der Spoel",
          "Efficient docking of peptides to proteins without prior knowledge of the binding site.",
          "Prot. Sci.",
          11, 2002, "1729-1737" },
        { "Hess2003",
          "B. Hess and R.M. Scheek",
          "Orientation restraints in molecular dynamics simulations using time and ensemble averaging",
          "J. Magn. Res.",
          164, 2003, "19-27" },
        { "Rappe1991a",
          "A. K. Rappe and W. A. Goddard III",
          "Charge Equillibration for Molecular Dynamics Simulations",
          "J. Phys. Chem.",
          95, 1991, "3358-3363" },
        { "Mu2005a",
          "Y. Mu, P. H. Nguyen and G. Stock",
          "Energy landscape of a small peptide revelaed by dihedral angle principal component analysis",
          "Prot. Struct. Funct. Bioinf.",
          58, 2005, "45-52" },
        { "Okabe2001a",
          "T. Okabe and M. Kawata and Y. Okamoto and M. Mikami",
          "Replica-exchange {M}onte {C}arlo method for the isobaric-isothermal ensemble",
          "Chem. Phys. Lett.",
          335, 2001, "435-439" },
        { "Hukushima96a",
          "K. Hukushima and K. Nemoto",
          "Exchange Monte Carlo Method and Application to Spin Glass Simulations",
          "J. Phys. Soc. Jpn.",
          65, 1996, "1604-1608" },
        { "Tropp80a",
          "J. Tropp",
          "Dipolar Relaxation and Nuclear Overhauser effects in nonrigid molecules: The effect of fluctuating internuclear distances",
          "J. Chem. Phys.",
          72, 1980, "6035-6043" },
        { "Bultinck2002a",
          "P. Bultinck and W. Langenaeker and P. Lahorte and F. De Proft and P. Geerlings and M. Waroquier and J. P. Tollenaere",
          "The electronegativity equalization method I: Parametrization and validation for atomic charge calculations",
          "J. Phys. Chem. A",
          106, 2002, "7887-7894" },
        { "Yang2006b",
          "Q. Y. Yang and K. A. Sharp",
          "Atomic charge parameters for the finite difference Poisson-Boltzmann method using electronegativity neutralization",
          "J. Chem. Theory Comput.",
          2, 2006, "1152-1167" },
        { "Spoel2005a",
          "D. van der Spoel, E. Lindahl, B. Hess, G. Groenhof, A. E. Mark and H. J. C. Berendsen",
          "GROMACS: Fast, Flexible and Free",
          "J. Comp. Chem.",
          26, 2005, "1701-1719" },
        { "Spoel2006b",
          "D. van der Spoel, P. J. van Maaren, P. Larsson and N. Timneanu",
          "Thermodynamics of hydrogen bonding in hydrophilic and hydrophobic media",
          "J. Phys. Chem. B",
          110, 2006, "4393-4398" },
        { "Spoel2006d",
          "D. van der Spoel and M. M. Seibert",
          "Protein folding kinetics and thermodynamics from atomistic simulations",
          "Phys. Rev. Letters",
          96, 2006, "238102" },
        { "Palmer94a",
          "B. J. Palmer",
          "Transverse-current autocorrelation-function calculations of the shear viscosity for molecular liquids",
          "Phys. Rev. E",
          49, 1994, "359-366" },
        { "Bussi2007a",
          "G. Bussi, D. Donadio and M. Parrinello",
          "Canonical sampling through velocity rescaling",
          "J. Chem. Phys.",
          126, 2007, "014101" },
        { "Hub2006",
          "J. S. Hub and B. L. de Groot",
          "Does CO2 permeate through Aquaporin-1?",
          "Biophys. J.",
          91, 2006, "842-848" },
        { "Hub2008",
          "J. S. Hub and B. L. de Groot",
          "Mechanism of selectivity in aquaporins and aquaglyceroporins",
          "PNAS",
          105, 2008, "1198-1203" },
        { "Friedrich2009",
          "M. S. Friedrichs, P. Eastman, V. Vaidyanathan, M. Houston, S. LeGrand, A. L. Beberg, D. L. Ensign, C. M. Bruns, and V. S. Pande",
          "Accelerating Molecular Dynamic Simulation on Graphics Processing Units",
          "J. Comp. Chem.",
          30, 2009, "864-872" },
        { "Engin2010",
          "O. Engin, A. Villa, M. Sayar and B. Hess",
          "Driving Forces for Adsorption of Amphiphilic Peptides to Air-Water Interface",
          "J. Phys. Chem. B",
          114, 2010, "11093" },
        { "Fritsch12",
          "S. Fritsch, C. Junghans and K. Kremer",
          "Adaptive molecular simulation study on structure formation of toluene around C60 using Gromacs",
          "J. Chem. Theo. Comp.",
          8, 2012, "398" },
        { "Junghans10",
          "C. Junghans and S. Poblete",
          "A reference implementation of the adaptive resolution scheme in ESPResSo",
          "Comp. Phys. Comm.",
          181, 2010, "1449" },
        { "Wang2010",
          "H. Wang, F. Dommert, C.Holm",
          "Optimizing working parameters of the smooth particle mesh Ewald algorithm in terms of accuracy and efficiency",
          "J. Chem. Phys. B",
          133, 2010, "034117" },
        { "Sugita1999a",
          "Y. Sugita, Y. Okamoto",
          "Replica-exchange molecular dynamics method for protein folding",
          "Chem. Phys. Lett.",
          314, 1999, "141-151" },
        { "Kutzner2011",
          "C. Kutzner and J. Czub and H. Grubmuller",
          "Keep it Flexible: Driving Macromolecular Rotary Motions in Atomistic Simulations with GROMACS",
          "J. Chem. Theory Comput.",
          7, 2011, "1381-1393" },
        { "Hoefling2011",
          "M. Hoefling, N. Lima, D. Haenni, C.A.M. Seidel, B. Schuler, H. Grubmuller",
          "Structural Heterogeneity and Quantitative FRET Efficiency Distributions of Polyprolines through a Hybrid Atomistic Simulation and Monte Carlo Approach",
          "PLoS ONE",
          6, 2011, "e19791" },
        { "Hockney1988",
          "R. W. Hockney and J. W. Eastwood",
          "Computer simulation using particles",
          "IOP, Bristol",
          1, 1988, "1" },
        { "Ballenegger2012",
          "V. Ballenegger, J.J. Cerda, and C. Holm",
          "How to Convert SPME to P3M: Influence Functions and Error Estimates",
          "J. Chem. Theory Comput.",
          8, 2012, "936-947" },
        { "Garmay2012",
          "Garmay Yu, Shvetsov A, Karelov D, Lebedev D, Radulescu A, Petukhov M, Isaev-Ivanov V",
          "Correlated motion of protein subdomains and large-scale conformational flexibility of RecA protein filament",
          "Journal of Physics: Conference Series",
          340, 2012, "012094" },
        { "Kutzner2011b",
          "C. Kutzner, H. Grubmuller, B. L. de Groot, and U. Zachariae",
          "Computational Electrophysiology: The Molecular Dynamics of Ion Channel Permeation and Selectivity in Atomistic Detail",
          "Biophys. J.",
          101, 2011, "809-817"},
        { "Lundborg2014",
          "M. Lundborg, R. Apostolov, D. Spangberg, A. Gardenas, D. van der Spoel and E. Lindahl",
          "An efficient and extensible format, library, and API for binary trajectory data from molecular simulations",
          "J. Comput. Chem.",
          35, 2014, "260-269"},
        { "Goga2012",
          "N. Goga and A. J. Rzepiela and A. H. de Vries and S. J. Marrink and H. J. C. Berendsen",
          "Efficient Algorithms for Langevin and DPD Dynamics",
          "J. Chem. Theory Comput.",
          8, 2012, "3637--3649"},
<<<<<<< HEAD
        { "Lamoureux2003",
          "G. Lamoureux and B. Roux",
          "Modeling induced polarization with classical Drude oscillators: Theory and molecular dynamics simulation algorithm",
          "J. Chem. Phys.",
          119, 2003, "3025-3039"},
        { "Lemkul2015",
          "J. A. Lemkul, B. Roux, D. van der Spoel, and A. D. MacKerell Jr.",
          "Implementation of Extended Lagrangian Dynamics in GROMACS for Polarizable Simulations Using the Classical Drude Oscillator Model",
          "J. Comput. Chem.",
          36, 2015, "1473-1479"}
=======
        { "Pronk2013",
          "S. Pronk, S. Páll, R. Schulz, P. Larsson, P. Bjelkmar, R. Apostolov, M. R. Shirts, J. C. Smith, P. M. Kasson, D. van der Spoel, B. Hess, and E. Lindahl",
          "GROMACS 4.5: a high-throughput and highly parallel open source molecular simulation toolkit",
          "Bioinformatics",
          29, 2013, "845-54"},
        { "Pall2015",
          "S. Páll, M. J. Abraham, C. Kutzner, B. Hess, E. Lindahl",
          "Tackling Exascale Software Challenges in Molecular Dynamics Simulations with GROMACS",
          "In S. Markidis & E. Laure (Eds.), Solving Software Challenges for Exascale",
          8759, 2015, "3–27" }
>>>>>>> 21289a12
    };
#define NSTR (int)asize(citedb)

    int   index;
    char *author;
    char *title;
#define LINE_WIDTH 79

    if (fp == NULL)
    {
        return;
    }

    for (index = 0; (index < NSTR) && (strcmp(citedb[index].key, key) != 0); index++)
    {
        ;
    }

    fprintf(fp, "\n++++ PLEASE READ AND CITE THE FOLLOWING REFERENCE ++++\n");
    if (index < NSTR)
    {
        /* Insert newlines */
        author = wrap_lines(citedb[index].author, LINE_WIDTH, 0, FALSE);
        title  = wrap_lines(citedb[index].title, LINE_WIDTH, 0, FALSE);
        fprintf(fp, "%s\n%s\n%s %d (%d) pp. %s\n",
                author, title, citedb[index].journal,
                citedb[index].volume, citedb[index].year,
                citedb[index].pages);
        sfree(author);
        sfree(title);
    }
    else
    {
        fprintf(fp, "Entry %s not found in citation database\n", key);
    }
    fprintf(fp, "-------- -------- --- Thank You --- -------- --------\n\n");
    fflush(fp);
}

const char *GromacsVersion()
{
    return gmx_version();
}

const char *ShortProgram(void)
{
    const char *programName = NULL;

    try
    {
        // TODO: Use the display name once it doesn't break anything.
        programName = gmx::getProgramContext().programName();
    }
    GMX_CATCH_ALL_AND_EXIT_WITH_FATAL_ERROR;

    return programName;
}

const char *Program(void)
{
    const char *programName = NULL;

    try
    {
        programName = gmx::getProgramContext().fullBinaryPath();
    }
    GMX_CATCH_ALL_AND_EXIT_WITH_FATAL_ERROR;

    return programName;
}


extern void gmx_print_version_info_cuda_gpu(FILE *fp);

static void gmx_print_version_info(FILE *fp)
{
    fprintf(fp, "GROMACS version:    %s\n", gmx_version());
    const char *const git_hash = gmx_version_git_full_hash();
    if (git_hash[0] != '\0')
    {
        fprintf(fp, "GIT SHA1 hash:      %s\n", git_hash);
    }
    const char *const base_hash = gmx_version_git_central_base_hash();
    if (base_hash[0] != '\0')
    {
        fprintf(fp, "Branched from:      %s\n", base_hash);
    }

#ifdef GMX_DOUBLE
    fprintf(fp, "Precision:          double\n");
#else
    fprintf(fp, "Precision:          single\n");
#endif
    fprintf(fp, "Memory model:       %u bit\n", (unsigned)(8*sizeof(void *)));

#ifdef GMX_THREAD_MPI
    fprintf(fp, "MPI library:        thread_mpi\n");
#elif defined(GMX_MPI)
    fprintf(fp, "MPI library:        MPI\n");
#else
    fprintf(fp, "MPI library:        none\n");
#endif
#ifdef GMX_OPENMP
    fprintf(fp, "OpenMP support:     enabled (GMX_OPENMP_MAX_THREADS = %d)\n", GMX_OPENMP_MAX_THREADS);
#else
    fprintf(fp, "OpenMP support:     disabled\n");
#endif
#ifdef GMX_GPU
    fprintf(fp, "GPU support:        enabled\n");
#else
    fprintf(fp, "GPU support:        disabled\n");
#endif
#if defined(GMX_GPU) && defined(GMX_USE_OPENCL)
    fprintf(fp, "OpenCL support:     enabled\n");
#else
    fprintf(fp, "OpenCL support:     disabled\n");
#endif
    /* A preprocessor trick to avoid duplicating logic from vec.h */
#define gmx_stringify2(x) #x
#define gmx_stringify(x) gmx_stringify2(x)
    fprintf(fp, "invsqrt routine:    %s\n", gmx_stringify(gmx_invsqrt(x)));
    fprintf(fp, "SIMD instructions:  %s\n", GMX_SIMD_STRING);
    fprintf(fp, "FFT library:        %s\n", gmx_fft_get_version_info());
#ifdef HAVE_RDTSCP
    fprintf(fp, "RDTSCP usage:       enabled\n");
#else
    fprintf(fp, "RDTSCP usage:       disabled\n");
#endif
#if GMX_CXX11
    fprintf(fp, "C++11 compilation:  enabled\n");
#else
    fprintf(fp, "C++11 compilation:  disabled\n");
#endif
#ifdef GMX_USE_TNG
    fprintf(fp, "TNG support:        enabled\n");
#else
    fprintf(fp, "TNG support:        disabled\n");
#endif
#if HAVE_EXTRAE
    unsigned major, minor, revision;
    Extrae_get_version(&major, &minor, &revision);
    fprintf(fp, "Tracing support:    enabled. Using Extrae-%d.%d.%d\n", major, minor, revision);
#else
    fprintf(fp, "Tracing support:    disabled\n");
#endif


    fprintf(fp, "Built on:           %s\n", BUILD_TIME);
    fprintf(fp, "Built by:           %s\n", BUILD_USER);
    fprintf(fp, "Build OS/arch:      %s\n", BUILD_HOST);
    fprintf(fp, "Build CPU vendor:   %s\n", BUILD_CPU_VENDOR);
    fprintf(fp, "Build CPU brand:    %s\n", BUILD_CPU_BRAND);
    fprintf(fp, "Build CPU family:   %d   Model: %d   Stepping: %d\n",
            BUILD_CPU_FAMILY, BUILD_CPU_MODEL, BUILD_CPU_STEPPING);
    /* TODO: The below strings can be quite long, so it would be nice to wrap
     * them. Can wait for later, as the master branch has ready code to do all
     * that. */
    fprintf(fp, "Build CPU features: %s\n", BUILD_CPU_FEATURES);
    fprintf(fp, "C compiler:         %s\n", BUILD_C_COMPILER);
    fprintf(fp, "C compiler flags:   %s\n", BUILD_CFLAGS);
    fprintf(fp, "C++ compiler:       %s\n", BUILD_CXX_COMPILER);
    fprintf(fp, "C++ compiler flags: %s\n", BUILD_CXXFLAGS);
#ifdef HAVE_LIBMKL
    /* MKL might be used for LAPACK/BLAS even if FFTs use FFTW, so keep it separate */
    fprintf(fp, "Linked with Intel MKL version %d.%d.%d.\n",
            __INTEL_MKL__, __INTEL_MKL_MINOR__, __INTEL_MKL_UPDATE__);
#endif
#ifdef GMX_EXTERNAL_BOOST
    const bool bExternalBoost = true;
#else
    const bool bExternalBoost = false;
#endif
    fprintf(fp, "Boost version:      %d.%d.%d%s\n", BOOST_VERSION / 100000,
            BOOST_VERSION / 100 % 1000, BOOST_VERSION % 100,
            bExternalBoost ? " (external)" : " (internal)");
#if defined(GMX_GPU)
#ifdef GMX_USE_OPENCL
    fprintf(fp, "OpenCL include dir: %s\n", OPENCL_INCLUDE_DIR);
    fprintf(fp, "OpenCL library:     %s\n", OPENCL_LIBRARY);
    fprintf(fp, "OpenCL version:     %s\n", OPENCL_VERSION_STRING);
#else
    gmx_print_version_info_cuda_gpu(fp);
#endif
#endif
}

#ifdef GMX_DOUBLE
void gmx_is_double_precision()
{
    /* allow precision detection */
}
#else
void gmx_is_single_precision()
{
    /* allow precision detection */
}
#endif

namespace gmx
{

BinaryInformationSettings::BinaryInformationSettings()
    : bExtendedInfo_(false), bCopyright_(false),
      bGeneratedByHeader_(false), prefix_(""), suffix_("")
{
}

void printBinaryInformation(FILE                  *fp,
                            const IProgramContext &programContext)
{
    printBinaryInformation(fp, programContext, BinaryInformationSettings());
}

void printBinaryInformation(FILE                            *fp,
                            const IProgramContext           &programContext,
                            const BinaryInformationSettings &settings)
{
    const char *prefix          = settings.prefix_;
    const char *suffix          = settings.suffix_;
    const char *precisionString = "";
#ifdef GMX_DOUBLE
    precisionString = " (double precision)";
#endif
    const char *const name = programContext.displayName();
    if (settings.bGeneratedByHeader_)
    {
        fprintf(fp, "%sCreated by:%s\n", prefix, suffix);
    }
    // TODO: It would be nice to know here whether we are really running a
    // Gromacs binary or some other binary that is calling Gromacs; we
    // could then print "%s is part of GROMACS" or some alternative text.
    std::string title
        = formatString(":-) GROMACS - %s, %s%s (-:", name, gmx_version(), precisionString);
    const int   indent
        = centeringOffset(78 - std::strlen(prefix) - std::strlen(suffix), title.length()) + 1;
    fprintf(fp, "%s%*c%s%s\n", prefix, indent, ' ', title.c_str(), suffix);
    fprintf(fp, "%s%s\n", prefix, suffix);
    if (settings.bCopyright_)
    {
        GMX_RELEASE_ASSERT(prefix[0] == '\0' && suffix[0] == '\0',
                           "Prefix/suffix not supported with copyright");
        printCopyright(fp);
        fprintf(fp, "\n");
        // This line is printed again after the copyright notice to make it
        // appear together with all the other information, so that it is not
        // necessary to read stuff above the copyright notice.
        // The line above the copyright notice puts the copyright notice is
        // context, though.
        fprintf(fp, "%sGROMACS:      %s, %s%s%s\n", prefix, name,
                gmx_version(), precisionString, suffix);
    }
    const char *const binaryPath = programContext.fullBinaryPath();
    if (!gmx::isNullOrEmpty(binaryPath))
    {
        fprintf(fp, "%sExecutable:   %s%s\n", prefix, binaryPath, suffix);
    }
    const gmx::InstallationPrefixInfo installPrefix = programContext.installationPrefix();
    if (!gmx::isNullOrEmpty(installPrefix.path))
    {
        fprintf(fp, "%sData prefix:  %s%s%s\n", prefix, installPrefix.path,
                installPrefix.bSourceLayout ? " (source tree)" : "", suffix);
    }
    const char *const commandLine = programContext.commandLine();
    if (!gmx::isNullOrEmpty(commandLine))
    {
        fprintf(fp, "%sCommand line:%s\n%s  %s%s\n",
                prefix, suffix, prefix, commandLine, suffix);
    }
    if (settings.bExtendedInfo_)
    {
        GMX_RELEASE_ASSERT(prefix[0] == '\0' && suffix[0] == '\0',
                           "Prefix/suffix not supported with extended info");
        fprintf(fp, "\n");
        gmx_print_version_info(fp);
    }
}

} // namespace gmx<|MERGE_RESOLUTION|>--- conflicted
+++ resolved
@@ -600,7 +600,6 @@
           "Efficient Algorithms for Langevin and DPD Dynamics",
           "J. Chem. Theory Comput.",
           8, 2012, "3637--3649"},
-<<<<<<< HEAD
         { "Lamoureux2003",
           "G. Lamoureux and B. Roux",
           "Modeling induced polarization with classical Drude oscillators: Theory and molecular dynamics simulation algorithm",
@@ -610,8 +609,7 @@
           "J. A. Lemkul, B. Roux, D. van der Spoel, and A. D. MacKerell Jr.",
           "Implementation of Extended Lagrangian Dynamics in GROMACS for Polarizable Simulations Using the Classical Drude Oscillator Model",
           "J. Comput. Chem.",
-          36, 2015, "1473-1479"}
-=======
+          36, 2015, "1473-1479"},
         { "Pronk2013",
           "S. Pronk, S. Páll, R. Schulz, P. Larsson, P. Bjelkmar, R. Apostolov, M. R. Shirts, J. C. Smith, P. M. Kasson, D. van der Spoel, B. Hess, and E. Lindahl",
           "GROMACS 4.5: a high-throughput and highly parallel open source molecular simulation toolkit",
@@ -622,7 +620,6 @@
           "Tackling Exascale Software Challenges in Molecular Dynamics Simulations with GROMACS",
           "In S. Markidis & E. Laure (Eds.), Solving Software Challenges for Exascale",
           8759, 2015, "3–27" }
->>>>>>> 21289a12
     };
 #define NSTR (int)asize(citedb)
 
