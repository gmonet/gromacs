--- conflicted
+++ resolved
@@ -2,11 +2,7 @@
  * This file is part of the GROMACS molecular simulation package.
  *
  * Copyright (c) 2009-2018, The GROMACS development team.
-<<<<<<< HEAD
- * Copyright (c) 2019,2020, by the GROMACS development team, led by
-=======
  * Copyright (c) 2019,2021, by the GROMACS development team, led by
->>>>>>> d09f2a36
  * Mark Abraham, David van der Spoel, Berk Hess, and Erik Lindahl,
  * and including many others, as listed in the AUTHORS file in the
  * top-level source directory and at http://www.gromacs.org.
