--- conflicted
+++ resolved
@@ -64,9 +64,9 @@
       "implicit_surface_params",
       "cmaptypes",
       /* All the directives above can not appear after moleculetype */
-<<<<<<< HEAD
       "moleculetype",
       "atoms",
+      "virtual_sites1",
       "virtual_sites2",
       "virtual_sites3",
       "virtual_sites4",
@@ -95,14 +95,6 @@
       "maxdirs",
       "invalid",
       "none" }
-=======
-      "moleculetype", "atoms", "virtual_sites1", "virtual_sites2", "virtual_sites3",
-      "virtual_sites4", "virtual_sitesn", "bonds", "exclusions", "pairs", "pairs_nb", "angles",
-      "dihedrals", "constraints", "settles", "polarization", "water_polarization",
-      "thole_polarization", "system", "molecules", "position_restraints", "angle_restraints",
-      "angle_restraints_z", "distance_restraints", "orientation_restraints", "dihedral_restraints",
-      "cmap", "intermolecular_interactions", "maxdirs", "invalid", "none" }
->>>>>>> 044f85d9
 };
 
 int ifunc_index(Directive d, int type)
