/*
 * This file is part of the GROMACS molecular simulation package.
 *
<<<<<<< HEAD
 * Copyright (c) 2018,2019,2020, by the GROMACS development team, led by
=======
 * Copyright (c) 2018,2019,2022, by the GROMACS development team, led by
>>>>>>> a727f42e
 * Mark Abraham, David van der Spoel, Berk Hess, and Erik Lindahl,
 * and including many others, as listed in the AUTHORS file in the
 * top-level source directory and at http://www.gromacs.org.
 *
 * GROMACS is free software; you can redistribute it and/or
 * modify it under the terms of the GNU Lesser General Public License
 * as published by the Free Software Foundation; either version 2.1
 * of the License, or (at your option) any later version.
 *
 * GROMACS is distributed in the hope that it will be useful,
 * but WITHOUT ANY WARRANTY; without even the implied warranty of
 * MERCHANTABILITY or FITNESS FOR A PARTICULAR PURPOSE.  See the GNU
 * Lesser General Public License for more details.
 *
 * You should have received a copy of the GNU Lesser General Public
 * License along with GROMACS; if not, see
 * http://www.gnu.org/licenses, or write to the Free Software Foundation,
 * Inc., 51 Franklin Street, Fifth Floor, Boston, MA  02110-1301  USA.
 *
 * If you want to redistribute modifications to GROMACS, please
 * consider that scientific software is very special. Version
 * control is crucial - bugs must be traceable. We will be happy to
 * consider code for inclusion in the official distribution, but
 * derived work must not be called official GROMACS. Details are found
 * in the README & COPYING files - if they are missing, get the
 * official version at http://www.gromacs.org.
 *
 * To help us fund GROMACS development, we humbly ask that you cite
 * the research papers on the package. Check out http://www.gromacs.org.
 */
/*! \internal \file
 * \brief
 * Implements test of bonded force routines
 *
 *
 * \todo We should re-work this. For example, a harmonic bond
 * has so few computations that force components should be
 * accurate to a small *and computed* relative error.
 *
 * \author David van der Spoel <david.vanderspoel@icm.uu.se>
 * \ingroup module_listed_forces
 */
#include "gmxpre.h"

#include "gromacs/listed_forces/bonded.h"

#include <cmath>

#include <memory>
#include <unordered_map>

#include <gtest/gtest.h>

#include "gromacs/listed_forces/listed_forces.h"
#include "gromacs/math/paddedvector.h"
#include "gromacs/math/units.h"
#include "gromacs/math/vec.h"
#include "gromacs/math/vectypes.h"
#include "gromacs/mdtypes/mdatom.h"
#include "gromacs/pbcutil/ishift.h"
#include "gromacs/pbcutil/pbc.h"
#include "gromacs/topology/idef.h"
#include "gromacs/utility/enumerationhelpers.h"
#include "gromacs/utility/strconvert.h"
#include "gromacs/utility/stringstream.h"
#include "gromacs/utility/textwriter.h"

#include "testutils/refdata.h"
#include "testutils/testasserts.h"

namespace gmx
{
namespace test
{
namespace
{

//! Number of atoms used in these tests.
constexpr int c_numAtoms = 4;

/*! \brief Output from bonded kernels
 *
 * \todo Later this might turn into the actual output struct. */
struct OutputQuantities
{
    //! Energy of this interaction
    real energy = 0;
    //! Derivative with respect to lambda
    real dvdlambda = 0;
    //! Shift vectors
    rvec fshift[N_IVEC] = { { 0 } };
    //! Forces
    alignas(GMX_REAL_MAX_SIMD_WIDTH * sizeof(real)) rvec4 f[c_numAtoms] = { { 0 } };
};

/*! \brief Utility to check the output from bonded tests
 *
 * \param[in] checker Reference checker
 * \param[in] output  The output from the test to check
 * \param[in] bondedKernelFlavor  Flavor for determining what output to check
 */
void checkOutput(TestReferenceChecker*    checker,
                 const OutputQuantities&  output,
                 const BondedKernelFlavor bondedKernelFlavor)
{
    if (computeEnergy(bondedKernelFlavor))
    {
        checker->checkReal(output.energy, "Epot ");
        // Should still be zero when not doing FEP, so may as well test it.
        checker->checkReal(output.dvdlambda, "dVdlambda ");
    }
    checker->checkSequence(std::begin(output.f), std::end(output.f), "Forces");
}

/*! \brief Input structure for listed forces tests
 */
struct iListInput
{
public:
    //! Function type
    int ftype = -1;
    //! Tolerance for float evaluation
    float ftoler = 1e-6;
    //! Tolerance for double evaluation
    double dtoler = 1e-8;
    //! Do free energy perturbation?
    bool fep = false;
    //! Interaction parameters
    t_iparams iparams = { { 0 } };

    friend std::ostream& operator<<(std::ostream& out, const iListInput& input);

    //! Constructor
    iListInput() {}

    /*! \brief Constructor with tolerance
     *
     * \param[in] ftol Single precision tolerance
     * \param[in] dtol Double precision tolerance
     */
    iListInput(float ftol, double dtol)
    {
        ftoler = ftol;
        dtoler = dtol;
    }
    /*! \brief Set parameters for harmonic potential
     *
     * Free energy perturbation is turned on when A
     * and B parameters are different.
     * \param[in] ft  Function type
     * \param[in] rA  Equilibrium value A
     * \param[in] krA Force constant A
     * \param[in] rB  Equilibrium value B
     * \param[in] krB Force constant B
     * \return The structure itself.
     */
    iListInput setHarmonic(int ft, real rA, real krA, real rB, real krB)
    {
        iparams.harmonic.rA  = rA;
        iparams.harmonic.rB  = rB;
        iparams.harmonic.krA = krA;
        iparams.harmonic.krB = krB;
        ftype                = ft;
        fep                  = (rA != rB || krA != krB);
        return *this;
    }
    /*! \brief Set parameters for harmonic potential
     *
     * \param[in] ft  Function type
     * \param[in] rA  Equilibrium value
     * \param[in] krA Force constant
     * \return The structure itself.
     */
    iListInput setHarmonic(int ft, real rA, real krA) { return setHarmonic(ft, rA, krA, rA, krA); }
    /*! \brief Set parameters for cubic potential
     *
     * \param[in] b0   Equilibrium bond length
     * \param[in] kb   Harmonic force constant
     * \param[in] kcub Cubic force constant
     * \return The structure itself.
     */
    iListInput setCubic(real b0, real kb, real kcub)
    {
        ftype              = F_CUBICBONDS;
        iparams.cubic.b0   = b0;
        iparams.cubic.kb   = kb;
        iparams.cubic.kcub = kcub;
        return *this;
    }
    /*! \brief Set parameters for morse potential
     *
     * Free energy perturbation is turned on when A
     * and B parameters are different.
     * \param[in] b0A   Equilibrium value A
     * \param[in] cbA   Force constant A
     * \param[in] betaA Steepness parameter A
     * \param[in] b0B   Equilibrium value B
     * \param[in] cbB   Force constant B
     * \param[in] betaB Steepness parameter B
     * \return The structure itself.
     */
    iListInput setMorse(real b0A, real cbA, real betaA, real b0B, real cbB, real betaB)
    {
        ftype               = F_MORSE;
        iparams.morse.b0A   = b0A;
        iparams.morse.cbA   = cbA;
        iparams.morse.betaA = betaA;
        iparams.morse.b0B   = b0B;
        iparams.morse.cbB   = cbB;
        iparams.morse.betaB = betaB;
        fep                 = (b0A != b0B || cbA != cbB || betaA != betaB);
        return *this;
    }
    /*! \brief Set parameters for morse potential
     *
     * \param[in] b0A   Equilibrium value
     * \param[in] cbA   Force constant
     * \param[in] betaA Steepness parameter
     * \return The structure itself.
     */
    iListInput setMorse(real b0A, real cbA, real betaA)
    {
        return setMorse(b0A, cbA, betaA, b0A, cbA, betaA);
    }
    /*! \brief Set parameters for fene potential
     *
     * \param[in] bm Equilibrium bond length
     * \param[in] kb Force constant
     * \return The structure itself.
     */
    iListInput setFene(real bm, real kb)
    {
        ftype           = F_FENEBONDS;
        iparams.fene.bm = bm;
        iparams.fene.kb = kb;
        return *this;
    }
    /*! \brief Set parameters for linear angle potential
     *
     * Free energy perturbation is turned on when A
     * and B parameters are different.
     * \param[in] klinA Force constant A
     * \param[in] aA    The position of the central atom A
     * \param[in] klinB Force constant B
     * \param[in] aB    The position of the central atom B
     * \return The structure itself.
     */
    iListInput setLinearAngle(real klinA, real aA, real klinB, real aB)
    {
        ftype                  = F_LINEAR_ANGLES;
        iparams.linangle.klinA = klinA;
        iparams.linangle.aA    = aA;
        iparams.linangle.klinB = klinB;
        iparams.linangle.aB    = aB;
        fep                    = (klinA != klinB || aA != aB);
        return *this;
    }
    /*! \brief Set parameters for linear angle potential
     *
     * \param[in] klinA Force constant
     * \param[in] aA    The position of the central atom
     * \return The structure itself.
     */
    iListInput setLinearAngle(real klinA, real aA) { return setLinearAngle(klinA, aA, klinA, aA); }
    /*! \brief Set parameters for Urey Bradley potential
     *
     * Free energy perturbation is turned on when A
     * and B parameters are different.
     * \param[in] thetaA  Equilibrium angle A
     * \param[in] kthetaA Force constant A
     * \param[in] r13A    The distance between i and k atoms A
     * \param[in] kUBA    The force constant for 1-3 distance A
     * \param[in] thetaB  Equilibrium angle B
     * \param[in] kthetaB Force constant B
     * \param[in] r13B    The distance between i and k atoms B
     * \param[in] kUBB    The force constant for 1-3 distance B
     * \return The structure itself.
     */
    iListInput
    setUreyBradley(real thetaA, real kthetaA, real r13A, real kUBA, real thetaB, real kthetaB, real r13B, real kUBB)
    {
        ftype               = F_UREY_BRADLEY;
        iparams.u_b.thetaA  = thetaA;
        iparams.u_b.kthetaA = kthetaA;
        iparams.u_b.r13A    = r13A;
        iparams.u_b.kUBA    = kUBA;
        iparams.u_b.thetaB  = thetaB;
        iparams.u_b.kthetaB = kthetaB;
        iparams.u_b.r13B    = r13B;
        iparams.u_b.kUBB    = kUBB;
        fep = (thetaA != thetaB || kthetaA != kthetaB || r13A != r13B || kUBA != kUBB);
        return *this;
    }
    /*! \brief Set parameters for Urey Bradley potential
     *
     * \param[in] thetaA  Equilibrium angle
     * \param[in] kthetaA Force constant
     * \param[in] r13A    The distance between i and k atoms
     * \param[in] kUBA    The force constant for 1-3 distance
     * \return The structure itself.
     */
    iListInput setUreyBradley(real thetaA, real kthetaA, real r13A, real kUBA)
    {
        return setUreyBradley(thetaA, kthetaA, r13A, kUBA, thetaA, kthetaA, r13A, kUBA);
    }
    /*! \brief Set parameters for Cross Bond Bonds potential
     *
     * \param[in] r1e  First bond length i-j
     * \param[in] r2e  Second bond length i-k
     * \param[in] krr  The force constant
     * \return The structure itself.
     */
    iListInput setCrossBondBonds(real r1e, real r2e, real krr)
    {
        ftype                = F_CROSS_BOND_BONDS;
        iparams.cross_bb.r1e = r1e;
        iparams.cross_bb.r2e = r2e;
        iparams.cross_bb.krr = krr;
        return *this;
    }
    /*! \brief Set parameters for Cross Bond Angles potential
     *
     * \param[in] r1e  First bond length i-j
     * \param[in] r2e  Second bond length j-k
     * \param[in] r3e  Third bond length i-k
     * \param[in] krt  The force constant
     * \return The structure itself.
     */
    iListInput setCrossBondAngles(real r1e, real r2e, real r3e, real krt)
    {
        ftype                = F_CROSS_BOND_ANGLES;
        iparams.cross_ba.r1e = r1e;
        iparams.cross_ba.r2e = r2e;
        iparams.cross_ba.r3e = r3e;
        iparams.cross_ba.krt = krt;
        return *this;
    }
    /*! \brief Set parameters for Quartic Angles potential
     *
     * \param[in] theta Angle
     * \param[in] c     Array of parameters
     * \return The structure itself.
     */
    iListInput setQuarticAngles(real theta, const real c[5])
    {
        ftype                = F_QUARTIC_ANGLES;
        iparams.qangle.theta = theta;
        iparams.qangle.c[0]  = c[0];
        iparams.qangle.c[1]  = c[1];
        iparams.qangle.c[2]  = c[2];
        iparams.qangle.c[3]  = c[3];
        iparams.qangle.c[4]  = c[4];
        return *this;
    }
    /*! \brief Set parameters for proper dihedrals potential
     *
     * Free energy perturbation is turned on when A
     * and B parameters are different.
     * \param[in] ft   Function type
     * \param[in] phiA Dihedral angle A
     * \param[in] cpA  Force constant A
     * \param[in] mult Multiplicity of the angle
     * \param[in] phiB Dihedral angle B
     * \param[in] cpB  Force constant B
     * \return The structure itself.
     */
    iListInput setPDihedrals(int ft, real phiA, real cpA, int mult, real phiB, real cpB)
    {
        ftype              = ft;
        iparams.pdihs.phiA = phiA;
        iparams.pdihs.cpA  = cpA;
        iparams.pdihs.phiB = phiB;
        iparams.pdihs.cpB  = cpB;
        iparams.pdihs.mult = mult;
        fep                = (phiA != phiB || cpA != cpB);
        return *this;
    }
    /*! \brief Set parameters for proper dihedrals potential
     *
     * \param[in] ft   Function type
     * \param[in] phiA Dihedral angle
     * \param[in] cpA  Force constant
     * \param[in] mult Multiplicity of the angle
     * \return The structure itself.
     */
    iListInput setPDihedrals(int ft, real phiA, real cpA, int mult)
    {
        return setPDihedrals(ft, phiA, cpA, mult, phiA, cpA);
    }
    /*! \brief Set parameters for Ryckaert-Bellemans dihedrals potential
     *
     * Free energy perturbation is turned on when A
     * and B parameters are different.
     * \param[in] rbcA Force constants A
     * \param[in] rbcB Force constants B
     * \return The structure itself.
     */
    iListInput setRbDihedrals(const real rbcA[NR_RBDIHS], const real rbcB[NR_RBDIHS])
    {
        ftype = F_RBDIHS;
        fep   = false;
        for (int i = 0; i < NR_RBDIHS; i++)
        {
            iparams.rbdihs.rbcA[i] = rbcA[i];
            iparams.rbdihs.rbcB[i] = rbcB[i];
            fep                    = fep || (rbcA[i] != rbcB[i]);
        }
        return *this;
    }
    /*! \brief Set parameters for Ryckaert-Bellemans dihedrals potential
     *
     * \param[in] rbc Force constants
     * \return The structure itself.
     */
    iListInput setRbDihedrals(const real rbc[NR_RBDIHS]) { return setRbDihedrals(rbc, rbc); }
    /*! \brief Set parameters for Polarization
     *
     * \param[in] alpha Polarizability
     * \return The structure itself.
     */
    iListInput setPolarization(real alpha)
    {
        ftype                  = F_POLARIZATION;
        fep                    = false;
        iparams.polarize.alpha = alpha;
        return *this;
    }
    /*! \brief Set parameters for Anharmonic Polarization
     *
     * \param[in] alpha Polarizability (nm^3)
     * \param[in] drcut The cut-off distance (nm) after which the
     *                  fourth power kicks in
     * \param[in] khyp  The force constant for the fourth power
     * \return The structure itself.
     */
    iListInput setAnharmPolarization(real alpha, real drcut, real khyp)
    {
        ftype                         = F_ANHARM_POL;
        fep                           = false;
        iparams.anharm_polarize.alpha = alpha;
        iparams.anharm_polarize.drcut = drcut;
        iparams.anharm_polarize.khyp  = khyp;
        return *this;
    }
    /*! \brief Set parameters for Thole Polarization
     *
     * \param[in] a      Thole factor
     * \param[in] alpha1 Polarizability 1 (nm^3)
     * \param[in] alpha2 Polarizability 2 (nm^3)
     * \param[in] rfac   Distance factor
     * \return The structure itself.
     */
    iListInput setTholePolarization(real a, real alpha1, real alpha2, real rfac)
    {
        ftype                = F_THOLE_POL;
        fep                  = false;
        iparams.thole.a      = a;
        iparams.thole.alpha1 = alpha1;
        iparams.thole.alpha2 = alpha2;
        iparams.thole.rfac   = rfac;
        return *this;
    }
    /*! \brief Set parameters for Water Polarization
     *
     * \param[in] alpha_x Polarizability X (nm^3)
     * \param[in] alpha_y Polarizability Y (nm^3)
     * \param[in] alpha_z Polarizability Z (nm^3)
     * \param[in] rOH     Oxygen-Hydrogen distance
     * \param[in] rHH     Hydrogen-Hydrogen distance
     * \param[in] rOD     Oxygen-Dummy distance
     * \return The structure itself.
     */
    iListInput setWaterPolarization(real alpha_x, real alpha_y, real alpha_z, real rOH, real rHH, real rOD)
    {
        ftype             = F_WATER_POL;
        fep               = false;
        iparams.wpol.al_x = alpha_x;
        iparams.wpol.al_y = alpha_y;
        iparams.wpol.al_z = alpha_z;
        iparams.wpol.rOH  = rOH;
        iparams.wpol.rHH  = rHH;
        iparams.wpol.rOD  = rOD;
        return *this;
    }
};

//! Prints the interaction and parameters to a stream
std::ostream& operator<<(std::ostream& out, const iListInput& input)
{
    using std::endl;
    out << "Function type " << input.ftype << " called " << interaction_function[input.ftype].name
        << " ie. labelled '" << interaction_function[input.ftype].longname << "' in an energy file"
        << endl;

    // Organize to print the legacy C union t_iparams, whose
    // relevant contents vary with ftype.
    StringOutputStream stream;
    {
        TextWriter writer(&stream);
        printInteractionParameters(&writer, input.ftype, input.iparams);
    }
    out << "Function parameters " << stream.toString();
    out << "Parameters trigger FEP? " << (input.fep ? "true" : "false") << endl;
    return out;
}

/*! \brief Utility to fill iatoms struct
 *
 * \param[in]  ftype  Function type
 * \param[out] iatoms Pointer to iatoms struct
 */
void fillIatoms(int ftype, std::vector<t_iatom>* iatoms)
{
    std::unordered_map<int, std::vector<int>> ia = { { 2, { 0, 0, 1, 0, 1, 2, 0, 2, 3 } },
                                                     { 3, { 0, 0, 1, 2, 0, 1, 2, 3 } },
                                                     { 4, { 0, 0, 1, 2, 3 } },
                                                     { 5, { 0, 0, 1, 2, 3, 0 } } };
    EXPECT_TRUE(ftype >= 0 && ftype < F_NRE);
    int nral = interaction_function[ftype].nratoms;
    for (auto& i : ia[nral])
    {
        iatoms->push_back(i);
    }
}

class ListedForcesTest :
    public ::testing::TestWithParam<std::tuple<iListInput, PaddedVector<RVec>, PbcType>>
{
protected:
    matrix                 box_;
    t_pbc                  pbc_;
    PaddedVector<RVec>     x_;
    PbcType                pbcType_;
    iListInput             input_;
    TestReferenceData      refData_;
    TestReferenceChecker   checker_;
    FloatingPointTolerance shiftForcesTolerance_ = defaultRealTolerance();
    ListedForcesTest() : checker_(refData_.rootChecker())
    {
        input_   = std::get<0>(GetParam());
        x_       = std::get<1>(GetParam());
        pbcType_ = std::get<2>(GetParam());
        clear_mat(box_);
        box_[0][0] = box_[1][1] = box_[2][2] = 1.5;
        set_pbc(&pbc_, pbcType_, box_);
        // We need quite specific tolerances here since angle functions
        // etc. are not very precise and reproducible.
        test::FloatingPointTolerance tolerance(test::FloatingPointTolerance(
                input_.ftoler, input_.dtoler, 1.0e-6, 1.0e-12, 10000, 100, false));
        checker_.setDefaultTolerance(tolerance);
        // The SIMD acos() is only accurate to 2-3 ULP, so the angles
        // computed by it and the non-SIMD code paths (that use
        // std::acos) differ by enough to require quite large
        // tolerances for the shift forces in mixed precision.
        float singleShiftForcesAbsoluteTolerance =
                ((input_.ftype == F_POLARIZATION) || (input_.ftype == F_ANHARM_POL)
                                 || (IS_ANGLE(input_.ftype))
                         ? 5e-3
                         : 5e-5);
        // Note that std::numeric_limits isn't required by the standard to
        // have an implementation for uint64_t(!) but this is likely to
        // work because that type is likely to be a typedef for one of
        // the other numerical types that happens to be 64-bits wide.
        shiftForcesTolerance_ = FloatingPointTolerance(singleShiftForcesAbsoluteTolerance, 1e-8, 1e-6,
                                                       1e-12, std::numeric_limits<uint64_t>::max(),
                                                       std::numeric_limits<uint64_t>::max(), false);
    }
    void testOneIfunc(TestReferenceChecker* checker, const std::vector<t_iatom>& iatoms, const real lambda)
    {
        SCOPED_TRACE(std::string("Testing PBC type: ") + c_pbcTypeNames[pbcType_]);
        std::vector<int>  ddgatindex = { 0, 1, 2, 3 };
        std::vector<real> chargeA    = { 1.5, -2.0, 1.5, -1.0 };
        t_mdatoms         mdatoms    = { 0 };
        mdatoms.chargeA              = chargeA.data();
        /* Here we run both the standard, plain-C force+shift-forces+energy+free-energy
         * kernel flavor and the potentially optimized, with SIMD and less output,
         * force only kernels. Note that we also run the optimized kernel for free-energy
         * input when lambda=0, as the force output should match the non free-energy case.
         */
        std::vector<BondedKernelFlavor> flavors = { BondedKernelFlavor::ForcesAndVirialAndEnergy };
        if (!input_.fep || lambda == 0)
        {
            flavors.push_back(BondedKernelFlavor::ForcesSimdWhenAvailable);
        }
        for (const auto flavor : flavors)
        {
            SCOPED_TRACE("Testing bonded kernel flavor: " + c_bondedKernelFlavorStrings[flavor]);
            OutputQuantities output;
            output.energy =
                    calculateSimpleBond(input_.ftype, iatoms.size(), iatoms.data(), &input_.iparams,
                                        as_rvec_array(x_.data()), output.f, output.fshift, &pbc_,
                                        lambda, &output.dvdlambda, &mdatoms,
                                        /* struct t_fcdata * */ nullptr, ddgatindex.data(), flavor);
            // Internal consistency test of both test input
            // and bonded functions.
            EXPECT_TRUE((input_.fep || (output.dvdlambda == 0.0))) << "dvdlambda was " << output.dvdlambda;
            checkOutput(checker, output, flavor);
            auto shiftForcesChecker = checker->checkCompound("Shift-Forces", "Shift-forces");
            if (computeVirial(flavor))
            {
                shiftForcesChecker.setDefaultTolerance(shiftForcesTolerance_);
                shiftForcesChecker.checkVector(output.fshift[CENTRAL], "Central");
            }
            else
            {
                // Permit omitting to compare shift forces with
                // reference data when that is useless.
                shiftForcesChecker.disableUnusedEntriesCheck();
            }
        }
    }
    void testIfunc()
    {
        TestReferenceChecker thisChecker =
                checker_.checkCompound("FunctionType", interaction_function[input_.ftype].name)
                        .checkCompound("FEP", (input_.fep ? "Yes" : "No"));
        std::vector<t_iatom> iatoms;
        fillIatoms(input_.ftype, &iatoms);
        if (input_.fep)
        {
            const int numLambdas = 3;
            for (int i = 0; i < numLambdas; ++i)
            {
                const real lambda       = i / (numLambdas - 1.0);
                auto       valueChecker = thisChecker.checkCompound("Lambda", toString(lambda));
                testOneIfunc(&valueChecker, iatoms, lambda);
            }
        }
        else
        {
            testOneIfunc(&thisChecker, iatoms, 0.0);
        }
    }
};

TEST_P(ListedForcesTest, Ifunc)
{
    testIfunc();
}

//! Function types for testing bonds. Add new terms at the end.
std::vector<iListInput> c_InputBonds = {
    { iListInput(2e-6F, 1e-8).setHarmonic(F_BONDS, 0.15, 500.0) },
    { iListInput(2e-6F, 1e-8).setHarmonic(F_BONDS, 0.15, 500.0, 0.17, 400.0) },
    { iListInput(1e-4F, 1e-8).setHarmonic(F_G96BONDS, 0.15, 50.0) },
    { iListInput().setHarmonic(F_G96BONDS, 0.15, 50.0, 0.17, 40.0) },
    { iListInput().setCubic(0.16, 50.0, 2.0) },
    { iListInput(2e-6F, 1e-8).setMorse(0.15, 50.0, 2.0, 0.17, 40.0, 1.6) },
    { iListInput(2e-6F, 1e-8).setMorse(0.15, 30.0, 2.7) },
    { iListInput().setFene(0.4, 5.0) }
};

//! Constants for Quartic Angles
const real cQuarticAngles[5] = { 1.1, 2.3, 4.6, 7.8, 9.2 };

//! Function types for testing angles. Add new terms at the end.
std::vector<iListInput> c_InputAngles = {
    { iListInput(2e-3, 1e-8).setHarmonic(F_ANGLES, 100.0, 50.0) },
    { iListInput(2e-3, 1e-8).setHarmonic(F_ANGLES, 100.15, 50.0, 95.0, 30.0) },
    { iListInput(8e-3, 1e-8).setHarmonic(F_G96ANGLES, 100.0, 50.0) },
    { iListInput(8e-3, 1e-8).setHarmonic(F_G96ANGLES, 100.0, 50.0, 95.0, 30.0) },
    { iListInput().setLinearAngle(50.0, 0.4) },
    { iListInput().setLinearAngle(50.0, 0.4, 40.0, 0.6) },
    { iListInput(2e-6, 1e-8).setCrossBondBonds(0.8, 0.7, 45.0) },
    { iListInput(3e-6, 1e-8).setCrossBondAngles(0.8, 0.7, 0.3, 45.0) },
    { iListInput(2e-2, 1e-8).setUreyBradley(950.0, 46.0, 0.3, 5.0) },
    { iListInput(2e-2, 1e-8).setUreyBradley(100.0, 45.0, 0.3, 5.0, 90.0, 47.0, 0.32, 7.0) },
    { iListInput(2e-3, 1e-8).setQuarticAngles(87.0, cQuarticAngles) }
};

//! Constants for Ryckaert-Bellemans A
const real rbcA[NR_RBDIHS] = { -5.35, 13.6, 8.4, -16.7, 0.3, 12.4 };

//! Constants for Ryckaert-Bellemans B
const real rbcB[NR_RBDIHS] = { -6.35, 12.6, 8.1, -10.7, 0.9, 15.4 };

//! Constants for Ryckaert-Bellemans without FEP
const real rbc[NR_RBDIHS] = { -7.35, 13.6, 8.4, -16.7, 1.3, 12.4 };

//! Function types for testing dihedrals. Add new terms at the end.
std::vector<iListInput> c_InputDihs = {
    { iListInput(5e-4, 1e-8).setPDihedrals(F_PDIHS, -100.0, 10.0, 2, -80.0, 20.0) },
    { iListInput(1e-4, 1e-8).setPDihedrals(F_PDIHS, -105.0, 15.0, 2) },
    { iListInput(2e-4, 1e-8).setHarmonic(F_IDIHS, 100.0, 50.0) },
    { iListInput(2e-4, 1e-8).setHarmonic(F_IDIHS, 100.15, 50.0, 95.0, 30.0) },
    { iListInput(4e-4, 1e-8).setRbDihedrals(rbcA, rbcB) },
    { iListInput(4e-4, 1e-8).setRbDihedrals(rbc) }
};

//! Function types for testing polarization. Add new terms at the end.
std::vector<iListInput> c_InputPols = {
    { iListInput(2e-5, 1e-8).setPolarization(0.12) },
    { iListInput(2e-3, 1e-8).setAnharmPolarization(0.0013, 0.02, 1235.6) },
    { iListInput(1.4e-3, 1e-8).setTholePolarization(0.26, 0.07, 0.09, 1.6) },
    { iListInput(2e-3, 1e-8).setWaterPolarization(0.001, 0.0012, 0.0016, 0.095, 0.15, 0.02) },
};

//! Function types for testing polarization. Add new terms at the end.
std::vector<iListInput> c_InputRestraints = {
    { iListInput(1e-4, 1e-8).setPDihedrals(F_ANGRES, -100.0, 10.0, 2, -80.0, 20.0) },
    { iListInput(1e-4, 1e-8).setPDihedrals(F_ANGRES, -105.0, 15.0, 2) },
    { iListInput(1e-4, 1e-8).setPDihedrals(F_ANGRESZ, -100.0, 10.0, 2, -80.0, 20.0) },
    { iListInput(1e-4, 1e-8).setPDihedrals(F_ANGRESZ, -105.0, 15.0, 2) },
    { iListInput(2e-3, 1e-8).setHarmonic(F_RESTRANGLES, 100.0, 50.0) },
    { iListInput(2e-3, 1e-8).setHarmonic(F_RESTRANGLES, 100.0, 50.0, 110.0, 45.0) }
};

//! Function types for testing bond with zero length, has zero reference length to make physical sense.
std::vector<iListInput> c_InputBondsZeroLength = {
    { iListInput().setHarmonic(F_BONDS, 0.0, 500.0) },
};

//! Function types for testing angles with zero angle, has zero reference angle to make physical sense.
std::vector<iListInput> c_InputAnglesZeroAngle = {
    { iListInput(2e-3, 1e-8).setHarmonic(F_ANGLES, 0.0, 50.0) },
};

<<<<<<< HEAD
} // namespace
} // namespace test

//! Print an RVec to \c os
static void PrintTo(const RVec& value, std::ostream* os)
{
    *os << value[XX] << " " << value[YY] << " " << value[ZZ] << std::endl;
}

//! Print a padded vector of RVec to \c os
static void PrintTo(const PaddedVector<RVec>& vector, std::ostream* os)
{
    if (vector.empty())
    {
        *os << "Empty vector" << std::endl;
    }
    else
    {
        *os << "Vector of RVec containing:" << std::endl;
        std::for_each(vector.begin(), vector.end(), [os](const RVec& v) { PrintTo(v, os); });
    }
}

namespace test
{
namespace
{

/*! \brief Coordinates for testing
 *
 * Taken from a butane molecule, so we have some
 * normal-sized bonds and angles to test.
 *
 * \todo Test also some weirder values */
std::vector<PaddedVector<RVec>> c_coordinatesForTests = {
    { { 1.382, 1.573, 1.482 }, { 1.281, 1.559, 1.596 }, { 1.292, 1.422, 1.663 }, { 1.189, 1.407, 1.775 } }
};

//! Coordinates for testing bonds with zero length
std::vector<PaddedVector<RVec>> c_coordinatesForTestsZeroBondLength = {
    { { 0.0, 0.0, 0.0 }, { 0.0, 0.0, 0.0 }, { 0.005, 0.0, 0.1 }, { 0.005, 0.0, 0.1 } }
};

//! Coordinates for testing bonds with zero length
std::vector<PaddedVector<RVec>> c_coordinatesForTestsZeroAngle = {
    { { 0.005, 0.0, 0.1 }, { 0.0, 0.0, 0.0 }, { 0.005, 0.0, 0.1 }, { 0.5, 0.18, 0.22 } }
=======
//! Coordinates for testing
std::vector<std::vector<RVec>> c_coordinatesForTests = {
    { { 0.0, 0.0, 0.0 }, { 0.0, 0.0, 0.2 }, { 0.005, 0.0, 0.1 }, { -0.001, 0.1, 0.0 } },
    { { 0.5, 0.0, 0.0 }, { 0.5, 0.0, 0.15 }, { 0.5, 0.07, 0.22 }, { 0.5, 0.18, 0.22 } },
    { { -0.1143, -0.0282, 0.0 }, { 0.0, 0.0434, 0.0 }, { 0.1185, -0.0138, 0.0 }, { -0.0195, 0.1498, 0.0 } }
>>>>>>> a727f42e
};

//! Coordinates for testing bonds with zero length
std::vector<std::vector<RVec>> c_coordinatesForTestsZeroBondLength = {
    { { 0.0, 0.0, 0.0 }, { 0.0, 0.0, 0.0 }, { 0.005, 0.0, 0.1 }, { 0.005, 0.0, 0.1 } }
};

//! Coordinates for testing bonds with zero length
std::vector<std::vector<RVec>> c_coordinatesForTestsZeroAngle = {
    { { 0.005, 0.0, 0.1 }, { 0.0, 0.0, 0.0 }, { 0.005, 0.0, 0.1 }, { 0.5, 0.18, 0.22 } }
};

//! PBC values for testing
std::vector<PbcType> c_pbcForTests = { PbcType::No, PbcType::XY, PbcType::Xyz };

// Those tests give errors with the intel compiler and nothing else, so we disable them only there.
#ifndef __INTEL_COMPILER
INSTANTIATE_TEST_CASE_P(Bond,
                        ListedForcesTest,
                        ::testing::Combine(::testing::ValuesIn(c_InputBonds),
                                           ::testing::ValuesIn(c_coordinatesForTests),
                                           ::testing::ValuesIn(c_pbcForTests)));

INSTANTIATE_TEST_CASE_P(Angle,
                        ListedForcesTest,
                        ::testing::Combine(::testing::ValuesIn(c_InputAngles),
                                           ::testing::ValuesIn(c_coordinatesForTests),
                                           ::testing::ValuesIn(c_pbcForTests)));

INSTANTIATE_TEST_CASE_P(Dihedral,
                        ListedForcesTest,
                        ::testing::Combine(::testing::ValuesIn(c_InputDihs),
                                           ::testing::ValuesIn(c_coordinatesForTests),
                                           ::testing::ValuesIn(c_pbcForTests)));

INSTANTIATE_TEST_CASE_P(Polarize,
                        ListedForcesTest,
                        ::testing::Combine(::testing::ValuesIn(c_InputPols),
                                           ::testing::ValuesIn(c_coordinatesForTests),
                                           ::testing::ValuesIn(c_pbcForTests)));

INSTANTIATE_TEST_CASE_P(Restraints,
                        ListedForcesTest,
                        ::testing::Combine(::testing::ValuesIn(c_InputRestraints),
                                           ::testing::ValuesIn(c_coordinatesForTests),
                                           ::testing::ValuesIn(c_pbcForTests)));

INSTANTIATE_TEST_CASE_P(BondZeroLength,
                        ListedForcesTest,
                        ::testing::Combine(::testing::ValuesIn(c_InputBondsZeroLength),
                                           ::testing::ValuesIn(c_coordinatesForTestsZeroBondLength),
                                           ::testing::ValuesIn(c_pbcForTests)));

INSTANTIATE_TEST_CASE_P(AngleZero,
                        ListedForcesTest,
                        ::testing::Combine(::testing::ValuesIn(c_InputAnglesZeroAngle),
                                           ::testing::ValuesIn(c_coordinatesForTestsZeroAngle),
                                           ::testing::ValuesIn(c_pbcForTests)));
#endif

} // namespace

} // namespace test

} // namespace gmx<|MERGE_RESOLUTION|>--- conflicted
+++ resolved
@@ -1,11 +1,7 @@
 /*
  * This file is part of the GROMACS molecular simulation package.
  *
-<<<<<<< HEAD
- * Copyright (c) 2018,2019,2020, by the GROMACS development team, led by
-=======
- * Copyright (c) 2018,2019,2022, by the GROMACS development team, led by
->>>>>>> a727f42e
+ * Copyright (c) 2018,2019,2020,2022, by the GROMACS development team, led by
  * Mark Abraham, David van der Spoel, Berk Hess, and Erik Lindahl,
  * and including many others, as listed in the AUTHORS file in the
  * top-level source directory and at http://www.gromacs.org.
@@ -723,7 +719,6 @@
     { iListInput(2e-3, 1e-8).setHarmonic(F_ANGLES, 0.0, 50.0) },
 };
 
-<<<<<<< HEAD
 } // namespace
 } // namespace test
 
@@ -769,23 +764,6 @@
 
 //! Coordinates for testing bonds with zero length
 std::vector<PaddedVector<RVec>> c_coordinatesForTestsZeroAngle = {
-    { { 0.005, 0.0, 0.1 }, { 0.0, 0.0, 0.0 }, { 0.005, 0.0, 0.1 }, { 0.5, 0.18, 0.22 } }
-=======
-//! Coordinates for testing
-std::vector<std::vector<RVec>> c_coordinatesForTests = {
-    { { 0.0, 0.0, 0.0 }, { 0.0, 0.0, 0.2 }, { 0.005, 0.0, 0.1 }, { -0.001, 0.1, 0.0 } },
-    { { 0.5, 0.0, 0.0 }, { 0.5, 0.0, 0.15 }, { 0.5, 0.07, 0.22 }, { 0.5, 0.18, 0.22 } },
-    { { -0.1143, -0.0282, 0.0 }, { 0.0, 0.0434, 0.0 }, { 0.1185, -0.0138, 0.0 }, { -0.0195, 0.1498, 0.0 } }
->>>>>>> a727f42e
-};
-
-//! Coordinates for testing bonds with zero length
-std::vector<std::vector<RVec>> c_coordinatesForTestsZeroBondLength = {
-    { { 0.0, 0.0, 0.0 }, { 0.0, 0.0, 0.0 }, { 0.005, 0.0, 0.1 }, { 0.005, 0.0, 0.1 } }
-};
-
-//! Coordinates for testing bonds with zero length
-std::vector<std::vector<RVec>> c_coordinatesForTestsZeroAngle = {
     { { 0.005, 0.0, 0.1 }, { 0.0, 0.0, 0.0 }, { 0.005, 0.0, 0.1 }, { 0.5, 0.18, 0.22 } }
 };
 
