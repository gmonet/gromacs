--- conflicted
+++ resolved
@@ -830,13 +830,8 @@
     update_mdatoms(mdatoms, ir.fepvals->init_lambda);
     fr      = mk_forcerec();
     fprintf(fplog, "Made forcerec\n");
-<<<<<<< HEAD
-    init_forcerec(fplog, oenv, fr, NULL, &ir, &mtop, cr, box, FALSE,
+    init_forcerec(fplog, oenv, fr, NULL, &ir, &mtop, cr, box,
                   NULL, NULL, NULL, NULL, NULL, NULL, FALSE, -1);
-=======
-    init_forcerec(fplog, oenv, fr, NULL, &ir, &mtop, cr, box,
-                  NULL, NULL, NULL, NULL, NULL, FALSE, -1);
->>>>>>> 40811d3e
     init_nrnb(&nrnb);
     if (ir.ePBC != epbcNONE)
     {
