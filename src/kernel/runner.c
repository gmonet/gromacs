--- conflicted
+++ resolved
@@ -80,8 +80,6 @@
 #include "membed.h"
 #include "md_openmm.h"
 
-#include "gmx_omp.h"
-
 #ifdef GMX_LIB_MPI
 #include <mpi.h>
 #endif
@@ -97,7 +95,6 @@
 #include "md_openmm.h"
 #endif
 
-<<<<<<< HEAD
 #ifdef GMX_OPENMP
 #include <omp.h>
 #endif
@@ -105,8 +102,6 @@
 #include "gpu_utils.h"
 #include "nbnxn_cuda_data_mgmt.h"
 
-=======
->>>>>>> 69facd71
 
 typedef struct { 
     gmx_integrator_t *func;
@@ -1551,43 +1546,6 @@
             gmx_bcast_sim(sizeof(nChargePerturbed),&nChargePerturbed,cr);
         }
 
-<<<<<<< HEAD
-=======
-
-        /* Set CPU affinity. Can be important for performance.
-           On some systems (e.g. Cray) CPU Affinity is set by default.
-           But default assigning doesn't work (well) with only some ranks
-           having threads. This causes very low performance.
-           External tools have cumbersome syntax for setting affinity
-           in the case that only some ranks have threads.
-           Thus it is important that GROMACS sets the affinity internally at
-           if only PME is using threads.
-        */
-
-#ifdef GMX_OPENMP
-#ifdef __linux
-#ifdef GMX_LIB_MPI
-        {
-            int core;
-            MPI_Comm comm_intra; /* intra communicator (but different to nc.comm_intra includes PME nodes) */
-            MPI_Comm_split(MPI_COMM_WORLD,gmx_hostname_num(),gmx_node_rank(),&comm_intra);
-            int local_omp_nthreads = (cr->duty & DUTY_PME) ? nthreads_pme : 1; /* threads on this node */
-            MPI_Scan(&local_omp_nthreads,&core, 1, MPI_INT, MPI_SUM, comm_intra);
-            core-=local_omp_nthreads; /* make exclusive scan */
-#pragma omp parallel firstprivate(core) num_threads(local_omp_nthreads)
-            {
-                cpu_set_t mask;
-                CPU_ZERO(&mask);
-                core+=gmx_omp_get_thread_num();
-                CPU_SET(core,&mask);
-                sched_setaffinity((pid_t) syscall (SYS_gettid),sizeof(cpu_set_t),&mask);
-            }
-        }
-#endif /*GMX_MPI*/
-#endif /*__linux*/
-#endif /*GMX_OPENMP*/
-
->>>>>>> 69facd71
         if (cr->duty & DUTY_PME)
         {
             status = gmx_pme_init(pmedata,cr,npme_major,npme_minor,inputrec,
